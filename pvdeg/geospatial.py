"""
Collection of classes and functions for geospatial analysis.
"""

<<<<<<< HEAD
from . import (
    standards,
    humidity,
    letid,
)
=======
from . import standards
from . import humidity
from . import letid
from . import utilities
>>>>>>> 0de75876

import xarray as xr
import dask.array as da
import pandas as pd
import numpy as np
from dask.distributed import Client, LocalCluster
from scipy.interpolate import griddata
from copy import deepcopy

import matplotlib.pyplot as plt
import cartopy.crs as ccrs
import cartopy.io.shapereader as shpreader
import cartopy.feature as cfeature

from typing import Tuple
from shapely import LineString, MultiLineString

from collections.abc import Callable


def start_dask(hpc=None):
    """
    Starts a dask cluster for parallel processing.

    Parameters
    ----------
    hpc : dict
        Dictionary containing dask hpc settings (see examples below).

    Examples
    --------
    Local cluster:

    .. code-block:: python

        hpc = {'manager': 'local',
               'n_workers': 1,
               'threads_per_worker': 8,
               'memory_limit': '10GB'}

    SLURM cluster:

    .. code-block:: python

        kestrel = {
            'manager': 'slurm',
            'n_jobs': 1,  # Max number of nodes used for parallel processing
            'cores': 104,
            'memory': '246GB',
            'account': 'pvsoiling',
            'walltime': '4:00:00',
            'processes': 52,
            'local_directory': '/tmp/scratch',
            'job_extra_directives': ['-o ./logs/slurm-%j.out'],
            'death_timeout': 600,}

    Returns
    -------
    client : dask.distributed.Client
        Dask client object.
    """
    if hpc is None:
        cluster = LocalCluster()
    else:
        manager = hpc.pop("manager")

        if manager == "local":
            cluster = LocalCluster(**hpc)
        elif manager == "slurm":
            from dask_jobqueue import SLURMCluster

            n_jobs = hpc.pop("n_jobs")
            cluster = SLURMCluster(**hpc)
            cluster.scale(jobs=n_jobs)

    client = Client(cluster)
    print("Dashboard:", client.dashboard_link)
    client.wait_for_workers(n_workers=1)

    return client


def _df_from_arbitrary(res, func):
    numerics = (int, float, np.number)
    arrays = (np.ndarray, pd.Series)

    if isinstance(res, pd.DataFrame):
        return res
    elif isinstance(res, pd.Series):
        return pd.DataFrame(res, columns=[func.__name__])
    elif isinstance(res, (int, float)):
        return pd.DataFrame([res], columns=[func.__name__])
    elif isinstance(res, tuple) and all(isinstance(item, numerics) for item in res):
        return pd.DataFrame([res])
    elif isinstance(res, tuple) and all(isinstance(item, arrays) for item in res):
        return pd.concat(
            res, axis=1
        )  # they must all be the same length here or this will error out
    else:
        raise NotImplementedError(
            f"function return type: {type(res)} not available for geospatial analysis yet."
        )


def calc_gid(ds_gid, meta_gid, func, **kwargs):
    """
    Calculates a single gid for a given function.

    Parameters
    ----------
    ds_gid : xarray.Dataset
        Dataset containing weather data for a single gid.
    meta_gid : dict
        Dictionary containing meta data for a single gid.
    func : function
        Function to apply to weather data.
    kwargs : dict
        Keyword arguments to pass to func.

    Returns
    -------
    ds_res : xarray.Dataset
        Dataset with results for a single gid.
    """

<<<<<<< HEAD
    df_weather = ds_gid.to_dataframe()
    res = func(weather_df=df_weather, meta=meta_gid, **kwargs)
    df_res = _df_from_arbitrary(res, func)  # convert all return types to dataframe
=======
    # meta gid was appearing with ('lat' : {gid, lat}, 'long' : {gid : long}), not a perminant fix
    # hopefully this isn't too slow, what is causing this? how meta is being read from dataset? @ martin?
    if type(meta_gid['latitude']) == dict:
        meta_gid = utilities.fix_metadata(meta_gid) 

    df_weather = ds_gid.to_dataframe() # set time index here? is there any reason the weather shouldn't always have only pd.datetime index? @ martin?
    if isinstance(df_weather.index, pd.MultiIndex): # check for multiindex and convert to just time index, don't know what was causing this
        df_weather = df_weather.reset_index().set_index('time')

    df_res = func(weather_df=df_weather, meta=meta_gid, **kwargs)
>>>>>>> 0de75876
    ds_res = xr.Dataset.from_dataframe(df_res)

    if not df_res.index.name:
        ds_res = ds_res.isel(index=0, drop=True)

    return ds_res

def calc_block(weather_ds_block, future_meta_df, func, func_kwargs):
    """
    Calculates a block of gids for a given function.

    Parameters
    ----------
    weather_ds_block : xarray.Dataset
        Dataset containing weather data for a block of gids.
    future_meta_df : pandas.DataFrame
        DataFrame containing meta data for a block of gids.
    func : function
        Function to apply to weather data.
    func_kwargs : dict
        Keyword arguments to pass to func.

    Returns
    -------
    ds_res : xarray.Dataset
        Dataset with results for a block of gids.
    """

    res = weather_ds_block.groupby("gid", squeeze=False).map(
        lambda ds_gid: calc_gid(
            ds_gid=ds_gid.squeeze(),
            meta_gid=future_meta_df.loc[ds_gid["gid"].values[0]].to_dict(),
            func=func,
            **func_kwargs,
        )
    )
    return res


def analysis(weather_ds, meta_df, func, template=None, **func_kwargs):
    """
    Applies a function to each gid of a weather dataset.

    Parameters
    ----------
    weather_ds : xarray.Dataset
        Dataset containing weather data for a block of gids.
    meta_df : pandas.DataFrame
        DataFrame containing meta data for a block of gids.
    func : function
        Function to apply to weather data.
    template : xarray.Dataset
        Template for output data.
    func_kwargs : dict
        Keyword arguments to pass to func.

    Returns
    -------
    ds_res : xarray.Dataset
        Dataset with results for a block of gids.
    """

    if template is None:
        param = template_parameters(func)
        template = output_template(weather_ds, **param)

    # future_meta_df = client.scatter(meta_df)
    kwargs = {"func": func, "future_meta_df": meta_df, "func_kwargs": func_kwargs}

    stacked = weather_ds.map_blocks(
        calc_block, kwargs=kwargs, template=template
    ).compute()

    # lats = stacked.latitude.values.flatten()
    # lons = stacked.longitude.values.flatten()
    stacked = stacked.drop(["gid"])
    # stacked = stacked.drop_vars(['latitude', 'longitude'])
    # stacked.coords["gid"] = pd.MultiIndex.from_arrays(
    #     [meta_df["latitude"], meta_df["longitude"]], names=["latitude", "longitude"]
    # )
    mindex_obj = pd.MultiIndex.from_arrays(
        [meta_df["latitude"], meta_df["longitude"]], names=["latitude", "longitude"]
    )
    mindex_coords = xr.Coordinates.from_pandas_multiindex(mindex_obj, "gid")
    stacked = stacked.assign_coords(mindex_coords)

    stacked = stacked.drop_duplicates("gid")
    res = stacked.unstack("gid")  # , sparse=True
    return res


def output_template(
    ds_gids, shapes, attrs=dict(), global_attrs=dict(), add_dims=dict()
):
    """
    Generates a xarray template for output data. Output variables and
    associated dimensions need to be specified via the shapes dictionary.
    The dimension length are derived from the input data. Additonal output
    dimensions can be defined with the add_dims argument.

    Parameters
    ----------
    ds_gids : xarray.Dataset
        Dataset containing the gids and their associated dimensions. 
        Dataset should already be chunked.
    shapes : dict
        Dictionary of variable names and their associated dimensions.
    attr : dict
        Dictionary of attributes for each variable (e.g. units).
    add_dims : dict
        Dictionary of dimensions to add to the output template.

    Returns
    -------
    output_template : xarray.Dataset
        Template for output data.
    """
    dims = set([d for dim in shapes.values() for d in dim])
    dims_size = dict(ds_gids.sizes) | add_dims

    # if len(ds_gids.chunks) == 0:
    #     raise ValueError(f"argument ds_gids must contain chunks")

    output_template = xr.Dataset(
        data_vars={
            var: (dim, da.empty([dims_size[d] for d in dim]), attrs.get(var))
            for var, dim in shapes.items()
        },
        coords={dim: ds_gids[dim] for dim in dims},
        attrs=global_attrs,
<<<<<<< HEAD
    )  # .chunk({dim: ds_gids.chunks[dim] for dim in dims})
=======
    )#.chunk({dim: ds_gids.chunks[dim] for dim in dims})
>>>>>>> 0de75876

    return output_template


# we should be able to get rid of this with the new autotemplating function and decorator
def template_parameters(func):
    """
    Output parameters for xarray template.

    Returns
    -------
    shapes : dict
        Dictionary of variable names and their associated dimensions.
    attrs : dict
        Dictionary of attributes for each variable (e.g. units).
    global_attrs: dict
        Dictionary of global attributes for the output template.
    add_dims : dict
        Dictionary of dimensions to add to the output template.
    """

    if func == standards.standoff:
        shapes = {
            "x": ("gid",),
            "T98_inf": ("gid",),
            "T98_0": ("gid",),
        }

        attrs = {
            "x": {"long_name": "Standoff distance", "units": "cm"},
            "T98_0": {
                "long_name": "98th percential temperature of a theoretical module with no standoff",
                "units": "Celsius",
            },
            "T98_inf": {
                "long_name": "98th percential temperature of a theoretical rack mounted module",
                "units": "Celsius",
            },
        }

        global_attrs = {
            "long_name": "Standoff dataset",
        }

        add_dims = {}

    elif func == humidity.module:
        shapes = {
            "RH_surface_outside": ("gid", "time"),
            "RH_front_encap": ("gid", "time"),
            "RH_back_encap": ("gid", "time"),
            "RH_backsheet": ("gid", "time"),
        }

        attrs = {}

        global_attrs = {}

        add_dims = {}

    elif func == letid.calc_letid_outdoors:
        shapes = {
            "Temperature": ("gid", "time"),
            "Injection": ("gid", "time"),
            "NA": ("gid", "time"),
            "NB": ("gid", "time"),
            "NC": ("gid", "time"),
            "tau": ("gid", "time"),
            "Jsc": ("gid", "time"),
            "Voc": ("gid", "time"),
            "Isc": ("gid", "time"),
            "FF": ("gid", "time"),
            "Pmp": ("gid", "time"),
            "Pmp_norm": ("gid", "time"),
        }

        attrs = {}

        global_attrs = {}

        add_dims = {}

    else:
        raise NotImplementedError(f"No preset output template for function {func}.")

    parameters = {
        "shapes": shapes,
        "attrs": attrs,
        "global_attrs": global_attrs,
        "add_dims": add_dims,
    }

    return parameters


def zero_template(
    lat_grid, lon_grid, shapes, attrs=dict(), global_attrs=dict(), add_dims=dict()
):
    gids = len(lat_grid)

    dims_size = {"gid": gids} | add_dims

    stacked = xr.Dataset(
        data_vars={
            var: (dim, da.zeros([dims_size[d] for d in dim]), attrs.get(var))
            for var, dim in shapes.items()
        },
        coords={"gid": np.linspace(0, gids - 1, gids, dtype=int)},
        attrs=global_attrs,
    )  # .chunk({dim: ds_gids.chunks[dim] for dim in dims})

    stacked = stacked.drop(["gid"])
    mindex_obj = pd.MultiIndex.from_arrays(
        [lat_grid, lon_grid], names=["latitude", "longitude"]
    )
    mindex_coords = xr.Coordinates.from_pandas_multiindex(mindex_obj, "gid")
    stacked = stacked.assign_coords(mindex_coords)
    stacked = stacked.drop_duplicates("gid")
    res = stacked.unstack("gid")

    return res


def auto_template(func: Callable, ds_gids: xr.Dataset) -> xr.Dataset:
    """
    Automatically create a template for a target function: `func`.
    Only works on functions that have the `numeric_or_timeseries` and `shape_names` attributes.
    These attributes are assigned at function definition with the `@geospatial_quick_shape` decorator.
    
    Otherwise you will have to create your own template. 
    Don't worry, this is easy. See the Geospatial Templates Notebook 
    for more information. 

    examples:
    ---------

    the function returns a numeric value
    >>> pvdeg.design.edge_seal_width

    the function returns a timeseries result
    >>> pvdeg.module.humidity

    counter example:
    ----------------
    the function could either return a single numeric or a series based on changed in 
    the input. Because it does not have a known result shape we cannot determine the 
    attributes required for autotemplating ahead of time. 
    """

    if not (hasattr(func, "numeric_or_timeseries") and hasattr(func, "shape_names")):
        raise ValueError(
            f"{func.__name__} cannot be autotemplated. create a template manually"
        )

    if func.numeric_or_timeseries == 0:
        shapes = {datavar: ("gid",) for datavar in func.shape_names}
    elif func.numeric_or_timeseries == 1:
        shapes = {datavar: ("gid", "time") for datavar in func.shape_names}

    template = output_template(  # zeros_template?
        ds_gids=ds_gids, shapes=shapes
    )

    return template

def plot_USA(
    xr_res, cmap="viridis", vmin=None, vmax=None, title=None, cb_title=None, fp=None
):
    fig = plt.figure()
    ax = fig.add_axes([0, 0, 1, 1], projection=ccrs.LambertConformal(), frameon=False)
    ax.patch.set_visible(False)
    ax.set_extent([-120, -74, 22, 50], ccrs.Geodetic())

    shapename = "admin_1_states_provinces_lakes"
    states_shp = shpreader.natural_earth(
        resolution="110m", category="cultural", name=shapename
    )
    ax.add_geometries(
        shpreader.Reader(states_shp).geometries(),
        ccrs.PlateCarree(),
        facecolor="none",
        edgecolor="gray",
    )

    cm = xr_res.plot(
        transform=ccrs.PlateCarree(),
        zorder=1,
        add_colorbar=False,
        cmap=cmap,
        vmin=vmin,
        vmax=vmax,
        subplot_kws={
            "projection": ccrs.LambertConformal(
                central_longitude=-95, central_latitude=45
            )
        },
    )

    cb = plt.colorbar(cm, shrink=0.5)
    cb.set_label(cb_title)
    ax.set_title(title)

    if fp is not None:
        plt.savefig(fp, dpi=1200)

    return fig, ax


def plot_Europe(
    xr_res, cmap="viridis", vmin=None, vmax=None, title=None, cb_title=None, fp=None
):
    fig = plt.figure()
    ax = fig.add_axes([0, 0, 1, 1], projection=ccrs.PlateCarree(), frameon=True)
    ax.patch.set_visible(True)
    ax.set_extent([-12, 31.6, 35, 71.2], ccrs.PlateCarree())

    shapename = "admin_0_countries"
    states_shp = shpreader.natural_earth(
        resolution="110m", category="cultural", name=shapename
    )
    ax.add_geometries(
        shpreader.Reader(states_shp).geometries(),
        ccrs.PlateCarree(),
        facecolor="none",
        edgecolor="gray",
    )

    cm = xr_res.plot(
        transform=ccrs.PlateCarree(),
        zorder=1,
        add_colorbar=False,
        cmap=cmap,
        vmin=vmin,
        vmax=vmax,
        shading="gouraud",
        infer_intervals=False,
    )

    cb = plt.colorbar(cm, shrink=0.5)
    cb.set_label(cb_title)
    ax.set_title(title)

    ax.set_xticks([-10, 0, 10, 20, 30], crs=ccrs.PlateCarree())
    ax.set_yticks([30, 40, 50, 60, 70], crs=ccrs.PlateCarree())

    ax.set_xlabel("Longitude")
    ax.set_ylabel("Latitude")

    if fp is not None:
        plt.savefig(fp, dpi=1200)

    return fig, ax

def meta_KDtree(meta_df, leaf_size=40, fp=None):
    """
    Create a sklearn.neighbors.KDTree for fast geospatial lookup operations.
    Requires Scikit Learn library. Not included in pvdeg depency list.
    
    Parameters:
    -----------
    meta_df: pd.DataFrame
        Dataframe of metadata as generated by pvdeg.weather.get for geospatial
    leaf_size: 
        Number of points at which to switch to brute-force. See sci kit docs.
    fp: str, optional
        Location to save pickled kdtree so we don't have to rebuild the tree.
        If none, no file saved. must be ``.pkl`` file extension. Open saved 
        pkl file with joblib (sklearn dependency).

    Returns:
    --------
    kdtree: sklearn.neighbors.KDTree
        kdtree containing latitude-longitude pairs for quick lookups

    See Also:
    https://scikit-learn.org/stable/modules/generated/sklearn.neighbors.KDTree.html
    """

    from sklearn.neighbors import KDTree
    from joblib import dump

    coordinates = meta_df[['latitude', 'longitude']].values
    elevations = meta_df['altitude'].values

    tree = KDTree(coordinates, leaf_size)
    
    if fp:
        dump(tree, fp)

    return tree

def _mountains(meta_df, kdtree, index, rad_1, rad_2, threshold_factor, elevation_floor):
    coordinates = meta_df[['latitude', 'longitude']].values
    elevations = meta_df['altitude'].values

    # Reshape the coordinate array to 2D
    query_point = coordinates[index].reshape(1, -1)
    
    # Query the KDTree for neighbors within the specified radii
    area_points = kdtree.query_radius(query_point, r=rad_1)[0]
    local_points = kdtree.query_radius(query_point, r=rad_2)[0]

    # If no area points are found, return False
    if len(area_points) == 0:
        return False

    # Calculate mean elevations for the area and local points
    area_elevations = elevations[area_points]
    local_elevations = elevations[local_points]
    area_mean = np.mean(area_elevations)
    local_mean = np.mean(local_elevations)

    # Determine if the point is a mountain based on the threshold factor
    if local_mean > area_mean * threshold_factor and elevations[index] >= elevation_floor:
        return True
    
    return False

# fix coastline detection, query points instead of radius?
def identify_mountains_radii(
    meta_df, 
    kdtree, 
    rad_1=12, 
    rad_2=1, 
    threshold_factor=1.25, 
    elevation_floor=0, 
    bbox_kwarg={}
    )->np.array:
    """
    Find mountains from elevation metadata using sklearn kdtree for fast lookup.
    Compares a large area of points to a small area of points to find 
    significant changes in elevation representing mountains. Tweak the radii 
    to determine the sensitivity and noise. Bad radii cause the result to 
    become unstable quickly. kdtree can be generated using 
    ``pvdeg.geospatial.meta_KDTree``

    Parameters:
    -----------
    meta_df : pd.DataFrame
        Dataframe of metadata as generated by pvdeg.weather.get for geospatial
    kdtree : sklearn.neighbors.KDTree
        kdtree containing latitude-longitude pairs for quick lookups
        Generate using ``pvdeg.geospatial.meta_KDTree``
    rad_1 : float
        radius of the larger search area whose elevations are compared against
        the smaller search area. controls the kdtree query region.
    rad_2 : float
        radius of the smaller search area whose elevations are compared to the
        larger area. controls the kdtree query region.
    threshold_factor : float
        change the significance level of elevation difference between 
        small and large regions. Higher means terrain must be more extreme to
        register as a mountain. Small changes result in large differences here.
        When the left side of the expression is greater, the datapoint is 
        classified as a mountain.
        ``local mean elevation > broad mean elevation * threshold_factor``
    elevation_floor : int
        minimum inclusive elevation in meters. If a point has smaller location
        it will be clipped from result.
    Returns:
    --------
    gids : np.array
        numpy array of gids in the mountains.
    """
    meta_df.loc[:,'mountain'] = [_mountains(meta_df, kdtree, i, rad_1, rad_2, threshold_factor, elevation_floor) for i in range(len(meta_df))]

    if bbox_kwarg:
        gids_in_bbox = apply_bounding_box(meta_df=meta_df, **bbox_kwarg) 
        outside_bbox = meta_df.index.difference(gids_in_bbox)
        meta_df.loc[outside_bbox, 'mountain'] = False 

    # new...
    gids = meta_df.index[meta_df['mountain']].to_numpy()
    return gids

    # return meta_df

def identify_mountains_weights(   
    meta_df,
    kdtree, 
    threshold=0,
    percentile=75,
    k_neighbors=3,
    method='mean',
    normalization='linear',
    )->np.array:
    """
    Find mountains using weights calculated via changes in nearest neighbors 
    elevations.

    Parameters:
    -----------
    meta_df : pd.DataFrame
        Dataframe of metadata as generated by pvdeg.weather.get for geospatial
    kdtree : sklearn.neighbors.KDTree or str
        kdtree containing latitude-longitude pairs for quick lookups
        Generate using ``pvdeg.geospatial.meta_KDTree``. Can take a pickled
        kdtree as a path to the .pkl file.
    threshold : float
        minimum weight that a mountain can be identifed. 
        value between `[0,1]` (inclusive) 
    percentile : float, int, (default = 75)
        mountain classification sensitivity. Calculates percentile of values
        remaining after thresholding, weights above this percentile are 
        classified as mountains. value between `[0, 100]` (inclusive)
    k_neighbors : int, (default = 3)
        number of neighbors to check for elevation data in nearest neighbors        
    method : str, (default = 'mean')
        method to calculate elevation weights for each point. 
        Options : `'mean'`, `'sum'`, `'median'`
    normalization : str, (default = 'linear')
        function to apply when normalizing weights. Logarithmic uses log_e/ln
        options : `'linear'`, `'logarithmic'`, '`exponential'`

    Returns:
    --------
    gids : np.array
        numpy array of gids classified as mountains.
    """
    coords = np.column_stack([meta_df['latitude'], meta_df['longitude']])
    elevations = meta_df['altitude'].values

    weights = utilities._calc_elevation_weights(
        elevations=elevations,
        coords=coords,
        k_neighbors=k_neighbors,
        method=method,
        normalization=normalization,
        kdtree=kdtree
    )

    if threshold != 0:
        weights = np.where(weights < threshold, np.nan, weights)

    percentile_threshold = np.nanpercentile(weights, percentile)
    indicies = np.where(weights > percentile_threshold)[0] 

    meta_gids = meta_df.index.values
    gids = meta_gids[indicies]

    return gids
   
def feature_downselect(
    meta_df, 
    kdtree=None, 
    feature_name=None, 
    resolution='10m', 
    radius=None, 
    bbox_kwarg={}
    )->np.array:
    """
    meta_df : pd.DataFrame
        Dataframe of metadata as generated by pvdeg.weather.get for geospatial
    kdtree : sklearn.neighbors.KDTree or str
        kdtree containing latitude-longitude pairs for quick lookups
        Generate using ``pvdeg.geospatial.meta_KDTree``. Can take a pickled
        kdtree as a path to the .pkl file.
    feature_name : str
        cartopy.feature.NaturalEarthFeature feature key.
        Options: ``'lakes'``, ``'rivers_lake_centerlines'``, ``'coastline'``
    resolution : str
        cartopy.feature.NaturalEarthFeature resolution.
        Options: ``'10m'``, ``'50m'``, ``'110m'``
    radius : float
        Area around feature coordinates to include in the downsampled result. 
        Bigger area means larger radius and more samples included.

    Returns:
    --------
    gids : np.ndarray
    """

    if isinstance(kdtree, str):
        from joblib import load
        kdtree = load(kdtree)

    if radius is None:
        if feature_name == 'coastline':
            radius=1
        elif feature_name in ['river_lake_centerlines', 'lakes']:
            radius=0.1

    feature = cfeature.NaturalEarthFeature('physical', feature_name, resolution)
    feature_geometries = []

    # Collect geometries
    for geom in feature.geometries():
        if isinstance(geom, LineString):
            feature_geometries.append(geom)
        elif isinstance(geom, MultiLineString):
            for line in geom.geoms:  
                feature_geometries.append(line)

    # Extract points from geometries
    feature_points = []
    for geom in feature_geometries:
        coords = list(geom.coords)
        for coord in coords:
            feature_points.append(coord)

    feature_coords = np.array(feature_points, dtype=np.float32)

    meta_df.loc[:,feature_name] = False # this raises an error but works as expected

    include_set = set()
    for coord in feature_coords:
        coord = np.array(coord).reshape(1, -1)  
        flipped_coord = coord[:, [1,0]] # biggest headache of my life to figure out that these were flipped
        indices = kdtree.query_radius(flipped_coord, radius)[0]  
        include_set.update(indices.tolist())

    include_arr = np.fromiter(include_set, dtype=int, count=len(include_set))

    if bbox_kwarg:
        gids_in_bbox = apply_bounding_box(meta_df=meta_df, **bbox_kwarg) 
        include_arr = np.union1d(include_arr, gids_in_bbox)

    include_gids = meta_df.index[include_arr]

    return include_gids

def apply_bounding_box(
    meta_df: pd.DataFrame, 
    coord_1=None, 
    coord_2=None, 
    coords=None
    )->np.array:
    """
    Apply a latitude-longitude rectangular bounding box to existing geospatial metadata.

    Parameters:
    -----------
    meta_df : pd.DataFrame
        Dataframe of metadata as generated by pvdeg.weather.get for geospatial
    coord_1 : list, tuple
        Top left corner of bounding box as lat-long coordinate pair as list or
        tuple.
    coord_2 : list, tuple
        Bottom right corner of bounding box as lat-long coordinate pair in list 
        or tuple.
    coords : np.array
        2d tall numpy array of [lat, long] pairs. Bounding box around the most
        extreme entries of the array. Alternative to providing top left and 
        bottom right box corners. Could be used to select amongst a subset of
        data points. ex) Given all points for the planet, downselect based on 
        the most extreme coordinates for the United States coastline information.
    Returns:
    --------
    gids : np.array
        Array of gids associated with NSRDB entries inside the bounding box.
    """

    lats, longs = utilities._find_bbox_corners(
        coord_1=coord_1,
        coord_2=coord_2,
        coords=coords
    )

    latitude_mask = (meta_df['latitude'] >= lats[0]) & (meta_df['latitude'] <= lats[1])
    longitude_mask = (meta_df['longitude'] >= longs[0]) & (meta_df['longitude'] <= longs[1])

    box_mask = latitude_mask & longitude_mask

    return meta_df[box_mask].index

# add bounding box?
def elevation_stochastic_downselect(
    meta_df: pd.DataFrame,
    kdtree, 
    downselect_prop: float,
    k_neighbors: int = 3,
    method: str = 'mean',
    normalization: str = 'linear',
    ):
    """
    Downsample assigning each point a weight associated with its neighbors 
    changes in height. Randomly choose points based on weights to 
    preferentially select points next to or in mountains while drastically
    lowering the density of points in flat areas to find a non-uniformly dense
    sub-sample of original data points.

    Parameters:
    -----------
    meta_df : pd.DataFrame
        Dataframe of metadata as generated by pvdeg.weather.get for geospatial
    kdtree : sklearn.neighbors.KDTree or str
        kdtree containing latitude-longitude pairs for quick lookups
        Generate using ``pvdeg.geospatial.meta_KDTree``. Can take a pickled
        kdtree as a path to the .pkl file.
    downselect_prop : float
        proportion of original datapoints to keep in output gids list
    k_neighbors : int, (default = 3)
        number of neighbors to check for elevation data in nearest neighbors        
    method : str, (default = 'mean')
        method to calculate elevation weights for each point. 
        Options : `'mean'`, `'sum'`, `'median'`
    normalization : str, (default = 'linear')
        function to apply when normalizing weights. Logarithmic uses log_e/ln
        options : `'linear'`, `'logarithmic'`, '`exponential'`

    Returns:
    --------
    gids : np.array
        numpy array of downselected gids.
    """
    coords = np.column_stack([meta_df['latitude'], meta_df['longitude']])
    elevations = meta_df['altitude'].values

    m = int( len(elevations) * downselect_prop )

    normalized_weights = utilities._calc_elevation_weights(
        elevations=elevations,
        coords=coords,
        k_neighbors=k_neighbors,
        method=method,
        normalization=normalization,
        kdtree=kdtree
    )

    selected_indicies = np.random.choice(
        a=len(coords), 
        p=normalized_weights/np.sum(normalized_weights), 
        size=m
        )

    return selected_indicies

def interpolate_analysis(result: xr.Dataset, data_var: str, method='nearest')->Tuple[np.ndarray, np.ndarray, np.ndarray]:
    """
    Interpolate sparse spatial result data against DataArray coordinates.
    Takes DataArray instead of Dataset, index one variable of a dataset to get a dataarray.

    Parameters:
    -----------

    Result:
    -------
    """

    da_copy = deepcopy(result[data_var])

    df = da_copy.to_dataframe().reset_index()
    df = df.dropna(subset=[data_var]) # there may be a better way to do this, why are we making a dataframe, not good
    data = np.column_stack((df['latitude'], df['longitude'], df[data_var])) # probably a nicer way to do this

    grid_lat, grid_lon = np.mgrid[df['latitude'].min():df['latitude'].max():100j, 
                                df['longitude'].min():df['longitude'].max():100j]

    grid_z = griddata(data[:,0:2], data[:,2], xi=(grid_lat, grid_lon), method=method)

    return grid_z, grid_lat, grid_lon

def plot_sparse_analysis(
    result: xr.Dataset, data_var: str, method='nearest'
)-> None:
    
    grid_values, lat, lon = interpolate_analysis(
        result=result,
        data_var=data_var,
        method=method
    )

    fig = plt.figure()
    ax = fig.add_axes([0, 0, 1, 1], projection=ccrs.LambertConformal(), frameon=False)
    ax.patch.set_visible(False)

    extent = [lon.min(), lon.max(), lat.min(), lat.max()]
    ax.set_extent(extent)
    img = ax.imshow(grid_values, extent=extent, origin='lower', cmap='viridis', transform=ccrs.PlateCarree()) # should this be trnsposed

    shapename = "admin_1_states_provinces_lakes"
    states_shp = shpreader.natural_earth(
        resolution="110m", category="cultural", name=shapename
    )

    ax.add_geometries(
        shpreader.Reader(states_shp).geometries(),
        ccrs.PlateCarree(),
        facecolor="none",
        edgecolor="gray",
    )

    cbar = plt.colorbar(img, ax=ax, orientation='vertical', fraction=0.02, pad=0.04)
    cbar.set_label('Value')

    plt.title('Interpolated Heatmap')
    plt.xlabel('Longitude')
    plt.ylabel('Latitude')
    plt.show()<|MERGE_RESOLUTION|>--- conflicted
+++ resolved
@@ -2,18 +2,12 @@
 Collection of classes and functions for geospatial analysis.
 """
 
-<<<<<<< HEAD
 from . import (
     standards,
     humidity,
     letid,
+    utilities,
 )
-=======
-from . import standards
-from . import humidity
-from . import letid
-from . import utilities
->>>>>>> 0de75876
 
 import xarray as xr
 import dask.array as da
@@ -26,12 +20,12 @@
 import matplotlib.pyplot as plt
 import cartopy.crs as ccrs
 import cartopy.io.shapereader as shpreader
+
+from collections.abc import Callable
 import cartopy.feature as cfeature
 
 from typing import Tuple
 from shapely import LineString, MultiLineString
-
-from collections.abc import Callable
 
 
 def start_dask(hpc=None):
@@ -139,28 +133,28 @@
         Dataset with results for a single gid.
     """
 
-<<<<<<< HEAD
-    df_weather = ds_gid.to_dataframe()
+    # meta gid was appearing with ('lat' : {gid, lat}, 'long' : {gid : long}), not a perminant fix
+    # hopefully this isn't too slow, what is causing this? how meta is being read from dataset? @ martin?
+    if type(meta_gid["latitude"]) == dict:
+        meta_gid = utilities.fix_metadata(meta_gid)
+
+    df_weather = (
+        ds_gid.to_dataframe()
+    )  # set time index here? is there any reason the weather shouldn't always have only pd.datetime index? @ martin?
+    if isinstance(
+        df_weather.index, pd.MultiIndex
+    ):  # check for multiindex and convert to just time index, don't know what was causing this
+        df_weather = df_weather.reset_index().set_index("time")
+
     res = func(weather_df=df_weather, meta=meta_gid, **kwargs)
     df_res = _df_from_arbitrary(res, func)  # convert all return types to dataframe
-=======
-    # meta gid was appearing with ('lat' : {gid, lat}, 'long' : {gid : long}), not a perminant fix
-    # hopefully this isn't too slow, what is causing this? how meta is being read from dataset? @ martin?
-    if type(meta_gid['latitude']) == dict:
-        meta_gid = utilities.fix_metadata(meta_gid) 
-
-    df_weather = ds_gid.to_dataframe() # set time index here? is there any reason the weather shouldn't always have only pd.datetime index? @ martin?
-    if isinstance(df_weather.index, pd.MultiIndex): # check for multiindex and convert to just time index, don't know what was causing this
-        df_weather = df_weather.reset_index().set_index('time')
-
-    df_res = func(weather_df=df_weather, meta=meta_gid, **kwargs)
->>>>>>> 0de75876
     ds_res = xr.Dataset.from_dataframe(df_res)
 
     if not df_res.index.name:
         ds_res = ds_res.isel(index=0, drop=True)
 
     return ds_res
+
 
 def calc_block(weather_ds_block, future_meta_df, func, func_kwargs):
     """
@@ -258,7 +252,7 @@
     Parameters
     ----------
     ds_gids : xarray.Dataset
-        Dataset containing the gids and their associated dimensions. 
+        Dataset containing the gids and their associated dimensions.
         Dataset should already be chunked.
     shapes : dict
         Dictionary of variable names and their associated dimensions.
@@ -285,11 +279,7 @@
         },
         coords={dim: ds_gids[dim] for dim in dims},
         attrs=global_attrs,
-<<<<<<< HEAD
     )  # .chunk({dim: ds_gids.chunks[dim] for dim in dims})
-=======
-    )#.chunk({dim: ds_gids.chunks[dim] for dim in dims})
->>>>>>> 0de75876
 
     return output_template
 
@@ -418,10 +408,10 @@
     Automatically create a template for a target function: `func`.
     Only works on functions that have the `numeric_or_timeseries` and `shape_names` attributes.
     These attributes are assigned at function definition with the `@geospatial_quick_shape` decorator.
-    
-    Otherwise you will have to create your own template. 
-    Don't worry, this is easy. See the Geospatial Templates Notebook 
-    for more information. 
+
+    Otherwise you will have to create your own template.
+    Don't worry, this is easy. See the Geospatial Templates Notebook
+    for more information.
 
     examples:
     ---------
@@ -434,9 +424,9 @@
 
     counter example:
     ----------------
-    the function could either return a single numeric or a series based on changed in 
-    the input. Because it does not have a known result shape we cannot determine the 
-    attributes required for autotemplating ahead of time. 
+    the function could either return a single numeric or a series based on changed in
+    the input. Because it does not have a known result shape we cannot determine the
+    attributes required for autotemplating ahead of time.
     """
 
     if not (hasattr(func, "numeric_or_timeseries") and hasattr(func, "shape_names")):
@@ -449,11 +439,10 @@
     elif func.numeric_or_timeseries == 1:
         shapes = {datavar: ("gid", "time") for datavar in func.shape_names}
 
-    template = output_template(  # zeros_template?
-        ds_gids=ds_gids, shapes=shapes
-    )
+    template = output_template(ds_gids=ds_gids, shapes=shapes)  # zeros_template?
 
     return template
+
 
 def plot_USA(
     xr_res, cmap="viridis", vmin=None, vmax=None, title=None, cb_title=None, fp=None
@@ -543,20 +532,21 @@
 
     return fig, ax
 
+
 def meta_KDtree(meta_df, leaf_size=40, fp=None):
     """
     Create a sklearn.neighbors.KDTree for fast geospatial lookup operations.
     Requires Scikit Learn library. Not included in pvdeg depency list.
-    
+
     Parameters:
     -----------
     meta_df: pd.DataFrame
         Dataframe of metadata as generated by pvdeg.weather.get for geospatial
-    leaf_size: 
+    leaf_size:
         Number of points at which to switch to brute-force. See sci kit docs.
     fp: str, optional
         Location to save pickled kdtree so we don't have to rebuild the tree.
-        If none, no file saved. must be ``.pkl`` file extension. Open saved 
+        If none, no file saved. must be ``.pkl`` file extension. Open saved
         pkl file with joblib (sklearn dependency).
 
     Returns:
@@ -571,23 +561,24 @@
     from sklearn.neighbors import KDTree
     from joblib import dump
 
-    coordinates = meta_df[['latitude', 'longitude']].values
-    elevations = meta_df['altitude'].values
+    coordinates = meta_df[["latitude", "longitude"]].values
+    elevations = meta_df["altitude"].values
 
     tree = KDTree(coordinates, leaf_size)
-    
+
     if fp:
         dump(tree, fp)
 
     return tree
 
+
 def _mountains(meta_df, kdtree, index, rad_1, rad_2, threshold_factor, elevation_floor):
-    coordinates = meta_df[['latitude', 'longitude']].values
-    elevations = meta_df['altitude'].values
+    coordinates = meta_df[["latitude", "longitude"]].values
+    elevations = meta_df["altitude"].values
 
     # Reshape the coordinate array to 2D
     query_point = coordinates[index].reshape(1, -1)
-    
+
     # Query the KDTree for neighbors within the specified radii
     area_points = kdtree.query_radius(query_point, r=rad_1)[0]
     local_points = kdtree.query_radius(query_point, r=rad_2)[0]
@@ -603,27 +594,31 @@
     local_mean = np.mean(local_elevations)
 
     # Determine if the point is a mountain based on the threshold factor
-    if local_mean > area_mean * threshold_factor and elevations[index] >= elevation_floor:
+    if (
+        local_mean > area_mean * threshold_factor
+        and elevations[index] >= elevation_floor
+    ):
         return True
-    
+
     return False
+
 
 # fix coastline detection, query points instead of radius?
 def identify_mountains_radii(
-    meta_df, 
-    kdtree, 
-    rad_1=12, 
-    rad_2=1, 
-    threshold_factor=1.25, 
-    elevation_floor=0, 
-    bbox_kwarg={}
-    )->np.array:
+    meta_df,
+    kdtree,
+    rad_1=12,
+    rad_2=1,
+    threshold_factor=1.25,
+    elevation_floor=0,
+    bbox_kwarg={},
+) -> np.array:
     """
     Find mountains from elevation metadata using sklearn kdtree for fast lookup.
-    Compares a large area of points to a small area of points to find 
-    significant changes in elevation representing mountains. Tweak the radii 
-    to determine the sensitivity and noise. Bad radii cause the result to 
-    become unstable quickly. kdtree can be generated using 
+    Compares a large area of points to a small area of points to find
+    significant changes in elevation representing mountains. Tweak the radii
+    to determine the sensitivity and noise. Bad radii cause the result to
+    become unstable quickly. kdtree can be generated using
     ``pvdeg.geospatial.meta_KDTree``
 
     Parameters:
@@ -640,10 +635,10 @@
         radius of the smaller search area whose elevations are compared to the
         larger area. controls the kdtree query region.
     threshold_factor : float
-        change the significance level of elevation difference between 
+        change the significance level of elevation difference between
         small and large regions. Higher means terrain must be more extreme to
         register as a mountain. Small changes result in large differences here.
-        When the left side of the expression is greater, the datapoint is 
+        When the left side of the expression is greater, the datapoint is
         classified as a mountain.
         ``local mean elevation > broad mean elevation * threshold_factor``
     elevation_floor : int
@@ -654,30 +649,34 @@
     gids : np.array
         numpy array of gids in the mountains.
     """
-    meta_df.loc[:,'mountain'] = [_mountains(meta_df, kdtree, i, rad_1, rad_2, threshold_factor, elevation_floor) for i in range(len(meta_df))]
+    meta_df.loc[:, "mountain"] = [
+        _mountains(meta_df, kdtree, i, rad_1, rad_2, threshold_factor, elevation_floor)
+        for i in range(len(meta_df))
+    ]
 
     if bbox_kwarg:
-        gids_in_bbox = apply_bounding_box(meta_df=meta_df, **bbox_kwarg) 
+        gids_in_bbox = apply_bounding_box(meta_df=meta_df, **bbox_kwarg)
         outside_bbox = meta_df.index.difference(gids_in_bbox)
-        meta_df.loc[outside_bbox, 'mountain'] = False 
+        meta_df.loc[outside_bbox, "mountain"] = False
 
     # new...
-    gids = meta_df.index[meta_df['mountain']].to_numpy()
+    gids = meta_df.index[meta_df["mountain"]].to_numpy()
     return gids
 
     # return meta_df
 
-def identify_mountains_weights(   
+
+def identify_mountains_weights(
     meta_df,
-    kdtree, 
+    kdtree,
     threshold=0,
     percentile=75,
     k_neighbors=3,
-    method='mean',
-    normalization='linear',
-    )->np.array:
-    """
-    Find mountains using weights calculated via changes in nearest neighbors 
+    method="mean",
+    normalization="linear",
+) -> np.array:
+    """
+    Find mountains using weights calculated via changes in nearest neighbors
     elevations.
 
     Parameters:
@@ -689,16 +688,16 @@
         Generate using ``pvdeg.geospatial.meta_KDTree``. Can take a pickled
         kdtree as a path to the .pkl file.
     threshold : float
-        minimum weight that a mountain can be identifed. 
-        value between `[0,1]` (inclusive) 
+        minimum weight that a mountain can be identifed.
+        value between `[0,1]` (inclusive)
     percentile : float, int, (default = 75)
         mountain classification sensitivity. Calculates percentile of values
-        remaining after thresholding, weights above this percentile are 
+        remaining after thresholding, weights above this percentile are
         classified as mountains. value between `[0, 100]` (inclusive)
     k_neighbors : int, (default = 3)
-        number of neighbors to check for elevation data in nearest neighbors        
+        number of neighbors to check for elevation data in nearest neighbors
     method : str, (default = 'mean')
-        method to calculate elevation weights for each point. 
+        method to calculate elevation weights for each point.
         Options : `'mean'`, `'sum'`, `'median'`
     normalization : str, (default = 'linear')
         function to apply when normalizing weights. Logarithmic uses log_e/ln
@@ -709,8 +708,8 @@
     gids : np.array
         numpy array of gids classified as mountains.
     """
-    coords = np.column_stack([meta_df['latitude'], meta_df['longitude']])
-    elevations = meta_df['altitude'].values
+    coords = np.column_stack([meta_df["latitude"], meta_df["longitude"]])
+    elevations = meta_df["altitude"].values
 
     weights = utilities._calc_elevation_weights(
         elevations=elevations,
@@ -718,28 +717,29 @@
         k_neighbors=k_neighbors,
         method=method,
         normalization=normalization,
-        kdtree=kdtree
+        kdtree=kdtree,
     )
 
     if threshold != 0:
         weights = np.where(weights < threshold, np.nan, weights)
 
     percentile_threshold = np.nanpercentile(weights, percentile)
-    indicies = np.where(weights > percentile_threshold)[0] 
+    indicies = np.where(weights > percentile_threshold)[0]
 
     meta_gids = meta_df.index.values
     gids = meta_gids[indicies]
 
     return gids
-   
+
+
 def feature_downselect(
-    meta_df, 
-    kdtree=None, 
-    feature_name=None, 
-    resolution='10m', 
-    radius=None, 
-    bbox_kwarg={}
-    )->np.array:
+    meta_df,
+    kdtree=None,
+    feature_name=None,
+    resolution="10m",
+    radius=None,
+    bbox_kwarg={},
+) -> np.array:
     """
     meta_df : pd.DataFrame
         Dataframe of metadata as generated by pvdeg.weather.get for geospatial
@@ -754,7 +754,7 @@
         cartopy.feature.NaturalEarthFeature resolution.
         Options: ``'10m'``, ``'50m'``, ``'110m'``
     radius : float
-        Area around feature coordinates to include in the downsampled result. 
+        Area around feature coordinates to include in the downsampled result.
         Bigger area means larger radius and more samples included.
 
     Returns:
@@ -764,15 +764,16 @@
 
     if isinstance(kdtree, str):
         from joblib import load
+
         kdtree = load(kdtree)
 
     if radius is None:
-        if feature_name == 'coastline':
-            radius=1
-        elif feature_name in ['river_lake_centerlines', 'lakes']:
-            radius=0.1
-
-    feature = cfeature.NaturalEarthFeature('physical', feature_name, resolution)
+        if feature_name == "coastline":
+            radius = 1
+        elif feature_name in ["river_lake_centerlines", "lakes"]:
+            radius = 0.1
+
+    feature = cfeature.NaturalEarthFeature("physical", feature_name, resolution)
     feature_geometries = []
 
     # Collect geometries
@@ -780,7 +781,7 @@
         if isinstance(geom, LineString):
             feature_geometries.append(geom)
         elif isinstance(geom, MultiLineString):
-            for line in geom.geoms:  
+            for line in geom.geoms:
                 feature_geometries.append(line)
 
     # Extract points from geometries
@@ -792,31 +793,31 @@
 
     feature_coords = np.array(feature_points, dtype=np.float32)
 
-    meta_df.loc[:,feature_name] = False # this raises an error but works as expected
+    meta_df.loc[:, feature_name] = False  # this raises an error but works as expected
 
     include_set = set()
     for coord in feature_coords:
-        coord = np.array(coord).reshape(1, -1)  
-        flipped_coord = coord[:, [1,0]] # biggest headache of my life to figure out that these were flipped
-        indices = kdtree.query_radius(flipped_coord, radius)[0]  
+        coord = np.array(coord).reshape(1, -1)
+        flipped_coord = coord[
+            :, [1, 0]
+        ]  # biggest headache of my life to figure out that these were flipped
+        indices = kdtree.query_radius(flipped_coord, radius)[0]
         include_set.update(indices.tolist())
 
     include_arr = np.fromiter(include_set, dtype=int, count=len(include_set))
 
     if bbox_kwarg:
-        gids_in_bbox = apply_bounding_box(meta_df=meta_df, **bbox_kwarg) 
+        gids_in_bbox = apply_bounding_box(meta_df=meta_df, **bbox_kwarg)
         include_arr = np.union1d(include_arr, gids_in_bbox)
 
     include_gids = meta_df.index[include_arr]
 
     return include_gids
 
+
 def apply_bounding_box(
-    meta_df: pd.DataFrame, 
-    coord_1=None, 
-    coord_2=None, 
-    coords=None
-    )->np.array:
+    meta_df: pd.DataFrame, coord_1=None, coord_2=None, coords=None
+) -> np.array:
     """
     Apply a latitude-longitude rectangular bounding box to existing geospatial metadata.
 
@@ -828,13 +829,13 @@
         Top left corner of bounding box as lat-long coordinate pair as list or
         tuple.
     coord_2 : list, tuple
-        Bottom right corner of bounding box as lat-long coordinate pair in list 
+        Bottom right corner of bounding box as lat-long coordinate pair in list
         or tuple.
     coords : np.array
         2d tall numpy array of [lat, long] pairs. Bounding box around the most
-        extreme entries of the array. Alternative to providing top left and 
+        extreme entries of the array. Alternative to providing top left and
         bottom right box corners. Could be used to select amongst a subset of
-        data points. ex) Given all points for the planet, downselect based on 
+        data points. ex) Given all points for the planet, downselect based on
         the most extreme coordinates for the United States coastline information.
     Returns:
     --------
@@ -843,30 +844,31 @@
     """
 
     lats, longs = utilities._find_bbox_corners(
-        coord_1=coord_1,
-        coord_2=coord_2,
-        coords=coords
-    )
-
-    latitude_mask = (meta_df['latitude'] >= lats[0]) & (meta_df['latitude'] <= lats[1])
-    longitude_mask = (meta_df['longitude'] >= longs[0]) & (meta_df['longitude'] <= longs[1])
+        coord_1=coord_1, coord_2=coord_2, coords=coords
+    )
+
+    latitude_mask = (meta_df["latitude"] >= lats[0]) & (meta_df["latitude"] <= lats[1])
+    longitude_mask = (meta_df["longitude"] >= longs[0]) & (
+        meta_df["longitude"] <= longs[1]
+    )
 
     box_mask = latitude_mask & longitude_mask
 
     return meta_df[box_mask].index
+
 
 # add bounding box?
 def elevation_stochastic_downselect(
     meta_df: pd.DataFrame,
-    kdtree, 
+    kdtree,
     downselect_prop: float,
     k_neighbors: int = 3,
-    method: str = 'mean',
-    normalization: str = 'linear',
-    ):
-    """
-    Downsample assigning each point a weight associated with its neighbors 
-    changes in height. Randomly choose points based on weights to 
+    method: str = "mean",
+    normalization: str = "linear",
+):
+    """
+    Downsample assigning each point a weight associated with its neighbors
+    changes in height. Randomly choose points based on weights to
     preferentially select points next to or in mountains while drastically
     lowering the density of points in flat areas to find a non-uniformly dense
     sub-sample of original data points.
@@ -882,9 +884,9 @@
     downselect_prop : float
         proportion of original datapoints to keep in output gids list
     k_neighbors : int, (default = 3)
-        number of neighbors to check for elevation data in nearest neighbors        
+        number of neighbors to check for elevation data in nearest neighbors
     method : str, (default = 'mean')
-        method to calculate elevation weights for each point. 
+        method to calculate elevation weights for each point.
         Options : `'mean'`, `'sum'`, `'median'`
     normalization : str, (default = 'linear')
         function to apply when normalizing weights. Logarithmic uses log_e/ln
@@ -895,10 +897,10 @@
     gids : np.array
         numpy array of downselected gids.
     """
-    coords = np.column_stack([meta_df['latitude'], meta_df['longitude']])
-    elevations = meta_df['altitude'].values
-
-    m = int( len(elevations) * downselect_prop )
+    coords = np.column_stack([meta_df["latitude"], meta_df["longitude"]])
+    elevations = meta_df["altitude"].values
+
+    m = int(len(elevations) * downselect_prop)
 
     normalized_weights = utilities._calc_elevation_weights(
         elevations=elevations,
@@ -906,18 +908,19 @@
         k_neighbors=k_neighbors,
         method=method,
         normalization=normalization,
-        kdtree=kdtree
+        kdtree=kdtree,
     )
 
     selected_indicies = np.random.choice(
-        a=len(coords), 
-        p=normalized_weights/np.sum(normalized_weights), 
-        size=m
-        )
+        a=len(coords), p=normalized_weights / np.sum(normalized_weights), size=m
+    )
 
     return selected_indicies
 
-def interpolate_analysis(result: xr.Dataset, data_var: str, method='nearest')->Tuple[np.ndarray, np.ndarray, np.ndarray]:
+
+def interpolate_analysis(
+    result: xr.Dataset, data_var: str, method="nearest"
+) -> Tuple[np.ndarray, np.ndarray, np.ndarray]:
     """
     Interpolate sparse spatial result data against DataArray coordinates.
     Takes DataArray instead of Dataset, index one variable of a dataset to get a dataarray.
@@ -932,24 +935,26 @@
     da_copy = deepcopy(result[data_var])
 
     df = da_copy.to_dataframe().reset_index()
-    df = df.dropna(subset=[data_var]) # there may be a better way to do this, why are we making a dataframe, not good
-    data = np.column_stack((df['latitude'], df['longitude'], df[data_var])) # probably a nicer way to do this
-
-    grid_lat, grid_lon = np.mgrid[df['latitude'].min():df['latitude'].max():100j, 
-                                df['longitude'].min():df['longitude'].max():100j]
-
-    grid_z = griddata(data[:,0:2], data[:,2], xi=(grid_lat, grid_lon), method=method)
+    df = df.dropna(
+        subset=[data_var]
+    )  # there may be a better way to do this, why are we making a dataframe, not good
+    data = np.column_stack(
+        (df["latitude"], df["longitude"], df[data_var])
+    )  # probably a nicer way to do this
+
+    grid_lat, grid_lon = np.mgrid[
+        df["latitude"].min() : df["latitude"].max() : 100j,
+        df["longitude"].min() : df["longitude"].max() : 100j,
+    ]
+
+    grid_z = griddata(data[:, 0:2], data[:, 2], xi=(grid_lat, grid_lon), method=method)
 
     return grid_z, grid_lat, grid_lon
 
-def plot_sparse_analysis(
-    result: xr.Dataset, data_var: str, method='nearest'
-)-> None:
-    
+
+def plot_sparse_analysis(result: xr.Dataset, data_var: str, method="nearest") -> None:
     grid_values, lat, lon = interpolate_analysis(
-        result=result,
-        data_var=data_var,
-        method=method
+        result=result, data_var=data_var, method=method
     )
 
     fig = plt.figure()
@@ -958,7 +963,13 @@
 
     extent = [lon.min(), lon.max(), lat.min(), lat.max()]
     ax.set_extent(extent)
-    img = ax.imshow(grid_values, extent=extent, origin='lower', cmap='viridis', transform=ccrs.PlateCarree()) # should this be trnsposed
+    img = ax.imshow(
+        grid_values,
+        extent=extent,
+        origin="lower",
+        cmap="viridis",
+        transform=ccrs.PlateCarree(),
+    )  # should this be trnsposed
 
     shapename = "admin_1_states_provinces_lakes"
     states_shp = shpreader.natural_earth(
@@ -972,10 +983,10 @@
         edgecolor="gray",
     )
 
-    cbar = plt.colorbar(img, ax=ax, orientation='vertical', fraction=0.02, pad=0.04)
-    cbar.set_label('Value')
-
-    plt.title('Interpolated Heatmap')
-    plt.xlabel('Longitude')
-    plt.ylabel('Latitude')
+    cbar = plt.colorbar(img, ax=ax, orientation="vertical", fraction=0.02, pad=0.04)
+    cbar.set_label("Value")
+
+    plt.title("Interpolated Heatmap")
+    plt.xlabel("Longitude")
+    plt.ylabel("Latitude")
     plt.show()