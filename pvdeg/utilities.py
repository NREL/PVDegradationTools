--- conflicted
+++ resolved
@@ -6,17 +6,12 @@
 from pvdeg import DATA_DIR
 from typing import Callable
 import inspect
-<<<<<<< HEAD
-import math
-import xarray as xr
-
-=======
 from random import choices
 from string import ascii_uppercase
 from collections import OrderedDict
 import xarray as xr
 from subprocess import run
->>>>>>> 1b70fbca
+
 
 def gid_downsampling(meta, n):
     """
@@ -224,215 +219,216 @@
     state_name = state_dict[id]
     return state_name
 
+
 def get_state_bbox(
     abbr: str = None,
-)-> np.ndarray:
+) -> np.ndarray:
     """
     Retrieve the top left and bottom right coordinate pairs for state bounding boxes.
     """
 
     bbox_dict = {
-        'Alabama': [
+        "Alabama": [
             [-84.8882446289062, 35.0080299377441],
             [-88.4731369018555, 30.1375217437744],
-            ],
-            'Alaska': [
+        ],
+        "Alaska": [
             [-129.9795, 71.4410],
             [-179.1505, 51.2097],
-            ],
-            'Arizona': [
+        ],
+        "Arizona": [
             [-109.045196533203, 37.0042610168457],
             [-114.818359375, 31.3321762084961],
-            ],
-            'Arkansas': [
+        ],
+        "Arkansas": [
             [-89.6422424316406, 36.4996032714844],
             [-94.6178131103516, 33.0041046142578],
-            ],
-            'California': [
+        ],
+        "California": [
             [-114.13077545166, 42.0095024108887],
             [-124.482009887695, 32.5295219421387],
-            ],
-            'Colorado': [
+        ],
+        "Colorado": [
             [-102.041580200195, 41.0023612976074],
             [-109.060256958008, 36.9924240112305],
-            ],
-            'Connecticut': [
+        ],
+        "Connecticut": [
             [-71.7869873046875, 42.0505905151367],
             [-73.7277755737305, 40.9667053222656],
-            ],
-            'Delaware': [
+        ],
+        "Delaware": [
             [-74.9846343994141, 39.8394355773926],
             [-75.7890472412109, 38.4511260986328],
-            ],
-            'District Of Columbia': [
+        ],
+        "District Of Columbia": [
             [-76.8369, 39.1072],
             [-77.2369, 38.7072],
-            ],
-            'Florida': [
+        ],
+        "Florida": [
             [-79.9743041992188, 31.0009689331055],
             [-87.6349029541016, 24.3963069915771],
-            ],
-            'Georgia': [
+        ],
+        "Georgia": [
             [-80.7514266967773, 35.0008316040039],
             [-85.6051712036133, 30.3557567596436],
-            ],
-            'Hawaii': [
+        ],
+        "Hawaii": [
             [-154.8066, 22.2356],
             [160.2471, 189117],
-            ],
-            'Idaho': [
+        ],
+        "Idaho": [
             [-111.043563842773, 49.000846862793],
             [-117.243034362793, 41.9880561828613],
-            ],
-            'Illinois': [
+        ],
+        "Illinois": [
             [-87.0199203491211, 42.5083045959473],
             [-91.513053894043, 36.9701309204102],
-            ],
-            'Indiana': [
+        ],
+        "Indiana": [
             [-84.7845764160156, 41.7613716125488],
             [-88.0997085571289, 37.7717399597168],
-            ],
-            'Iowa': [
+        ],
+        "Iowa": [
             [-90.1400604248047, 43.5011367797852],
             [-96.6397171020508, 40.3755989074707],
-            ],
-            'Kansas': [
+        ],
+        "Kansas": [
             [-94.5882034301758, 40.0030975341797],
             [-102.0517578125, 36.9930801391602],
-            ],
-            'Kentucky': [
+        ],
+        "Kentucky": [
             [-81.9645385742188, 39.1474609375],
             [-89.5715103149414, 36.4967155456543],
-            ],
-            'Louisiana': [
+        ],
+        "Louisiana": [
             [-88.817008972168, 33.019458770752],
             [-94.0431518554688, 28.9210300445557],
-            ],
-            'Maine': [
+        ],
+        "Maine": [
             [-66.9250717163086, 47.4598426818848],
             [-71.0841751098633, 42.9561233520508],
-            ],
-            'Maryland': [
+        ],
+        "Maryland": [
             [-75.0395584106445, 39.7229347229004],
             [-79.4871978759766, 37.8856391906738],
-            ],
-            'Massachusetts': [
+        ],
+        "Massachusetts": [
             [-69.8615341186523, 42.8867149353027],
             [-73.5081481933594, 41.1863288879395],
-            ],
-            'Michigan': [
+        ],
+        "Michigan": [
             [-82.122802734375, 48.3060646057129],
             [-90.4186248779297, 41.6960868835449],
-            ],
-            'Minnesota': [
+        ],
+        "Minnesota": [
             [-89.4833831787109, 49.3844909667969],
             [-97.2392654418945, 43.4994277954102],
-            ],
-            'Mississippi': [
+        ],
+        "Mississippi": [
             [-88.0980072021484, 34.9960556030273],
             [-91.6550140380859, 30.1477890014648],
-            ],
-            'Missouri': [
+        ],
+        "Missouri": [
             [-89.0988388061523, 40.6136360168457],
             [-95.7741470336914, 35.9956817626953],
-            ],
-            'Montana': [
+        ],
+        "Montana": [
             [-104.039558410645, 49.0011100769043],
             [-116.050003051758, 44.3582191467285],
-            ],
-            'Nebraska': [
+        ],
+        "Nebraska": [
             [-95.3080520629883, 43.0017013549805],
             [-104.053520202637, 39.9999961853027],
-            ],
-            'Nevada': [
+        ],
+        "Nevada": [
             [-114.039642333984, 42.0022087097168],
             [-120.005729675293, 35.0018730163574],
-            ],
-            'New Hampshire': [
+        ],
+        "New Hampshire": [
             [-70.534065246582, 45.3057823181152],
             [-72.55712890625, 42.6970405578613],
-            ],
-            'New Jersey': [
+        ],
+        "New Jersey": [
             [-73.8850555419922, 41.3574256896973],
             [-75.5633926391602, 38.7887535095215],
-            ],
-            'New Mexico': [
+        ],
+        "New Mexico": [
             [-103.000862121582, 37.0001411437988],
             [-109.050178527832, 31.3323001861572],
-            ],
-            'New York': [
+        ],
+        "New York": [
             [-71.8527069091797, 45.0158615112305],
             [-79.7625122070312, 40.4773979187012],
-            ],
-            'North Carolina': [
+        ],
+        "North Carolina": [
             [-75.4001159667969, 36.5880393981934],
             [-84.3218765258789, 33.7528762817383],
-            ],
-            'North Dakota': [
+        ],
+        "North Dakota": [
             [-96.5543899536133, 49.0004920959473],
             [-104.049270629883, 45.9350357055664],
-            ],
-            'Ohio': [
+        ],
+        "Ohio": [
             [-80.5189895629883, 42.3232383728027],
             [-84.8203430175781, 38.4031982421875],
-            ],
-            'Oklahoma': [
+        ],
+        "Oklahoma": [
             [-94.4312133789062, 37.0021362304688],
             [-103.002571105957, 33.6191940307617],
-            ],
-            'Oregon': [
+        ],
+        "Oregon": [
             [-116.463500976562, 46.2991027832031],
             [-124.703544616699, 41.9917907714844],
-            ],
-            'Pennsylvania': [
+        ],
+        "Pennsylvania": [
             [-74.6894989013672, 42.5146903991699],
             [-80.5210876464844, 39.7197647094727],
-            ],
-            'Rhode Island': [
+        ],
+        "Rhode Island": [
             [-71.1204681396484, 42.018856048584],
             [-71.9070053100586, 41.055534362793],
-            ],
-            'South Carolina': [
+        ],
+        "South Carolina": [
             [-78.4992980957031, 35.2155418395996],
             [-83.35400390625, 32.0333099365234],
-            ],
-            'South Dakota': [
+        ],
+        "South Dakota": [
             [-96.4363327026367, 45.9454536437988],
             [-104.05770111084, 42.4798889160156],
-            ],
-            'Tennessee': [
+        ],
+        "Tennessee": [
             [-81.6468963623047, 36.6781196594238],
             [-90.310302734375, 34.9829788208008],
-            ],
-            'Texas': [
+        ],
+        "Texas": [
             [-93.5078201293945, 36.5007057189941],
             [-106.645652770996, 25.8370609283447],
-            ],
-            'Utah': [
+        ],
+        "Utah": [
             [-109.041069030762, 42.0013885498047],
             [-114.053932189941, 36.9979667663574],
-            ],
-            'Vermont': [
+        ],
+        "Vermont": [
             [-71.4653549194336, 45.0166664123535],
             [-73.437744140625, 42.7269325256348],
-            ],
-            'Virginia': [
+        ],
+        "Virginia": [
             [-75.2312240600586, 39.4660148620605],
             [-83.6754150390625, 36.5407867431641],
-            ],
-            'Washington': [
+        ],
+        "Washington": [
             [-116.917427062988, 49.00244140625],
             [-124.836097717285, 45.5437202453613],
-            ],
-            'West Virginia': [
+        ],
+        "West Virginia": [
             [-77.7190246582031, 40.638801574707],
             [-82.6447448730469, 37.2014808654785],
-            ],
-            'Wisconsin': [
+        ],
+        "Wisconsin": [
             [-104.052154541016, 45.0034217834473],
             [-111.05689239502, 40.9948768615723],
-            ]
-        }
+        ],
+    }
 
     name = _get_state(abbr)
     return np.array(bbox_dict[name])
@@ -698,46 +694,15 @@
     print("\r", end="")
     return tilt_azimuth_series
 
-<<<<<<< HEAD
-def compare_templates(ds1: xr.Dataset, ds2: xr.Dataset, atol=1e-10, consider_nan_equal=True) -> bool:
-    """Compare loaded datasets with "empty-like" values"""
-
-    if ds1.dims != ds2.dims:
-        return False
-
-    if set(ds1.coords.keys()) != set(ds2.coords.keys()):
-        return False
-
-    for coord in ds1.coords:
-        if ds1.coords[coord].dtype.kind in {'i', 'f'}:
-            if not np.allclose(ds1.coords[coord], ds2.coords[coord], atol=atol): # Use np.allclose for numeric coordinates
-                return False
-        elif ds1.coords[coord].dtype.kind == 'M': # datetime64
-            if not np.array_equal(ds1.coords[coord], ds2.coords[coord]): # Use array equality for datetime coordinates
-                return False
-        else:
-            if not np.array_equal(ds1.coords[coord], ds2.coords[coord]):
-                return False
-
-    if set(ds1.data_vars.keys()) != set(ds2.data_vars.keys()):
-        return False
-
-    for dim in ds1.dims:
-        if not ds1.indexes[dim].equals(ds2.indexes[dim]):
-            return False
-
-    return True
-=======
-def _meta_df_from_csv(
-    file_paths : list[str]
-    ):
+
+def _meta_df_from_csv(file_paths: list[str]):
     """
     Helper Function: Create csv dataframe from list of files in string form [Or Directory (not functional yet)]
 
     Parameters
     ----------
     file_paths : list[str]
-        List of local weather csv files to strip metadata from. For example: download a collection of weather files from the NSRDB web viewer. 
+        List of local weather csv files to strip metadata from. For example: download a collection of weather files from the NSRDB web viewer.
 
     Returns
     -------
@@ -748,10 +713,9 @@
     # list[path] instead of just string
     # or a directory, just use csv from provided directory
 
-
     def read_meta(path):
         df = pd.read_csv(path, nrows=1)
-        listed = df.to_dict(orient='list')
+        listed = df.to_dict(orient="list")
         stripped = {key: value[0] for key, value in listed.items()}
 
         return stripped
@@ -765,22 +729,23 @@
 
     # correct level of precision??
     conversions = {
-        'Location ID' : np.int32,
-        'Latitude' : np.double,
-        'Longitude' : np.double,
-        'Time Zone' : np.int8,
-        'Elevation' : np.int16,
-        'Local Time Zone' : np.int8
+        "Location ID": np.int32,
+        "Latitude": np.double,
+        "Longitude": np.double,
+        "Time Zone": np.int8,
+        "Elevation": np.int16,
+        "Local Time Zone": np.int8,
     }
 
     metadata_df = metadata_df.astype(conversions)
     return metadata_df
 
+
 def _weather_ds_from_csv(
-    file_paths : list[str],
-    year : int,
-    # select year, should be able to provide single year, or list of years 
-    ):
+    file_paths: list[str],
+    year: int,
+    # select year, should be able to provide single year, or list of years
+):
     """
     Helper Function: Create a geospatial xarray dataset from local csv files.
 
@@ -790,20 +755,20 @@
     Returns
     ----------
     """
-#  ds = xr.open_dataset(
-#             fp,
-#             engine="h5netcdf",
-#             phony_dims="sort",
-#             chunks={"phony_dim_0": chunks[0], "phony_dim_1": chunks[1]},
-#             drop_variables=drop_variables,
-#             mask_and_scale=False,
-#             decode_cf=True,
-#         )
+    #  ds = xr.open_dataset(
+    #             fp,
+    #             engine="h5netcdf",
+    #             phony_dims="sort",
+    #             chunks={"phony_dim_0": chunks[0], "phony_dim_1": chunks[1]},
+    #             drop_variables=drop_variables,
+    #             mask_and_scale=False,
+    #             decode_cf=True,
+    #         )
 
     # PROBLEM: all csv do not contain all years but these all appear to have 2004
     # when missing years, xarray will see mismatched coordinates and populate all these values with nan
     # this is wrong we are using tmy so we ignore the year as it represents a typical meteorological year
-    
+
     # Prepare a list to hold the DataFrames
     dataframes = []
 
@@ -811,31 +776,42 @@
     for file_path in file_paths:
         # Extract GID from the filename
         header = pd.read_csv(file_path, nrows=1)
-        gid = header['Location ID'][0]
-        
+        gid = header["Location ID"][0]
+
         # Read the CSV, skipping rows to get to the relevant data
         df = pd.read_csv(file_path, skiprows=2)
-        
+
         # Add GID and Time columns
-        df['gid'] = gid
-
-        df['time'] = pd.to_datetime(df[['Year', 'Month', 'Day', 'Hour', 'Minute']])
+        df["gid"] = gid
+
+        df["time"] = pd.to_datetime(df[["Year", "Month", "Day", "Hour", "Minute"]])
 
         # make allow this to take list of years
-        df = df[df['time'].dt.year == year]
-
-        # add generic approach, dont manually do this, could change based on user selections  
+        df = df[df["time"].dt.year == year]
+
+        # add generic approach, dont manually do this, could change based on user selections
 
         # Select relevant columns and append to the list
         # df = df[['gid', 'time', 'GHI', 'Temperature', 'DHI', 'DNI', 'Surface Albedo', 'Wind Direction', 'Wind Speed']]
-        df = df[['gid', 'time', 'GHI', 'Temperature', 'DHI', 'DNI', 'Surface Albedo', 'Wind Speed']]
+        df = df[
+            [
+                "gid",
+                "time",
+                "GHI",
+                "Temperature",
+                "DHI",
+                "DNI",
+                "Surface Albedo",
+                "Wind Speed",
+            ]
+        ]
         dataframes.append(df)
 
     # Combine all DataFrames into one
     combined_df = pd.concat(dataframes)
 
     # Convert the combined DataFrame to an xarray Dataset
-    weather_ds = combined_df.set_index(['time', 'gid']).to_xarray()
+    weather_ds = combined_df.set_index(["time", "gid"]).to_xarray()
 
     # combined_df = combined_df.set_index(['time', 'gid']).sort_index()
     # weather_ds = combined_df.set_index(['time', 'gid']).to_xarray()
@@ -845,27 +821,29 @@
     # DHI             (gid, time) int64 12kB 0 0 0 0 0 0 0 ... 56 113 94 129 54 20
     # DNI             (gid, time) int64 12kB 0 0 0 0 0 0 ... 1004 718 728 337 0 0
     # Surface Albedo  (gid, time) float64 12kB 0.8 0.8 0.8 0.8 ... 0.8 0.8 0.8 0.8
-    # Wind Speed     
-
-    weather_ds = weather_ds.rename_vars({
-        'GHI' : 'ghi',
-        'Temperature' : 'temp_air',
-        'DHI' : 'dhi',
-        'DNI' : 'dni',
-        'Wind Speed' : 'wind_speed',
-    })
+    # Wind Speed
+
+    weather_ds = weather_ds.rename_vars(
+        {
+            "GHI": "ghi",
+            "Temperature": "temp_air",
+            "DHI": "dhi",
+            "DNI": "dni",
+            "Wind Speed": "wind_speed",
+        }
+    )
 
     return weather_ds
+
 
 # not functional
 def geospatial_from_csv(
-    file_path : list[str],
-    year : int # should be able to take a range of years
-    ): 
-    """
-    Create an xarray dataset contaning aeospatial weather data and a pandas dataframe 
-    containing geospatial metadata from a list of local csv files. 
-    
+    file_path: list[str], year: int  # should be able to take a range of years
+):
+    """
+    Create an xarray dataset contaning aeospatial weather data and a pandas dataframe
+    containing geospatial metadata from a list of local csv files.
+
     Useful for importing data from NSRDB api viewer https://nsrdb.nrel.gov/data-viewer
     when downloaded locally as csv
 
@@ -874,43 +852,46 @@
     file_path : list[str]
         List of absolute paths to csv files in string form.
     year : int
-        Single year of data to use from local csv files. 
-    """
-
-    weather_ds, meta_df = _weather_ds_from_csv(file_path, year), _meta_df_from_csv(file_path)
+        Single year of data to use from local csv files.
+    """
+
+    weather_ds, meta_df = _weather_ds_from_csv(file_path, year), _meta_df_from_csv(
+        file_path
+    )
 
     # only want to keep meta from given file using GIDs from DS
     # gather included files' gids from xarray
-    included_gids = weather_ds.coords['gid'].values
+    included_gids = weather_ds.coords["gid"].values
 
     # filter the metadate to only include gid values found above
-    filtered_meta = meta_df[meta_df['Location ID'].isin(included_gids)]
+    filtered_meta = meta_df[meta_df["Location ID"].isin(included_gids)]
 
     # reset the indecies of updated dataframe (might not be nessecary)
     filtered_meta = filtered_meta.reset_index(drop=True)
 
     # rename Location ID column to gid
-    filtered_meta = filtered_meta.rename({'Location ID' : 'gid'}, axis="columns")
+    filtered_meta = filtered_meta.rename({"Location ID": "gid"}, axis="columns")
 
     return weather_ds, filtered_meta
 
+
 def strip_normalize_tmy(df, start_time, end_time):
     """
-    Normalize the DataFrame to start at 00:00 and extract the data between the 
+    Normalize the DataFrame to start at 00:00 and extract the data between the
     specified start and end times. Then shift back to the original indexes.
-    
+
     Parameters:
     -----------
     df : pd.Dataframe
         dataframe with a datetime index and tmy data
-    start_time : datetime.datetime 
+    start_time : datetime.datetime
         start time
-    end_time : datetime.datetime 
+    end_time : datetime.datetime
         end time
-    
+
     Returns:
     --------
-    sub_results : pd.DataFrame 
+    sub_results : pd.DataFrame
         extracted subset of tmy data
     """
 
@@ -919,15 +900,24 @@
     end_time = end_time.replace(tzinfo=tz)
 
     initial_time = df.index[0]
-    shifted_index = df.index - pd.DateOffset(hours=initial_time.hour, minutes=initial_time.minute, seconds=initial_time.second)
+    shifted_index = df.index - pd.DateOffset(
+        hours=initial_time.hour,
+        minutes=initial_time.minute,
+        seconds=initial_time.second,
+    )
     df.index = shifted_index
 
     mask = (df.index >= start_time) & (df.index <= end_time)
     sub_results = df.loc[mask]
-    
-    sub_results.index = sub_results.index + pd.DateOffset(hours=initial_time.hour, minutes=initial_time.minute, seconds=initial_time.second)
-    
+
+    sub_results.index = sub_results.index + pd.DateOffset(
+        hours=initial_time.hour,
+        minutes=initial_time.minute,
+        seconds=initial_time.second,
+    )
+
     return sub_results
+
 
 def new_id(collection):
     """
@@ -942,20 +932,20 @@
     -------------
         Unique 5 letter string of uppercase characters.
     """
-    if not isinstance(collection, (dict,OrderedDict)):
+    if not isinstance(collection, (dict, OrderedDict)):
         raise TypeError(f"{collection.__name__} type {type(collection)} expected dict")
 
-    gen = lambda : ''.join(choices(ascii_uppercase, k = 5))
+    gen = lambda: "".join(choices(ascii_uppercase, k=5))
     id = gen()
-    while id in collection.keys(): 
+    while id in collection.keys():
         id = gen()
-    
-    return id 
-            
+
+    return id
+
+
 def restore_gids(
-    original_meta_df : pd.DataFrame,
-    analysis_result_ds : xr.Dataset
-    )->xr.Dataset:  
+    original_meta_df: pd.DataFrame, analysis_result_ds: xr.Dataset
+) -> xr.Dataset:
     """
     Restore gids to results dataset. For desired behavior output data must
     have identical ordering to input data, otherwise will fail silently by
@@ -974,26 +964,27 @@
         dataset like ``analysis_result_ds`` with new datavariable, ``gid``
         holding the original gids of each result from the input metadata.
         Warning: if meta order is different than result ordering gids will
-        be assigned incorrectly. 
-    """
-
-    flattened = analysis_result_ds.stack(points=('latitude', 'longitude'))
+        be assigned incorrectly.
+    """
+
+    flattened = analysis_result_ds.stack(points=("latitude", "longitude"))
 
     gids = original_meta_df.index.values
 
     # Create a DataArray with the gids and assign it to the Dataset
-    gids_da = xr.DataArray(gids, coords=[flattened['points']], name='gid')
+    gids_da = xr.DataArray(gids, coords=[flattened["points"]], name="gid")
 
     # Unstack the DataArray to match the original dimensions of the Dataset
-    gids_da = gids_da.unstack('points')
+    gids_da = gids_da.unstack("points")
 
     restored_gids_ds = analysis_result_ds.assign(gid=gids_da)
 
     return restored_gids_ds
 
+
 def _find_bbox_corners(coord_1=None, coord_2=None, coords=None):
     """
-    find the min and max latitude and longitude values from 2 lists 
+    find the min and max latitude and longitude values from 2 lists
     or a tall numpy array of the shape [[lat, long], ...]
 
     Parameters:
@@ -1002,13 +993,13 @@
         Top left corner of bounding box as lat-long coordinate pair as list or
         tuple.
     coord_2 : list, tuple
-        Bottom right corner of bounding box as lat-long coordinate pair in list 
+        Bottom right corner of bounding box as lat-long coordinate pair in list
         or tuple.
     coords : np.array
         2d tall numpy array of [lat, long] pairs. Bounding box around the most
-        extreme entries of the array. Alternative to providing top left and 
+        extreme entries of the array. Alternative to providing top left and
         bottom right box corners. Could be used to select amongst a subset of
-        data points. ex) Given all points for the planet, downselect based on 
+        data points. ex) Given all points for the planet, downselect based on
         the most extreme coordinates for the United States coastline information.
     Returns:
     --------
@@ -1020,8 +1011,8 @@
         lats = [coord_1[0], coord_2[0]]
         longs = [coord_1[1], coord_2[1]]
     elif coords.any():
-        lats = coords[:,0]
-        longs = coords[:,1]
+        lats = coords[:, 0]
+        longs = coords[:, 1]
 
     min_lat, max_lat = np.min(lats), np.max(lats)
     min_long, max_long = np.min(longs), np.max(longs)
@@ -1046,36 +1037,39 @@
     ax.set_ylim([lats[0], lats[1]])
     return
 
+
 def _add_cartopy_features(ax):
     """
     Add cartopy features to an existing matplotlib.pyplot axis.
     """
     import cartopy.feature as cfeature
+
     features = [
         cfeature.BORDERS,
         cfeature.COASTLINE,
         cfeature.LAND,
         cfeature.OCEAN,
         cfeature.LAKES,
-        cfeature.RIVERS
-        ]
+        cfeature.RIVERS,
+    ]
 
     for i in features:
         if i == cfeature.BORDERS:
-            ax.add_feature(i, linestyle=':')
+            ax.add_feature(i, linestyle=":")
         else:
             ax.add_feature(i)
 
+
 def _calc_elevation_weights(
-    elevations : np.array,
-    coords : np.array,
-    k_neighbors : int,
-    method : str,
-    normalization : str,
-    kdtree, 
-    )->np.array:
-    """
-    utility function. caluclate a weight for each point in a dataset 
+    elevations: np.array,
+    coords: np.array,
+    k_neighbors: int,
+    method: str,
+    normalization: str,
+    kdtree,
+) -> np.array:
+    """
+    utility function. caluclate a weight for each point in a dataset
     to use for probabalistic downselection.
 
     Parameters:
@@ -1087,7 +1081,7 @@
     k_neighbors : int
         number of neighbors to use in local elevation calculation at each point
     method : str, (default = 'mean')
-        method to calculate elevation weights for each point. 
+        method to calculate elevation weights for each point.
         Options : `'mean'`, `'sum'`, `'median'`
     normalization : str, (default = 'linear')
         function to apply when normalizing weights. Logarithmic uses log_e/ln
@@ -1106,31 +1100,33 @@
     weights = np.empty_like(elevations)
 
     for i, coord in enumerate(coords):
-        indicies = kdtree.query(coord.reshape(1,-1), k=k_neighbors+1)[1][0] # +1 to include current point 
-        delta_elevation = np.abs(elevations[indicies[1:]] - elevations[i]) 
-        
-        if method == 'mean':
+        indicies = kdtree.query(coord.reshape(1, -1), k=k_neighbors + 1)[1][
+            0
+        ]  # +1 to include current point
+        delta_elevation = np.abs(elevations[indicies[1:]] - elevations[i])
+
+        if method == "mean":
             delta = np.mean(delta_elevation)
-        elif method == 'sum':
+        elif method == "sum":
             delta = np.sum(delta_elevation)
-        elif method == 'median':
+        elif method == "median":
             delta = np.median(delta_elevation)
         weights[i] = delta
 
-
-    if normalization == 'linear':
-        pass # do nothing
-    elif normalization == 'exponential':
+    if normalization == "linear":
+        pass  # do nothing
+    elif normalization == "exponential":
         weights = np.exp(weights)
-    elif normalization == 'logarithmic':
+    elif normalization == "logarithmic":
         weights = np.log(weights)
 
-    normalized_weights = np.divide( 
-        np.subtract(weights, np.min(weights)), 
-        np.subtract(np.max(weights), np.min(weights)) 
-        )
-    
+    normalized_weights = np.divide(
+        np.subtract(weights, np.min(weights)),
+        np.subtract(np.max(weights), np.min(weights)),
+    )
+
     return normalized_weights
+
 
 def fix_metadata(meta):
     """
@@ -1142,20 +1138,21 @@
     meta : dict
         dictionary of metadata with key : dict pairs
 
-    Returns 
+    Returns
     fixed_meta : dict
         dictionary of metadata with key : value pairs
     """
-    fixed_metadata = {key : list(subdict.values())[0] for key, subdict in meta.items()}
+    fixed_metadata = {key: list(subdict.values())[0] for key, subdict in meta.items()}
     return fixed_metadata
 
-# we want this to only exist for things that can be run on kestrel 
+
+# we want this to only exist for things that can be run on kestrel
 # moving away from hpc tools so this may not be useful in the future
 def nrel_kestrel_check():
     """
     Check if the user is on Kestrel HPC environment.
     Passes silently or raises a ConnectionError if not running on Kestrel.
-    This will fail on AWS 
+    This will fail on AWS
 
     Returns:
     --------
@@ -1167,28 +1164,21 @@
     Kestrel Documentation : https://nrel.github.io/HPC/Documentation/
     """
 
-    kestrel_hostname = 'kestrel.hpc.nrel.gov'
-
-    host = run(
-        args=['hostname', '-f'], 
-        shell=False, 
-        capture_output=True, 
-        text=True
-        )
-    device_domain = '.'.join(host.stdout.split('.')[-4:])[:-1]
+    kestrel_hostname = "kestrel.hpc.nrel.gov"
+
+    host = run(args=["hostname", "-f"], shell=False, capture_output=True, text=True)
+    device_domain = ".".join(host.stdout.split(".")[-4:])[:-1]
 
     if kestrel_hostname != device_domain:
         raise ConnectionError(
             f"""
-            connected to {device_domain} 
+            connected to {device_domain}
             not a node of {kestrel_hostname}")
             """
-            )
-
-def remove_scenario_filetrees(
-    fp, 
-    pattern='pvd_job_*'
-    ):
+        )
+
+
+def remove_scenario_filetrees(fp, pattern="pvd_job_*"):
     """
     Move `cwd` to fp and remove all scenario file trees from fp directory.
     Permanently deletes all scenario file trees. USE WITH CAUTION.
@@ -1198,7 +1188,7 @@
     fp : string
         file path to directory where all scenario files should be removed
     pattern : str
-        pattern to search for using glob. Default value of `pvd_job_` is 
+        pattern to search for using glob. Default value of `pvd_job_` is
         equvilent to `pvd_job_*` in bash.
 
     Returns:
@@ -1223,12 +1213,47 @@
     """
     from importlib import import_module
 
-    module_name, func_name = task['qualified_function'].rsplit('.', 1)
-    params = task['params'] # need to do this to maintain ordering
+    module_name, func_name = task["qualified_function"].rsplit(".", 1)
+    params = task["params"]  # need to do this to maintain ordering
     module = import_module(module_name)
     func = getattr(module, func_name)
-    task['job'] = func
-    del task['qualified_function']
-    del task['params'] # maintain ordering, 
-    task['params'] = params
->>>>>>> 1b70fbca
+    task["job"] = func
+    del task["qualified_function"]
+    del task["params"]  # maintain ordering,
+    task["params"] = params
+
+
+def compare_templates(
+    ds1: xr.Dataset, ds2: xr.Dataset, atol=1e-10, consider_nan_equal=True
+) -> bool:
+    """Compare loaded datasets with "empty-like" values"""
+
+    if ds1.dims != ds2.dims:
+        return False
+
+    if set(ds1.coords.keys()) != set(ds2.coords.keys()):
+        return False
+
+    for coord in ds1.coords:
+        if ds1.coords[coord].dtype.kind in {"i", "f"}:
+            if not np.allclose(
+                ds1.coords[coord], ds2.coords[coord], atol=atol
+            ):  # Use np.allclose for numeric coordinates
+                return False
+        elif ds1.coords[coord].dtype.kind == "M":  # datetime64
+            if not np.array_equal(
+                ds1.coords[coord], ds2.coords[coord]
+            ):  # Use array equality for datetime coordinates
+                return False
+        else:
+            if not np.array_equal(ds1.coords[coord], ds2.coords[coord]):
+                return False
+
+    if set(ds1.data_vars.keys()) != set(ds2.data_vars.keys()):
+        return False
+
+    for dim in ds1.dims:
+        if not ds1.indexes[dim].equals(ds2.indexes[dim]):
+            return False
+
+    return True