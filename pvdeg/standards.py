--- conflicted
+++ resolved
@@ -25,11 +25,7 @@
 # passing all tests after updating temperature models but this should be checked throughly before final release
 
 
-<<<<<<< HEAD
-@decorators.geospatial_quick_shape('timeseries', ["T_0", "T_inf", "poa"])
-=======
 @decorators.geospatial_quick_shape("timeseries", ["T_0", "T_inf", "poa"])
->>>>>>> 298acdd8
 def eff_gap_parameters(
     weather_df=None,
     meta=None,
