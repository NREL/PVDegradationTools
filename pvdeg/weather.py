--- conflicted
+++ resolved
@@ -11,11 +11,8 @@
 import datetime
 import numpy as np
 import h5py
-<<<<<<< HEAD
-=======
 import dask.dataframe as dd
 from dask.delayed import delayed
->>>>>>> c0ff216e
 import xarray as xr
 
 # Global metadata mapping for standardizing metadata keys across different
@@ -50,15 +47,10 @@
 }
 
 
-<<<<<<< HEAD
-def get(database, id=None, geospatial=False, **kwargs):
-    """Load weather data from  NSRDB or any other PVLIB io tools function.
-=======
 def get(database: str, id=None, geospatial=False, **kwargs):
     """
     Load weather data directly from  NSRDB or through any other PVLIB i/o
     tools function.
->>>>>>> c0ff216e
 
     Parameters
     ----------
@@ -230,10 +222,6 @@
         type of weather file from list below (verified)
         [psm3, tmy3, epw, h5, csv]
     """
-<<<<<<< HEAD
-    # META_MAP = {"elevation": "altitude", "Local Time Zone": "tz"}
-=======
->>>>>>> c0ff216e
 
     supported = ["psm3", "tmy3", "epw", "h5", "csv"]
     file_type = file_type.upper()
@@ -351,19 +339,6 @@
     meta : dictionary
         DataFrame of weather data with modified column headers.
     """
-<<<<<<< HEAD
-    META_MAP = {
-        "elevation": "altitude",
-        "Elevation": "altitude",
-        "Local Time Zone": "tz",
-        "Time Zone": "tz",
-        "timezone": "tz",
-        "Dew Point": "dew_point",
-        "Longitude": "longitude",
-        "Latitude": "latitude",
-    }
-=======
->>>>>>> c0ff216e
 
     # map meta-names as needed
     for key in [*meta.keys()]:
@@ -436,13 +411,6 @@
     else:
         raise TypeError("input must be pd.DataFrame or xr.Dataset")
 
-<<<<<<< HEAD
-=======
-
-def read_h5(gid, file, attributes=None, **_):
-    """
-    Read a locally stored h5 weather file that follows NSRDB conventions.
->>>>>>> c0ff216e
 
 def read_h5(gid, file, attributes=None, **_):
     """Read a locally stored h5 weather file that follows NSRDB conventions.
@@ -998,15 +966,9 @@
 
 
 def get_anywhere(database="PSM3", id=None, **kwargs):
-<<<<<<< HEAD
-    """Load weather data directly from  NSRDB or through any other PVLIB i/o tools.
-
-    function. Only works for a single location look-up, not for geospatial analysis.
-=======
     """
     Load weather data directly from  NSRDB or through any other PVLIB i/o
     tools function. Only works for a single location look-up, not for geospatial analysis.
->>>>>>> c0ff216e
 
     Parameters:
     -----------
@@ -1029,10 +991,7 @@
     meta : (dict)
         Dictionary of metadata for the weather data
     """
-<<<<<<< HEAD
-=======
-
->>>>>>> c0ff216e
+
     weather_arg = {
         "api_key": "DEMO_KEY",  # Pass in a custom key to avoid access limitations.
         "email": "user@mail.com",
@@ -1196,15 +1155,6 @@
     return weather_ds
 
 
-<<<<<<< HEAD
-def _weather_distributed_vec(
-    database: str,
-    coord: tuple[float],
-    api_key: str,  # NSRDB api key
-    email: str,  # NSRDB developer email
-):
-    """Distributed weather calculation for use with dask futures/delayed.
-=======
 @delayed
 def _weather_distributed_vec(
     database: str,
@@ -1214,7 +1164,6 @@
 ):
     """
     Distributed weather calculation for use with dask futures/delayed
->>>>>>> c0ff216e
 
     Parameters
     ----------
@@ -1228,28 +1177,10 @@
         NSRDB developer email (see `pvdeg.weather.get`)
 
     Returns
-<<<<<<< HEAD
-    -------
-        Returns ds, dict, None if unsucessful
-        Returns None, None, Exception if unsucessful
-    """
-    try:
-        if database == "PVGIS":  # does not need api key
-            weather_df, meta_dict = get(database=database, id=coord)
-        elif database == "PSM3":
-            weather_df, meta_dict = get(
-                database=database, id=coord, api_key=api_key, email=email
-            )
-        else:
-            raise NotImplementedError(
-                f'database {database} not implemented, options: "PVGIS", "PSM3"'
-            )
-=======
     --------
         Returns ds, dict, None if unsucessful
         Returns None, None, Exception if unsucessful
     """
->>>>>>> c0ff216e
 
     # we want to fail loudly, quickly
     if database == "PVGIS":  # does not need api key
@@ -1272,18 +1203,11 @@
 # THE NSRDB shapes could be moved to their own definition
 # organization style question?
 def empty_weather_ds(gids_size, periodicity, database) -> xr.Dataset:
-<<<<<<< HEAD
-    """Create an empty weather dataframe for generalized input.
-
-    Parameters
-    ----------
-=======
     """
     Create an empty weather dataframe for generalized input.
 
     Parameters
     ---------
->>>>>>> c0ff216e
     gids_size: int
         number of entries to create along gid axis
     periodicity: str
@@ -1338,11 +1262,7 @@
     attrs = {}
     global_attrs = {}
 
-<<<<<<< HEAD
-    # dims = {"gid", "time"}
-=======
     dims = {"gid", "time"}
->>>>>>> c0ff216e
     dims_size = {"time": TIME_PERIODICITY_MAP[periodicity], "gid": gids_size}
 
     if database == "NSRDB" or database == "PSM3":
@@ -1379,25 +1299,11 @@
 
 
 # TODO: implement rate throttling so we do not make too many requests.
-<<<<<<< HEAD
-# TODO: multiple API keys to get around NSRDB key rate limit. 2 key, email pairs means
-# twice the speed ;)
-=======
 # TODO: multiple API keys to get around NSRDB key rate limit. 2 key, email pairs means twice the speed ;)
->>>>>>> c0ff216e
 # TODO: this overwrites NSRDB GIDS when database == "PSM3"
 
 
 def weather_distributed(
-<<<<<<< HEAD
-    database: str, coords: list[tuple], api_key: str = None, email: str = None
-):
-    """Grab weather using pvgis for all following locations using dask.
-
-    Dask is used for parallelization. You must create a dask client with multiple
-    processes before calling this function, otherwise results will not be properly
-    calculated.
-=======
     database: str,
     coords: list[tuple],
     api_key: str = "",
@@ -1408,11 +1314,6 @@
     You must create a dask client with multiple processes before calling this function, otherwise results will not be properly calculated.
 
     PVGIS supports up to 30 requests per second so your dask client should not have more than $x$ workers/threads
-    that would put you over this limit.
->>>>>>> c0ff216e
-
-    PVGIS supports up to 30 requests per second so your dask client should not have more
-    than $x$ workers/threads
     that would put you over this limit.
 
     NSRDB (including `database="PSM3"`) is rate limited and your key will face
@@ -1441,12 +1342,7 @@
 
     email: str
         Only required when making NSRDB requests using "PSM3".
-<<<<<<< HEAD
-        [NSRDB developer account email associated with `api_key`]
-        https://developer.nrel.gov/signup/)
-=======
         [NSRDB developer account email associated with `api_key`](https://developer.nrel.gov/signup/)
->>>>>>> c0ff216e
 
     Returns
     -------
@@ -1473,26 +1369,12 @@
             f"Only 'PVGIS' and 'PSM3' are implemented, you entered {database}"
         )
 
-<<<<<<< HEAD
-    futures = [
-        dask.delayed(_weather_distributed_vec)(database, coord, api_key, email)
-        for coord in coords
-    ]
-    results = dask.compute(futures)[0]  # values are returned in a list with one entry
-
-    # what is the difference between these two approaches for dask distributed work,
-    # how can we schedule differently
-    # i believe futures might be better for our needs
-    # futures = [client.submit(weather_distributed, "PVGIS", coord) for coord in coords]
-    # client.gather(futures)
-=======
     delays = [
         _weather_distributed_vec(database, coord, api_key, email) for coord in coords
     ]
 
     futures = client.compute(delays)
     results = client.gather(futures)
->>>>>>> c0ff216e
 
     # results is a 2d list
     # results[0] is the weather_ds with dask backend
@@ -1530,12 +1412,7 @@
 
     return weather_ds, meta_df, indexes_failed
 
-<<<<<<< HEAD
-    # def _nsrdb_to_uniform(
-    # weather_df: pd.DataFrame, meta: dict) -> tuple[pd.DataFrame, dict]:
-=======
     # def _nsrdb_to_uniform(weather_df: pd.DataFrame, meta: dict) -> tuple[pd.DataFrame, dict]:
->>>>>>> c0ff216e
 
     #     map_weather(weather_df=weather_df)
     #     map_meta(meta)
@@ -1575,16 +1452,9 @@
     #  'wind_height': 2}
     ...
 
-<<<<<<< HEAD
-
-# def _pvgis_to_uniform(
-# weather_df: pd.DataFrame, meta: dict) -> tuple[pd.DataFrame, dict]:
-
-=======
 
 # def _pvgis_to_uniform(weather_df: pd.DataFrame, meta: dict) -> tuple[pd.DataFrame, dict]:
 
->>>>>>> c0ff216e
 # map_weather(weather_df=weather_df)
 # map_meta(meta)
 
