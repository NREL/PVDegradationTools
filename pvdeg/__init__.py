from importlib.metadata import version
import logging

from .config import *

# from . import cli
from . import collection
from . import decorators
from . import degradation
from . import design
from . import fatigue
from . import geospatial
<<<<<<< HEAD

# from .geospatialscenario import GeospatialScenario
=======
>>>>>>> 133649d6
from . import humidity
from . import letid
from . import montecarlo
from . import pysam
from . import spectral
from . import store
from . import symbolic
from . import standards
from . import temperature
from . import utilities
from . import weather
from . import diffusion

from .scenario import Scenario
from .geospatialscenario import GeospatialScenario

__version__ = version("pvdeg")

logger = logging.getLogger(__name__)
logger.addHandler(logging.NullHandler())
logger.setLevel("DEBUG")<|MERGE_RESOLUTION|>--- conflicted
+++ resolved
@@ -10,11 +10,7 @@
 from . import design
 from . import fatigue
 from . import geospatial
-<<<<<<< HEAD
 
-# from .geospatialscenario import GeospatialScenario
-=======
->>>>>>> 133649d6
 from . import humidity
 from . import letid
 from . import montecarlo
