--- conflicted
+++ resolved
@@ -22,11 +22,8 @@
     humidity
     letid
     montecarlo
-<<<<<<< HEAD
+    scenario
     geospatial
-=======
-    scenario
->>>>>>> 0de75876
     spectral
     standards
     temperature
