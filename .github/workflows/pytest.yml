--- conflicted
+++ resolved
@@ -5,15 +5,9 @@
 
 on:
   push:
-<<<<<<< HEAD
-    branches: [ "dev_gaps" ]
-  pull_request:
-    branches: [ "dev_gaps" ]
-=======
     branches: [ "dev_gaps", "main" ]
   pull_request:
     branches: [ "dev_gaps", "main" ]
->>>>>>> 2b39d3cd
 
 permissions:
   contents: read
