--- conflicted
+++ resolved
@@ -993,13 +993,9 @@
     poa_global_scaled = poa_global / 1000
 
     degredation = 0
-<<<<<<< HEAD
-    for entry in range(len(poa_global_scaled)):
-=======
     for entry in range(
         len(poa_global_scaled)
     ):  # list comprehension not supported by numba
->>>>>>> 1b70fbca
         degredation += (
             R0
             * np.exp(-ea_scaled / (273.15 + module_temp[entry]))
