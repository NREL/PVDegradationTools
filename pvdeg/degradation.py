--- conflicted
+++ resolved
@@ -2,12 +2,6 @@
 
 import numpy as np
 import pandas as pd
-<<<<<<< HEAD
-from numba import njit
-from pathlib import Path
-from concurrent.futures import ProcessPoolExecutor, as_completed
-=======
->>>>>>> 298acdd8
 from typing import Union
 from pvdeg import humidity
 
