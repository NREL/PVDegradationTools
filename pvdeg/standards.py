--- conflicted
+++ resolved
@@ -17,6 +17,7 @@
 # throughly before final release
 
 
+@decorators.geospatial_quick_shape("timeseries", ["T_0", "T_inf", "poa"])
 @decorators.geospatial_quick_shape("timeseries", ["T_0", "T_inf", "poa"])
 def eff_gap_parameters(
     weather_df=None,
@@ -500,18 +501,11 @@
     x_0=6.5,
     model_kwarg={},
 ):
-<<<<<<< HEAD
-    """
-    Estimate the 98ᵗʰ percential temperature for the module at the given tilt, azimuth, and x_eff.
-    If any of these factors are not supplied, it default to latitide tilt, equatorial facing, and
-    open rack mounted as needed.
-=======
     """Estimate 98th percentile module temperature for given tilt, azimuth, and x_eff.
 
     Estimate the 98ᵗʰ percentile temperature for the module at the given tilt,
     azimuth, and x_eff. If any of these factors are supplied, it default to latitide
     tilt, equatorial facing, and open rack mounted, respectively.
->>>>>>> bcad702b
 
     Parameters
     ----------
@@ -659,7 +653,6 @@
         wind_factor=wind_factor,
     ).x[0]
 
-<<<<<<< HEAD
     return temp_df
 
 
@@ -779,7 +772,4 @@
         )
         T_x_eff = T_0 - (T_0 - T_inf) * (1 - np.exp(-x_eff / x_0))
 
-        return T_x_eff
-=======
-    return temp_df
->>>>>>> bcad702b
+        return T_x_eff