"""
Collection of classes and functions for standard development.
"""

import numpy as np
import pandas as pd
import dask.dataframe as dd
import pvlib
from rex import NSRDBX
from rex import Outputs
from pathlib import Path
from random import random
from concurrent.futures import ProcessPoolExecutor, as_completed
from typing import Union, Tuple

# from gaps import ProjectPoints

from pvdeg import temperature, spectral, utilities, weather
from pvdeg.decorators import geospatial_quick_shape

# passing all tests after updating temperature models but this should be checked throughly before final release

@geospatial_quick_shape(1, ["T_0", "T_inf", "poa"])
def eff_gap_parameters(
    weather_df=None,
    meta=None,
    weather_kwarg=None,
    sky_model="isotropic",
    temp_model="sapm",
    conf_0="insulated_back_glass_polymer",
    conf_inf="open_rack_glass_polymer",
    tilt=None,
    azimuth=None,
    wind_factor=0.33,
    model_kwarg={}
):
    """
    Calculate and set up data necessary to calculate the effective standoff distance for rooftop mounded PV system
    according to IEC TS 63126. The the temperature is modeled for T_0 and T_inf and the corresponding test
    module temperature must be provided in the weather data.

    Parameters
    ----------
    weather_df : pd.DataFrame
        Weather data for a single location.
    meta : pd.DataFrame
        Meta data for a single location.
    weather_kwarg : dict
        other variables needed to access a particular weather dataset.
    sky_model : str, optional
        Options: 'isotropic', 'klucher', 'haydavies', 'reindl', 'king', 'perez'.
    temp_model : str, optional
        Options: 'sapm'.  'pvsyst' and 'faiman' and others from PVlib.
        Performs the calculation for the cell temperature.
    conf_0 : str, optional
        Model for the high temperature module on the exponential decay curve.
        Default: 'insulated_back_glass_polymer'
    conf_inf : str, optional
        Model for the lowest temperature module on the exponential decay curve.
        Default: 'open_rack_glass_polymer'
    tilt : float, optional
        Tilt angle of PV system relative to horizontal. [°]
    azimuth : float, optional
        Azimuth angle of PV system relative to north. [°]
    wind_factor : float, optional
        Wind speed correction exponent to account for different wind speed measurement heights
        between weather database (e.g. NSRDB) and the tempeature model (e.g. SAPM)
        The NSRDB provides calculations at 2 m (i.e module height) but SAPM uses a 10 m height.
        It is recommended that a power-law relationship between height and wind speed of 0.33
        be used*. This results in a wind speed that is 1.7 times higher. It is acknowledged that
        this can vary significantly.


    References
    ----------
    R. Rabbani, M. Zeeshan, "Exploring the suitability of MERRA-2 reanalysis data for wind energy
    estimation, analysis of wind characteristics and energy potential assessment for selected
    sites in Pakistan", Renewable Energy 154 (2020) 1240-1251.


    Returns
    -------
    T_0 : float
        An array of temperature values for a module with an insulated back or an
        alternatively desired small or zero standoff, [°C]. Used as the basis for the
        maximum achievable temperature.
    T_inf : float
        An array of temperature values for a module that is rack mounted, [°C].
    poa : float
        An array of values for the plane of array irradiance, [W/m²]

    """

    parameters = ["temp_air", "wind_speed", "dhi", "ghi", "dni"]

    if isinstance(weather_df, dd.DataFrame):
        weather_df = weather_df[parameters].compute()
        weather_df.set_index("time", inplace=True)
    elif isinstance(weather_df, pd.DataFrame):
        weather_df = weather_df[parameters]
    elif weather_df is None:
        weather_df, meta = weather.get(**weather_kwarg)

    solar_position = spectral.solar_position(weather_df, meta)
    poa = spectral.poa_irradiance(
        weather_df,
        meta,
        sol_position=solar_position,
        tilt=tilt,
        azimuth=azimuth,
        sky_model=sky_model,
    )

    T_0 = temperature.temperature(
        cell_or_mod='cell',
        weather_df=weather_df,
        meta=meta,
        poa=poa,
        temp_model=temp_model,
        conf=conf_0,
        wind_factor=wind_factor,
        model_kwarg=model_kwarg
    )

    T_inf = temperature.temperature(
        cell_or_mod='cell',
        weather_df=weather_df,
        meta=meta,
        poa=poa,
        temp_model=temp_model,
        conf=conf_inf,
        wind_factor=wind_factor,
        model_kwarg=model_kwarg
    )
    
    return T_0, T_inf, poa


def eff_gap(T_0, T_inf, T_measured, T_ambient, poa, x_0=6.5, poa_min=400, t_amb_min=0):
    """
    Calculate the effective standoff distance for rooftop mounded PV system
    according to IEC TS 63126. The 98ᵗʰ percentile calculations for T_0 and T_inf are
    also calculated.

    Parameters
    ----------
    T_0 : pd.series
        An array of temperature values for a module with an insulated back or an
        alternatively desired small or zero standoff. Used as the basis for the
        maximum achievable temperature, [°C].
    T_inf : pd.series
        An array of temperature values for a module that is rack mounted, [°C].
    T_measured : pd.series
        An array of values for the measured module temperature, [°C].
    T_ambient : pd.series
        An array of values for the ambient temperature, [°C].
    poa : pd.series
        An array of values for the plane of array irradiance, [W/m²]
    x_0 : float, optional
        Thermal decay constant [cm], [Kempe, PVSC Proceedings 2023].
        According to edition 2 of IEC TS 63126 a value of 6.5 cm is recommended.
    poa_min : float, optional
        Minimum iradiance 
    t_ambient_min : floa, optional
        Minimum am

    Returns
    -------
    x_eff : float
        Effective module standoff distance. While not the actual physical standoff,
        this can be thought of as a heat transfer coefficient that produces results
        that are similar to the modeled singl module temperature with that gap.

    References
    ----------
    M. Kempe, et al. Close Roof Mounted System Temperature Estimation for Compliance
    to IEC TS 63126, PVSC Proceedings 2023
    """

    n = 0
    summ = 0
    for i in range(0, len(T_0)):
        if T_ambient.iloc[i] > t_amb_min:
            if poa.iloc[i] > poa_min:
                n = n + 1
                summ = summ + (T_0.iloc[i] - T_measured.iloc[i]) / (
                    T_0.iloc[i] - T_inf.iloc[i]
                )
    try:
        x_eff = -x_0 * np.log(1 - summ / n)
        # x_eff = np.multiply(np.negative(x_0), np.log(np.subtract(1, np.divide(summ, n))))
    except RuntimeWarning as e:
        x_eff = (
            np.nan
        )  # results if the specified T₉₈ is cooler than an open_rack temperature
    if x_eff < 0:
        x_eff = 0

    return x_eff

<<<<<<< HEAD

@geospatial_quick_shape(0, ["x","T98_0", "T98_inf"]) # numeric result, with corresponding datavariable names
def standoff(
    weather_df: pd.DataFrame = None,
    meta: dict = None,
    weather_kwarg: dict = None,
    tilt: Union[float, int] = None,
    azimuth: Union[float, int] = None,
    sky_model: str = "isotropic",
    temp_model: str = "sapm",
    conf_0: str = "insulated_back_glass_polymer",
    conf_inf: str = "open_rack_glass_polymer",
    T98: float = 70,  # [°C]
    x_0: float = 6.5,  # [cm]
    wind_factor: float = 0.33,
) -> pd.DataFrame:
=======
# test conf for other temperature models
def standoff(
    weather_df=None,
    meta=None,
    weather_kwarg=None,
    tilt=None,
    azimuth=None,
    sky_model="isotropic",
    temp_model="sapm",
    conf_0="insulated_back_glass_polymer",
    conf_inf="open_rack_glass_polymer",
    conf_0_kwarg={},
    conf_inf_kwarg={},
    T98=70,  # [°C]
    x_0=6.5,  # [cm]
    wind_factor=0.33,
    irradiance_kwarg={},
    model_kwarg={},
):
>>>>>>> 0de75876
    """
    Calculate a minimum standoff distance for roof mounded PV systems.
    Will default to horizontal tilt. If the azimuth is not provided, it
    will use equator facing.
    You can use customized temperature models for the building integrated
    and the rack mounted configuration, but it will still assume an
    exponential decay.

    Parameters
    ----------
    weather_df : pd.DataFrame
        Weather data for a single location.
    meta : pd.DataFrame
        Meta data for a single location.
    weather_kwarg : dict
        other variables needed to access a particular weather dataset.
    tilt : float, optional
        Tilt angle of PV system relative to horizontal. [°]
    azimuth : float, optional
        Azimuth angle of PV system relative to north. [°]
    sky_model : str, optional
        Options: 'isotropic', 'klucher', 'haydavies', 'reindl', 'king', 'perez'.
    temp_model : str, optional
        Performs the calculations for the cell temperature. 
        Options:
        `'sapm_cell'`,`'sapm_module'`,`'pvsyst_cell'`,`'faiman'`,`'faiman_rad'`,
        `'ross'`,`'noct_sam'`, `'fuentes'`, `'generic_linear'`.
        Note: we cannot simply drop in `pvsyst` using `conf_0=insulated` and 
        `conf_inf=freestanding`. This will yield erroneous results as these 
        configurtions represent different cases. Must provide equivalent 
        `conf_0_kwarg` and `conf_inf_kwarg` between temperature models.
    conf_0 : str, optional
        Model for the high temperature module on the exponential decay curve.
        Default: 'insulated_back_glass_polymer'
    conf_inf : str, optional
        Model for the lowest temperature module on the exponential decay curve.
        Default: 'open_rack_glass_polymer'
    conf_0_kwarg : dict, optional
        keyword arguments for the high tempeature module on the exponential
        decay curve. Use for temperature models other than ``sapm`` model 
        arguments representing an 'insulated_back_glass_polymer' module.
    conf_inf_kwarg : dict, optional
        keyword arguments for the lowest tempeature module on the exponential
        decay curve. Use for temperature models other than ``sapm`` model 
        arguments representing an 'open_rack_glass_polymer' module.
    x_0 : float, optional
        Thermal decay constant (cm), [Kempe, PVSC Proceedings 2023]
    wind_factor : float, optional
        Wind speed correction exponent to account for different wind speed measurement heights
        between weather database (e.g. NSRDB) and the tempeature model (e.g. SAPM)
        The NSRDB provides calculations at 2 m (i.e module height) but SAPM uses a 10 m height.
        It is recommended that a power-law relationship between height and wind speed of 0.33
        be used*. This results in a wind speed that is 1.7 times higher. It is acknowledged that
        this can vary significantly.
    irradiance_kwarg : (dict, optional)
        keyword argument dictionary used for the poa irradiance caluation.
        options: ``sol_position``, ``tilt``, ``azimuth``, ``sky_model``. See ``pvdeg.spectral.poa_irradiance``.
        Used in place of dedicated arguments in the case of a top down scenario 
        method call.
    model_kwarg : dict, optional
        dictionary to provide to the temperature model, see temperature.temperature for more information

    R. Rabbani, M. Zeeshan, "Exploring the suitability of MERRA-2 reanalysis data for wind energy
        estimation, analysis of wind characteristics and energy potential assessment for selected
        sites in Pakistan", Renewable Energy 154 (2020) 1240-1251.

    Returns
    -------
    x : float [cm]
        Minimum installation distance in centimeter per IEC TS 63126 when the default settings are used.
        Effective gap "x" for the lower limit for Level 1 or Level 0 modules (IEC TS 63216)
    T98_0 : float [°C]
        This is the 98ᵗʰ percential temperature of a theoretical module with no standoff.
    T98_inf : float [°C]
        This is the 98ᵗʰ percential temperature of a theoretical rack mounted module.

    References
    ----------
    M. Kempe, et al. Close Roof Mounted System Temperature Estimation for Compliance
    to IEC TS 63126, PVSC Proceedings 2023
    """

    parameters = ["temp_air", "wind_speed", "dhi", "ghi", "dni"]

    if isinstance(weather_df, dd.DataFrame):
        weather_df = weather_df[parameters].compute()
        weather_df.set_index("time", inplace=True)
    elif isinstance(weather_df, pd.DataFrame):
        weather_df = weather_df[parameters]
    elif weather_df is None:
        weather_df, meta = weather.get(**weather_kwarg)

    solar_position = spectral.solar_position(weather_df, meta)

    irradiance_dict = {
        'sol_position':solar_position,
        'tilt':tilt,
        'azimuth':azimuth,
        'sky_model':sky_model,
        }

    poa = spectral.poa_irradiance(
        weather_df=weather_df,
        meta=meta,
        ** irradiance_dict | irradiance_kwarg
    )

    T_0 = temperature.temperature(
        cell_or_mod='cell',
        weather_df=weather_df,
        meta=meta,
        poa=poa,
        temp_model=temp_model,
        conf=conf_0,
        wind_factor=wind_factor,
        model_kwarg= model_kwarg | conf_0_kwarg # may lead to undesired behavior, test
    )
    T98_0 = T_0.quantile(q=0.98, interpolation="linear")

    T_inf = temperature.temperature(
        cell_or_mod='cell',
        weather_df=weather_df,
        meta=meta,
        poa=poa,
        temp_model=temp_model,
        conf=conf_inf,
        wind_factor=wind_factor,
        model_kwarg= model_kwarg | conf_inf_kwarg # may lead to undesired behavior, test
    )
    T98_inf = T_inf.quantile(q=0.98, interpolation="linear")

    try:
        x = -x_0 * np.log(1 - (T98_0 - T98) / (T98_0 - T98_inf))
    except RuntimeWarning as e:
        x = np.nan
        # results if the specified T₉₈ is cooler than an open_rack temperature
    if x < 0:
        x = 0

    res = {"x": x, "T98_0": T98_0, "T98_inf": T98_inf}
    df_res = pd.DataFrame.from_dict(res, orient="index").T

    return df_res


def interpret_standoff(standoff_1=None, standoff_2=None):
    """
    This is a set of statments designed to provide a printable output to interpret the results of standoff calculations.
    At a minimum, data for Standoff_1 must be included.

    Parameters
    ----------
    Standoff_1 and Standoff_2 : df
    This is the dataframe output from the standoff calculation method for calculations at 70°C and 80°C, respectively.
        x : float [°C]
            Minimum installation distance in centimeter per IEC TS 63126 when the default settings are used.
            Effective gap "x" for the lower limit for Level 1 or Level 0 modules (IEC TS 63216)
        T98_0 : float [°C]
            This is the 98ᵗʰ percential temperature of a theoretical module with no standoff.
        T98_inf : float [°C]
            This is the 98ᵗʰ percential temperature of a theoretical rack mounted module.

    Returns
    -------
    Output: str
        This is an interpretation of the accepatble effective standoff values suitable for presentation.
    """

    if standoff_1 is not None:
        x70 = standoff_1["x"].iloc[0]
        T98_0 = standoff_1["T98_0"].iloc[0]
        T98_inf = standoff_1["T98_inf"].iloc[0]
        if standoff_2 is not None:
            x80 = standoff_2["x"].iloc[0]
        else:
            try:
                x80 = -(-x70 / (np.log(1 - (T98_0 - 70) / (T98_0 - T98_inf)))) * np.log(
                    1 - (T98_0 - 80) / (T98_0 - T98_inf)
                )
            except RuntimeWarning as e:
                x80 = None
    else:
        x70 = None

    if x70 == None:
        Output = "Insufficient data for IEC TS 63126 Level determination."
    else:
        if T98_0 is not None:
            Output = (
                "The estimated T₉₈ of an insulated-back module is "
                + "%.1f" % T98_0
                + "°C. \n"
            )
        if T98_inf is not None:
            Output = (
                Output
                + "The estimated T₉₈ of an open-rack module is "
                + "%.1f" % T98_inf
                + "°C. \n"
            )
        if x80 == None:
            Output = (
                Output
                + "The minimum standoff for Level 0 certification and T₉₈<70°C is "
                + "%.1f" % x70
                + " cm."
            )
        else:
            Output = (
                Output
                + "Level 0 certification is valid for a standoff greather than "
                + "%.1f" % x70
                + " cm. \n"
            )
            if x70 > 0:
                if x80 > 0:
                    Output = (
                        Output
                        + "Level 1 certification is required for a standoff between than "
                        + "%.1f" % x70
                        + " cm, and "
                        + "%.1f" % x80
                        + " cm. \n"
                    )
                    Output = (
                        Output
                        + "Level 2 certification is required for a standoff less than "
                        + "%.1f" % x80
                        + " cm."
                    )
                else:
                    Output = (
                        Output
                        + "Level 1 certification is required for a standoff less than "
                        + "%.1f" % x70
                        + " cm. \n"
                    )
                    Output = (
                        Output
                        + "Level 2 certification is never required for this temperature profile."
                    )

    return Output


@geospatial_quick_shape(0, ["T98"])
def T98_estimate(
    weather_df=None,
    meta=None,
    weather_kwarg=None,
    sky_model="isotropic",
    temp_model="sapm",
    conf_0="insulated_back_glass_polymer",
    conf_inf="open_rack_glass_polymer",
    wind_factor=0.33,
    tilt=None,
    azimuth=None,
    x_eff=None,
    x_0=6.5,
    model_kwarg={},
):
    """
    Estimate the 98ᵗʰ percential temperature for the module at the given tilt, azimuth, and x_eff.
    If any of these factors are supplied, it default to latitide tilt, equatorial facing, and
    open rack mounted, respectively.

    Parameters
    ----------
    x_eff : float
        This is the effective module standoff distance according to the model. [cm]
    x_0 : float, optional
        Thermal decay constant. [cm]
    weather_df : pd.DataFrame
        Weather data for a single location.
    meta : pd.DataFrame
        Meta data for a single location.
    weather_kwarg : dict
        other variables needed to access a particular weather dataset.
    tilt : float,
        Tilt angle of PV system relative to horizontal. [°]
    azimuth : float, optional
        Azimuth angle of PV system relative to north. [°]
    sky_model : str, optional
        Options: 'isotropic', 'klucher', 'haydavies', 'reindl', 'king', 'perez'.
    temp_model : str, optional
        Options: 'sapm'.  'pvsyst' and 'faiman' will be added later.
        Performs the calculations for the cell temperature.
    conf_0 : str, optional
        Model for the high temperature module on the exponential decay curve.
        Default: 'insulated_back_glass_polymer'
    conf_inf : str, optional
        Model for the lowest temperature module on the exponential decay curve.
        Default: 'open_rack_glass_polymer'
    wind_factor : float, optional
        Wind speed correction exponent to account for different wind speed measurement heights
        between weather database (e.g. NSRDB) and the tempeature model (e.g. SAPM)
        The NSRDB provides calculations at 2 m (i.e module height) but SAPM uses a 10 m height.
        It is recommended that a power-law relationship between height and wind speed of 0.33
        be used*. This results in a wind speed that is 1.7 times higher. It is acknowledged that
        this can vary significantly.
    model_kwarg : dict, optional
        keyword argument dictionary to provide other arguments to the temperature model.
        See temperature.temperature for more information.

    R. Rabbani, M. Zeeshan, "Exploring the suitability of MERRA-2 reanalysis data for wind energy
        estimation, analysis of wind characteristics and energy potential assessment for selected
        sites in Pakistan", Renewable Energy 154 (2020) 1240-1251.

    Returns
    -------
    T98: float
        This is the 98ᵗʰ percential temperature for the module at the given tilt, azimuth, and x_eff.

    """

    parameters = ["temp_air", "wind_speed", "dhi", "ghi", "dni"]

    if isinstance(weather_df, dd.DataFrame):
        weather_df = weather_df[parameters].compute()
        weather_df.set_index("time", inplace=True)
    elif isinstance(weather_df, pd.DataFrame):
        weather_df = weather_df[parameters]
    elif weather_df is None:
        weather_df, meta = weather.get(**weather_kwarg)

    solar_position = spectral.solar_position(weather_df, meta)
    poa = spectral.poa_irradiance(
        weather_df=weather_df,
        meta=meta,
        sol_position=solar_position,
        tilt=tilt,
        azimuth=azimuth,
        sky_model=sky_model,
    )
    T_inf = temperature.temperature(
        cell_or_mod='cell',
        weather_df=weather_df,
        meta=meta,
        poa=poa,
        temp_model=temp_model,
        conf=conf_inf,
        wind_factor=wind_factor,
        model_kwarg=model_kwarg
    )

    T98_inf = T_inf.quantile(q=0.98, interpolation="linear")

    if x_eff == None:
        return T98_inf
    else:
        T_0 = temperature.temperature(
            cell_or_mod='cell',
            weather_df=weather_df,
            meta=meta,
            poa=poa,
            temp_model=temp_model,
            conf=conf_0,
            wind_factor=wind_factor,
            model_kwarg=model_kwarg
        )
        T98_0 = T_0.quantile(q=0.98, interpolation="linear")
        T98 = T98_0 - (T98_0 - T98_inf) * (1 - np.exp(-x_eff / x_0))

        return T98


def standoff_x(
    weather_df,
    meta,
    tilt,
    azimuth,
    sky_model,
    temp_model=None,
    conf_0=None,
    conf_inf=None,
    T98=None,
    x_0=None,
    wind_factor=None,
    model_kwarg={},
):
    """
    Calculate a minimum standoff distance for roof mounded PV systems.
    Will default to horizontal tilt and return only that value. It just passes
    through the calling function and returns a single value.

    Parameters
    ----------
    See Standoff() documentation

    Returns
    -------
    x : float [cm]
        Minimum installation distance in centimeter per IEC TS 63126 when the default settings are used.
        Effective gap "x" for the lower limit for Level 1 or Level 0 modules (IEC TS 63216)
    """

    temp_df = standoff(
        weather_df=weather_df,
        meta=meta,
        tilt=tilt,
        azimuth=azimuth,
        sky_model=sky_model,
        temp_model=temp_model,
        model_kwarg=model_kwarg,
        conf_0=conf_0,
        conf_inf=conf_inf,
        T98=T98,
        x_0=x_0,
        wind_factor=wind_factor,
    ).x[0]

    return temp_df<|MERGE_RESOLUTION|>--- conflicted
+++ resolved
@@ -19,6 +19,7 @@
 from pvdeg.decorators import geospatial_quick_shape
 
 # passing all tests after updating temperature models but this should be checked throughly before final release
+
 
 @geospatial_quick_shape(1, ["T_0", "T_inf", "poa"])
 def eff_gap_parameters(
@@ -32,7 +33,7 @@
     tilt=None,
     azimuth=None,
     wind_factor=0.33,
-    model_kwarg={}
+    model_kwarg={},
 ):
     """
     Calculate and set up data necessary to calculate the effective standoff distance for rooftop mounded PV system
@@ -112,27 +113,27 @@
     )
 
     T_0 = temperature.temperature(
-        cell_or_mod='cell',
+        cell_or_mod="cell",
         weather_df=weather_df,
         meta=meta,
         poa=poa,
         temp_model=temp_model,
         conf=conf_0,
         wind_factor=wind_factor,
-        model_kwarg=model_kwarg
+        model_kwarg=model_kwarg,
     )
 
     T_inf = temperature.temperature(
-        cell_or_mod='cell',
+        cell_or_mod="cell",
         weather_df=weather_df,
         meta=meta,
         poa=poa,
         temp_model=temp_model,
         conf=conf_inf,
         wind_factor=wind_factor,
-        model_kwarg=model_kwarg
-    )
-    
+        model_kwarg=model_kwarg,
+    )
+
     return T_0, T_inf, poa
 
 
@@ -160,7 +161,7 @@
         Thermal decay constant [cm], [Kempe, PVSC Proceedings 2023].
         According to edition 2 of IEC TS 63126 a value of 6.5 cm is recommended.
     poa_min : float, optional
-        Minimum iradiance 
+        Minimum iradiance
     t_ambient_min : floa, optional
         Minimum am
 
@@ -198,9 +199,11 @@
 
     return x_eff
 
-<<<<<<< HEAD
-
-@geospatial_quick_shape(0, ["x","T98_0", "T98_inf"]) # numeric result, with corresponding datavariable names
+
+# test conf for other temperature models
+@geospatial_quick_shape(
+    0, ["x", "T98_0", "T98_inf"]
+)  # numeric result, with corresponding datavariable names
 def standoff(
     weather_df: pd.DataFrame = None,
     meta: dict = None,
@@ -211,31 +214,14 @@
     temp_model: str = "sapm",
     conf_0: str = "insulated_back_glass_polymer",
     conf_inf: str = "open_rack_glass_polymer",
+    conf_0_kwarg={},
+    conf_inf_kwarg={},
     T98: float = 70,  # [°C]
     x_0: float = 6.5,  # [cm]
     wind_factor: float = 0.33,
-) -> pd.DataFrame:
-=======
-# test conf for other temperature models
-def standoff(
-    weather_df=None,
-    meta=None,
-    weather_kwarg=None,
-    tilt=None,
-    azimuth=None,
-    sky_model="isotropic",
-    temp_model="sapm",
-    conf_0="insulated_back_glass_polymer",
-    conf_inf="open_rack_glass_polymer",
-    conf_0_kwarg={},
-    conf_inf_kwarg={},
-    T98=70,  # [°C]
-    x_0=6.5,  # [cm]
-    wind_factor=0.33,
     irradiance_kwarg={},
     model_kwarg={},
-):
->>>>>>> 0de75876
+) -> pd.DataFrame:
     """
     Calculate a minimum standoff distance for roof mounded PV systems.
     Will default to horizontal tilt. If the azimuth is not provided, it
@@ -259,13 +245,13 @@
     sky_model : str, optional
         Options: 'isotropic', 'klucher', 'haydavies', 'reindl', 'king', 'perez'.
     temp_model : str, optional
-        Performs the calculations for the cell temperature. 
+        Performs the calculations for the cell temperature.
         Options:
         `'sapm_cell'`,`'sapm_module'`,`'pvsyst_cell'`,`'faiman'`,`'faiman_rad'`,
         `'ross'`,`'noct_sam'`, `'fuentes'`, `'generic_linear'`.
-        Note: we cannot simply drop in `pvsyst` using `conf_0=insulated` and 
-        `conf_inf=freestanding`. This will yield erroneous results as these 
-        configurtions represent different cases. Must provide equivalent 
+        Note: we cannot simply drop in `pvsyst` using `conf_0=insulated` and
+        `conf_inf=freestanding`. This will yield erroneous results as these
+        configurtions represent different cases. Must provide equivalent
         `conf_0_kwarg` and `conf_inf_kwarg` between temperature models.
     conf_0 : str, optional
         Model for the high temperature module on the exponential decay curve.
@@ -275,11 +261,11 @@
         Default: 'open_rack_glass_polymer'
     conf_0_kwarg : dict, optional
         keyword arguments for the high tempeature module on the exponential
-        decay curve. Use for temperature models other than ``sapm`` model 
+        decay curve. Use for temperature models other than ``sapm`` model
         arguments representing an 'insulated_back_glass_polymer' module.
     conf_inf_kwarg : dict, optional
         keyword arguments for the lowest tempeature module on the exponential
-        decay curve. Use for temperature models other than ``sapm`` model 
+        decay curve. Use for temperature models other than ``sapm`` model
         arguments representing an 'open_rack_glass_polymer' module.
     x_0 : float, optional
         Thermal decay constant (cm), [Kempe, PVSC Proceedings 2023]
@@ -293,7 +279,7 @@
     irradiance_kwarg : (dict, optional)
         keyword argument dictionary used for the poa irradiance caluation.
         options: ``sol_position``, ``tilt``, ``azimuth``, ``sky_model``. See ``pvdeg.spectral.poa_irradiance``.
-        Used in place of dedicated arguments in the case of a top down scenario 
+        Used in place of dedicated arguments in the case of a top down scenario
         method call.
     model_kwarg : dict, optional
         dictionary to provide to the temperature model, see temperature.temperature for more information
@@ -331,39 +317,38 @@
     solar_position = spectral.solar_position(weather_df, meta)
 
     irradiance_dict = {
-        'sol_position':solar_position,
-        'tilt':tilt,
-        'azimuth':azimuth,
-        'sky_model':sky_model,
-        }
+        "sol_position": solar_position,
+        "tilt": tilt,
+        "azimuth": azimuth,
+        "sky_model": sky_model,
+    }
 
     poa = spectral.poa_irradiance(
-        weather_df=weather_df,
-        meta=meta,
-        ** irradiance_dict | irradiance_kwarg
+        weather_df=weather_df, meta=meta, **irradiance_dict | irradiance_kwarg
     )
 
     T_0 = temperature.temperature(
-        cell_or_mod='cell',
+        cell_or_mod="cell",
         weather_df=weather_df,
         meta=meta,
         poa=poa,
         temp_model=temp_model,
         conf=conf_0,
         wind_factor=wind_factor,
-        model_kwarg= model_kwarg | conf_0_kwarg # may lead to undesired behavior, test
+        model_kwarg=model_kwarg | conf_0_kwarg,  # may lead to undesired behavior, test
     )
     T98_0 = T_0.quantile(q=0.98, interpolation="linear")
 
     T_inf = temperature.temperature(
-        cell_or_mod='cell',
+        cell_or_mod="cell",
         weather_df=weather_df,
         meta=meta,
         poa=poa,
         temp_model=temp_model,
         conf=conf_inf,
         wind_factor=wind_factor,
-        model_kwarg= model_kwarg | conf_inf_kwarg # may lead to undesired behavior, test
+        model_kwarg=model_kwarg
+        | conf_inf_kwarg,  # may lead to undesired behavior, test
     )
     T98_inf = T_inf.quantile(q=0.98, interpolation="linear")
 
@@ -571,14 +556,14 @@
         sky_model=sky_model,
     )
     T_inf = temperature.temperature(
-        cell_or_mod='cell',
+        cell_or_mod="cell",
         weather_df=weather_df,
         meta=meta,
         poa=poa,
         temp_model=temp_model,
         conf=conf_inf,
         wind_factor=wind_factor,
-        model_kwarg=model_kwarg
+        model_kwarg=model_kwarg,
     )
 
     T98_inf = T_inf.quantile(q=0.98, interpolation="linear")
@@ -587,14 +572,14 @@
         return T98_inf
     else:
         T_0 = temperature.temperature(
-            cell_or_mod='cell',
+            cell_or_mod="cell",
             weather_df=weather_df,
             meta=meta,
             poa=poa,
             temp_model=temp_model,
             conf=conf_0,
             wind_factor=wind_factor,
-            model_kwarg=model_kwarg
+            model_kwarg=model_kwarg,
         )
         T98_0 = T_0.quantile(q=0.98, interpolation="linear")
         T98 = T98_0 - (T98_0 - T98_inf) * (1 - np.exp(-x_eff / x_0))
