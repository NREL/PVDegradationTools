--- conflicted
+++ resolved
@@ -11,8 +11,6 @@
 R_GAS = 0.00831446261815324  # Gas constant in kJ/(mol·K)
 
 
-<<<<<<< HEAD
-=======
 def relative(temperature_air, dew_point):
     """Calculate ambient relative humidity from dry bulb air temperature and dew point.
 
@@ -60,8 +58,7 @@
     return 100 * num / den
 
 
-# TODO: When is dew_yield used?
->>>>>>> 42c0029e
+
 @jit
 def dew_yield(elevation, dew_point, dry_bulb, wind_speed, n):
     """Estimate the dew yield in [mm/day].
@@ -282,16 +279,10 @@
         Eas = utilities._read_material(
             name=encapsulant, fname="H2Opermeation", item=None, fp=None)["Eas"]["value"]
         Ead = utilities._read_material(
-<<<<<<< HEAD
-            name=encapsulant, fname="H2Opermeation", item=None, fp=None)["Ead"]
+            name=encapsulant, fname="H2Opermeation", item=None, fp=None)["Ead"]["value"]
     diffuse_water = diffusivity_weighted_water(
         rh_ambient=rh_ambient, temp_ambient=temp_ambient, temp_module=temp_module, So=So,
         Eas=Eas, Ead=Ead
-=======
-            name=encapsulant, fname="H2Opermeation", item=None, fp=None)["Ead"]["value"]
-    diffuse_water = _diffusivity_weighted_water(
-        rh_ambient=rh_ambient, temp_ambient=temp_ambient, temp_module=temp_module
->>>>>>> 42c0029e
     )
 
     front_encapsulant = (
@@ -538,178 +529,6 @@
     return Ce
 
 
-<<<<<<< HEAD
-=======
-@jit
-def Ce_numba(
-    start,
-    temp_module,
-    rh_surface,
-    WVTRo=7970633554,
-    EaWVTR=55.0255,
-    So=1.81390702,
-    back_encap_thickness=0.5,
-    Eas=16.729,
-):
-    """Return water concentration in encapsulant.
-
-    Calculation is used in determining Relative Humidity of Backside Solar Module
-    Encapsulant. This function returns a numpy array of the Concentration of water in
-    the encapsulant at every time step.
-
-    Numba was used to isolate recursion requiring a for loop
-    Numba Functions compile and run in machine code but can not use pandas (Very fast).
-
-    Parameters
-    -----------
-    start : float
-        Initial value of the Concentration of water in the encapsulant
-        currently takes the first value produced from
-        the _ceq(Saturation of Water Concentration) as a point
-        of acceptable equilibrium
-    temp_module : pandas series (float)
-        The surface temperature in Celsius of the solar panel module
-        "module temperature [°C]"
-    rh_Surface : list (float)
-        The relative humidity of the surface of a solar module [%]
-        EXAMPLE: "50 = 50% NOT .5 = 50%"
-    WVTRo : float
-        Water Vapor Transfer Rate prefactor [g/m2/day].
-        The suggested value for EVA is WVTRo = 7970633554(g/m2/day).
-    EaWVTR : float
-        Water Vapor Transfer Rate activation energy [kJ/mol] .
-        It is suggested to use 0.15[mm] thick PET as a default
-        for the backsheet and set EaWVTR=55.0255[kJ/mol]
-    So : float
-        Encapsulant solubility prefactor in [g/cm3]
-        So = 1.81390702(g/cm3) is the suggested value for EVA.
-    back_encap_thickness : float
-        Thickness of the backside encapsulant [mm].
-        The suggested value for EVA encapsulant is 0.5 mm
-    Eas : float
-        Encapsulant solubility activation energy in [kJ/mol]
-        Eas = 16.729[kJ/mol] is the suggested value for EVA.
-
-    Returns
-    --------
-    Ce_list : numpy array
-        Concentration of water in the encapsulant at every time step
-    """
-    dataPoints = len(temp_module)
-    Ce_list = np.zeros(dataPoints)
-
-    for i in range(0, len(rh_surface)):
-        if i == 0:
-            # Ce = Initial start of concentration of water
-            Ce = start
-        else:
-            Ce = Ce_list[i - 1]
-
-        Ce = Ce + (
-            (
-                WVTRo
-                / 100
-                / 100
-                / 24
-                * np.exp(
-                    -((EaWVTR) / (R_GAS * (temp_module[i] + 273.15)))
-                )
-            )
-            / (
-                So
-                * back_encap_thickness
-                / 10
-                * np.exp(-((Eas) / (R_GAS * (temp_module[i] + 273.15))))
-            )
-            * (
-                rh_surface[i]
-                / 100
-                * So
-                * np.exp(-((Eas) / (R_GAS * (temp_module[i] + 273.15))))
-                - Ce
-            )
-        )
-
-        Ce_list[i] = Ce
-
-    return Ce_list
-
-
-def back_encapsulant(
-    rh_ambient,
-    temp_ambient,
-    temp_module,
-    WVTRo=7970633554,
-    EaWVTR=55.0255,
-    So=1.81390702,
-    back_encap_thickness=0.5,
-    Eas=16.729,
-):
-    """Return the relative humidity of the backside module encapsulant.
-
-    Function to calculate the Relative Humidity of Backside Solar Module Encapsulant
-    and return a pandas series for each time step
-
-    Parameters
-    ----------
-    rh_ambient : pandas series (float)
-        The ambient outdoor environmnet relative humidity in [%]
-        EXAMPLE: "50 = 50% NOT .5 = 50%"
-    temp_ambient : pandas series (float)
-        The ambient outdoor environmnet temperature in Celsius
-    temp_module : list (float)
-        The surface temperature in Celsius of the solar panel module
-        "module temperature [°C]"
-    WVTRo : float
-        Water Vapor Transfer Rate prefactor [g/m2/day].
-        The suggested value for EVA is WVTRo = 7970633554[g/m2/day].
-    EaWVTR : float
-        Water Vapor Transfer Rate activation energy [kJ/mol] .
-        It is suggested to use 0.15[mm] thick PET as a default
-        for the backsheet and set EaWVTR=55.0255[kJ/mol]
-    So : float
-        Encapsulant solubility prefactor in [g/cm3]
-        So = 1.81390702[g/cm3] is the suggested value for EVA.
-    back_encap_thickness : float
-        Thickness of the backside encapsulant [mm].
-        The suggested value for EVA encapsulant is 0.5 mm.
-    Eas : float
-        Encapsulant solubility activation energy in [kJ/mol]
-        Eas = 16.729[kJ/mol] is the suggested value for EVA.
-
-    Returns
-    -------
-    back_encapsulant : pandas series (float)
-        Relative Humidity of Backside Solar Module Encapsulant [%]
-    """
-    rh_surface = surface_relative(
-        rh_ambient=rh_ambient, temp_ambient=temp_ambient, temp_module=temp_module
-    )
-
-    Csat = _csat(temp_module=temp_module, So=So, Eas=Eas)
-    Ceq = _ceq(Csat=Csat, rh_SurfaceOutside=rh_surface)
-
-    start = Ceq.iloc[0]
-
-    # Need to convert these series to numpy arrays for numba function
-    temp_module_numba = temp_module.to_numpy()
-    rh_surface_numba = rh_surface.to_numpy()
-    Ce_nparray = Ce_numba(
-        start=start,
-        temp_module=temp_module_numba,
-        rh_surface=rh_surface_numba,
-        WVTRo=WVTRo,
-        EaWVTR=EaWVTR,
-        So=So,
-        back_encap_thickness=back_encap_thickness,
-        Eas=Eas,
-    )
-
-    back_encapsulant = 100 * (Ce_nparray / Csat)
-
-    return back_encapsulant
-
->>>>>>> 42c0029e
 
 def backsheet_from_encap(rh_back_encap, rh_surface_outside):
     """Calculate the Relative Humidity of solar module backsheet as timeseries.
@@ -950,11 +769,7 @@
         encapsulant=encapsulant,
     )
 
-<<<<<<< HEAD
     rh_back_encap = Ce(
-=======
-    rh_back_encap = back_encapsulant(
->>>>>>> 42c0029e
         rh_ambient=weather_df["relative_humidity"],
         temp_ambient=weather_df["temp_air"],
         temp_module=temp_module,
