--- conflicted
+++ resolved
@@ -359,7 +359,6 @@
 
 def map_meta(meta):
     """
-<<<<<<< HEAD
     Update meteorological metadata keys/columns to standard forms as outlined in
     https://github.com/DuraMAT/pv-terms.
 
@@ -373,39 +372,12 @@
     meta : dict or pandas.DataFrame
         Metadata with standardized keys/column names.
     """
-
-    META_MAP = {
-        "elevation": "altitude",
-        "Elevation": "altitude",
-        "Local Time Zone": "tz",
-        "Time Zone": "tz",
-        "timezone": "tz",
-        "Dew Point": "dew_point",
-        "Longitude": "longitude",
-        "Latitude": "latitude",
-    }
 
     # Rename keys in dict
     if isinstance(meta, dict):
         for key in [*meta.keys()]:
             if key in META_MAP.keys():
                 meta[META_MAP[key]] = meta.pop(key)
-=======
-    Update the headings for meterological data to standard forms.
-
-    Updated forms outlined in https://github.com/DuraMAT/pv-terms.
-
-    Returns
-    -------
-    meta : dictionary
-        DataFrame of weather data with modified column headers.
-    """
-
-    # map meta-names as needed
-    for key in [*meta.keys()]:
-        if key in META_MAP.keys():
-            meta[META_MAP[key]] = meta.pop(key)
->>>>>>> 95e48131
 
         return meta
     # Rename columns in DataFrame
