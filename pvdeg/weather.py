"""
Collection of classes and functions to obtain spectral parameters.
"""

from pvdeg import humidity
from pvdeg.utilities import nrel_kestrel_check

from pvlib import iotools
import os
import glob
import pandas as pd
from rex import NSRDBX, Outputs
from pvdeg import humidity
import datetime
import numpy as np
import h5py
import dask.dataframe as dd
from dask.delayed import delayed
import xarray as xr
from geopy.geocoders import Nominatim


# Global dataset mapping for standardizing weather variable names across different
# weather data sources
META_MAP = {
    "elevation": "altitude",
    "Elevation": "altitude",
    "Local Time Zone": "tz",
    "Time Zone": "tz",
    "timezone": "tz",
    "Dew Point": "dew_point",
    "Longitude": "longitude",
    "Latitude": "latitude",
}

DSET_MAP = {
    "year": "Year",
    "month": "Month",
    "day": "Day",
    "hour": "Hour",
    "minute": "Minute",
    "second": "Second",
    "GHI": "ghi",
    "DHI": "dhi",
    "DNI": "dni",
    "Clearsky GHI": "ghi_clear",
    "Clearsky DHI": "dhi_clear",
    "Clearsky DNI": "dni_clear",
    "Solar Zenith Angle": "solar_zenith",
    "Temperature": "temp_air",
    "air_temperature": "temp_air",
    "Relative Humidity": "relative_humidity",
    "Dew Point": "dew_point",
    "temp_dew": "dew_point",
    "Pressure": "pressure",
    "Wind Speed": "wind_speed",
    "Wind Direction": "wind_direction",
    "Surface Albedo": "albedo",
    "surface_albedo": "albedo",
    "Precipitable Water": "precipitable_water",
    "Module_Temperature": "module_temperature",
}


TIME_PERIODICITY_MAP = {
    # pandas time freq string arg
    # ideally these should be the same
    "h": 8760,
    "1h": 8760,
    "30min": 17520,
    "15min": 35040,
}

ENTRIES_PERIODICITY_MAP = {
    # pandas time freq string arg
    # ideally these should be the same
    8760: "1h",
    17520: "30min",
    35040: "15min",
}


<<<<<<< HEAD

def get(database, id=None, geospatial=False, find_meta: bool=None , **kwargs):
=======
def get(database: str, id=None, geospatial=False, **kwargs):
>>>>>>> cbccdc9a
    """
    Load weather data directly from  NSRDB or through any other PVLIB i/o
    tools function.

    Parameters
    -----------
    database : (str)
        'NSRDB' or 'PVGIS'. Use "PSM3" for tmy NSRDB data.
    id : (int or tuple)
        If NSRDB, id is the gid for the desired location.
        If PVGIS, id is a tuple of (latitude, longitude) for the desired location
    geospatial : (bool)
        If True, initialize weather data via xarray dataset and meta data via
        dask dataframe. This is useful for large scale geospatial analyses on
        distributed compute systems. Geospaital analyses are only supported for
        NSRDB data and locally stored h5 files that follow pvlib conventions.
    find_meta : (bool)
        if true, this instructs the code to look up additional meta data. 
        The default is True if geospatial is False.
    **kwargs :
        Additional keyword arguments to pass to the get_weather function
        (see pvlib.iotools.get_psm3 for NSRDB)

    Returns
    --------
    weather_df : (pd.DataFrame)
        DataFrame of weather data
    meta : (dict)
        Dictionary of metadata for the weather data


    Examples
    --------
    Collecting a single site of PSM3 NSRDB data. *Api key and email must be replaced with your personal api key and email*. [Request a key!](https://developer.nrel.gov/signup/)

    .. code-block:: python

        weather_arg = {
            'api_key': <api_key>,
            'email': <email>,
            'names': 'tmy',
            'attributes': [],
            'map_variables': True
        }

        weather_df, meta_dict = pvdeg.weather.get(database="PSM3", id=(25.783388, -80.189029), **weather_arg)


    Collecting a single site of PVGIS TMY data

    .. code-block:: python

        weather_df, meta_dict = pvdeg.weather.get(database="PVGIS", id=(49.95, 1.5))

    Collecting geospatial data from NSRDB on Kestrel (NREL INTERNAL USERS ONLY)

    satellite options:
        ``"GOES", "METEOSAT", "Himawari", "SUNY", "CONUS", "Americas"``


    .. code-block:: python

        weather_db = "NSRDB"
        weather_arg = {
            "satellite": "Americas",
            "names": "TMY",
            "NREL_HPC": True,
            "attributes": [
                    "air_temperature",
                    "wind_speed",
                    "dhi",
                    "ghi",
                    "dni",
                    "relative_humidity",
                ],
        }

        geo_weather, geo_meta = pvdeg.weather.get(
            weather_db, geospatial=True, **weather_arg
        )
    """

    if type(id) is tuple:
        location = id
        gid = None
        lat = location[0]
        lon = location[1]
    elif type(id) is int:
        gid = id
        location = None
    elif id is None:
        if not geospatial:
            raise TypeError(
                "Specify location via tuple (latitude, longitude), or gid integer."
            )

    if not geospatial:
        if find_meta is None:
            find_meta = True
        if database == "NSRDB":
            weather_df, meta = get_NSRDB(gid=gid, location=location, **kwargs)
        elif database == "PVGIS":
            URL = "https://re.jrc.ec.europa.eu/api/v5_2/"
            weather_df, meta = iotools.get_pvgis_tmy(
                latitude=lat, longitude=lon, url=URL, **kwargs
            )
            inputs = meta["inputs"]
            meta = inputs["location"]
        elif database == "PSM3":
            weather_df, meta = iotools.get_psm3(latitude=lat, longitude=lon, **kwargs)
        elif database == "local":
            fp = kwargs.pop("file")
            fn, fext = os.path.splitext(fp)
            weather_df, meta = read(gid=gid, file_in=fp, file_type=fext[1:], **kwargs)
        else:
            raise NameError("Weather database not found.")

        for key in [*meta.keys()]:
            if key in META_MAP.keys():
                meta[META_MAP[key]] = meta.pop(key)

        if database == "NSRDB" or database == "PSM3":
            meta["wind_height"] = 2
            meta["Source"] = "NSRDB"
        elif database == "PVGIS":
            meta["wind_height"] = 10
            meta["Source"] = "PVGIS"
        else:
            meta["wind_height"] = None

        # switch weather data headers and metadata to pvlib standard
        map_weather(weather_df)
        map_meta(meta)
        if find_meta:
            meta=find_metadata(meta)

        if "relative_humidity" not in weather_df.columns:
            print(
                "\r",
                'Column "relative_humidity" not found in DataFrame. Calculating...',
                end="",
            )
            weather_df = humidity._ambient(weather_df)
            print(
                "\r",
                "                                                                    ",
                end="",
            )
            print("\r", end="")

        return weather_df, meta

    elif geospatial:
        if database == "NSRDB":
            nrel_kestrel_check()

            weather_ds, meta_df = get_NSRDB(geospatial=geospatial, **kwargs)
            meta_df["wind_height"] = 2
        elif database == "local":
            fp = kwargs.pop("file")
            weather_ds, meta_df = ini_h5_geospatial(fp)
        else:
            raise NameError(f"Geospatial analysis not implemented for {database}.")

        return weather_ds, meta_df


def read(file_in, file_type, map_variables=True, find_meta=True, **kwargs):
    """
    Read a locally stored weather file of any PVLIB compatible type

    #TODO: add error handling

    Parameters:
    -----------
    file_in : (path)
        full file path to the desired weather file
    file_type : (str)
        type of weather file from list below (verified)
        [psm3, tmy3, epw, h5, csv]
    """

    supported = ["psm3", "tmy3", "epw", "h5", "csv"]
    file_type = file_type.upper()

    if file_type in ["PSM3", "PSM"]:
        weather_df, meta = iotools.read_psm3(filename=file_in, map_variables=True)
    elif file_type in ["TMY3", "TMY"]:
        weather_df, meta = iotools.read_tmy3(
            filename=file_in
        )  # map variable not worki - check pvlib for map_variables
    elif file_type == "EPW":
        weather_df, meta = iotools.read_epw(filename=file_in)
    elif file_type == "H5":
        weather_df, meta = read_h5(file=file_in, **kwargs)
    elif file_type == "CSV":
        weather_df, meta = csv_read(filename=file_in)
    else:
        print(f"File-Type not recognized. supported types:\n{supported}")

    if not isinstance(meta, dict):
        meta = meta.to_dict()

    # map meta-names as needed
    if map_variables == True:
        map_weather(weather_df)
        map_meta(meta)
    if find_meta:
        meta=find_metadata(meta)

    if weather_df.index.tzinfo is None:
        tz = "Etc/GMT%+d" % -meta["tz"]
        weather_df = weather_df.tz_localize(tz)

    return weather_df, meta


def csv_read(filename):
    """
    Read a locally stored csv weather file. The first line contains the meta data
    variable names, and the second line contains the meta data values. This is followed
    by the meterological data.


    Parameters:
    -----------
    file_path : (str)
        file path and name of h5 file to be read

    Returns:
    --------
    weather_df : (pd.DataFrame)
        DataFrame of weather data
    meta : (dict)
        Dictionary of metadata for the weather data
    """

    file1 = open(filename, "r")
    # get the meta data from the first two lines
    metadata_fields = file1.readline().split(",")
    metadata_fields[-1] = metadata_fields[-1].strip()  # strip trailing newline
    metadata_values = file1.readline().split(",")
    metadata_values[-1] = metadata_values[-1].strip()  # strip trailing newline
    meta = dict(zip(metadata_fields, metadata_values))
    for (
        key
    ) in meta:  # converts everything to a float that is possible to convert to a float
        try:
            meta[key] = float(meta[key])
        except:
            pass
    # get the column headers
    columns = file1.readline().split(",")
    columns[-1] = columns[-1].strip()  # strip trailing newline
    # remove blank columns if they are there
    columns = [col for col in columns if col != ""]
    dtypes = dict.fromkeys(columns, float)  # all floats except datevec
    dtypes.update(Year=int, Month=int, Day=int, Hour=int, Minute=int)
    dtypes["Cloud Type"] = int
    dtypes["Fill Flag"] = int
    weather_df = pd.read_csv(
        file1,
        header=None,
        names=columns,
        usecols=columns,
        dtype=dtypes,
        delimiter=",",
        lineterminator="\n",
    )
    try:
        dtidx = pd.to_datetime(
            weather_df[["Year", "Month", "Day", "Hour", "Minute", "Second"]]
        )
    except:
        try:
            dtidx = pd.to_datetime(
                weather_df[["Year", "Month", "Day", "Hour", "Minute"]]
            )
        except:
            try:
                dtidx = pd.to_datetime(weather_df[["Year", "Month", "Day", "Hour"]])
            finally:
                dtidx = print(
                    "Your data file should have columns for Year, Month, Day, and Hour"
                )
    weather_df.index = pd.DatetimeIndex(dtidx)
    file1.close()

    return weather_df, meta


def map_meta(meta):
    """ "
    This will update the headings for meterological data to standard forms
    as outlined in https://github.com/DuraMAT/pv-terms.

    Returns:
    --------
    meta : dictionary
        DataFrame of weather data with modified column headers.
    """

<<<<<<< HEAD
    META_MAP = {
        "elevation": "altitude",
        "Elevation": "altitude",
        "Local Time Zone": "tz",
        "Time Zone": "tz",
        "timezone": "tz",
        "TZ":"tz",
        "Dew Point": "dew_point",
        "Longitude": "longitude",
        "Latitude": "latitude",
        "state": "State",
        "county": "County",
        "country": "Country",
        "Neighborhood": "neighbourhood" ,
        "country_code": "Country Code" ,
        "postcode": "Zipcode",
        "road": "Street",
        "village": "City",
        "city": "City",
        "town": "City",
    }

=======
>>>>>>> cbccdc9a
    # map meta-names as needed
    for key in [*meta.keys()]:
        if key in META_MAP.keys():
            meta[META_MAP[key]] = meta.pop(key)
    if "Country Code" in meta.keys():
        meta["Country Code"]=meta["Country Code"].upper()

    return meta


def map_weather(weather_df):
    """ "
    This will update the headings for meterological data to standard forms
    as outlined in https://github.com/DuraMAT/pv-terms.

    Returns:
    --------
    weather_df : (pd.DataFrame)
        DataFrame of weather data with modified column headers.
    """

    if isinstance(weather_df, pd.DataFrame):
        for column_name in weather_df.columns:
            if column_name in [*DSET_MAP.keys()]:
                weather_df.rename(
                    columns={column_name: DSET_MAP[column_name]}, inplace=True
                )

        return weather_df

    elif isinstance(weather_df, xr.Dataset):
        weather_df = weather_df.rename(
            {
                key: value
                for key, value in DSET_MAP.items()
                if key in weather_df.data_vars
            }
        )

        return weather_df

    else:
        raise TypeError("input must be pd.DataFrame or xr.Dataset")


def read_h5(gid, file, attributes=None, **_):
    """
    Read a locally stored h5 weather file that follows NSRDB conventions.


    Parameters:
    -----------
    file : (str)
        file path and name of h5 file to be read
    gid : (int)
        gid for the desired location
    attributes : (list)
        List of weather attributes to extract from NSRDB

    Returns:
    --------
    weather_df : (pd.DataFrame)
        DataFrame of weather data
    meta : (dict)
        Dictionary of metadata for the weather data
    """

    if os.path.dirname(file):
        fp = file
    else:
        fp = os.path.join(os.path.dirname(__file__), os.path.basename(file))

    with Outputs(fp, mode="r") as f:
        meta = f.meta.loc[gid]
        index = f.time_index
        dattr = f.attrs

    # TODO: put into utilities
    if attributes == None:
        attributes = list(dattr.keys())
        try:
            attributes.remove("meta")
            attributes.remove("tmy_year_short")
        except ValueError:
            pass

    weather_df = pd.DataFrame(index=index, columns=attributes)
    for dset in attributes:
        with Outputs(fp, mode="r") as f:
            weather_df[dset] = f[dset, :, gid]

    return weather_df, meta.to_dict()


def ini_h5_geospatial(fps):
    """
    initialize an h5 weather file that follows NSRDB conventions for
    geospatial analyses.

    Parameters:
    -----------
    file_path : (str)
        file path and name of h5 file to be read
    gid : (int)
        gid for the desired location
    attributes : (list)
        List of weather attributes to extract from NSRDB

    Returns:
    --------
    weather_df : (pd.DataFrame)
        DataFrame of weather data
    meta : (dict)
        Dictionary of metadata for the weather data
    """
    dss = []
    drop_variables = ["meta", "time_index", "tmy_year", "tmy_year_short", "coordinates"]

    for i, fp in enumerate(fps):
        hf = h5py.File(fp, "r")
        attr = list(hf)
        attr_to_read = [elem for elem in attr if elem not in drop_variables]

        chunks = []
        shapes = []
        for var in attr_to_read:
            chunks.append(
                hf[var].chunks if hf[var].chunks is not None else (np.nan, np.nan)
            )
            shapes.append(
                hf[var].shape if hf[var].shape is not None else (np.nan, np.nan)
            )
        chunks = min(set(chunks))
        shapes = min(set(shapes))

        if i == 0:
            time_index = pd.to_datetime(hf["time_index"][...].astype(str)).values
            meta_df = pd.read_hdf(fp, key="meta")
            coords = {"gid": meta_df.index.values, "time": time_index}
            coords_len = {"time": time_index.shape[0], "gid": meta_df.shape[0]}

        ds = xr.open_dataset(
            fp,
            engine="h5netcdf",
            phony_dims="sort",
            chunks={"phony_dim_0": chunks[0], "phony_dim_1": chunks[1]},
            drop_variables=drop_variables,
            mask_and_scale=False,
            decode_cf=True,
        )

        for var in ds.data_vars:
            if hasattr(getattr(ds, var), "psm_scale_factor"):
                scale_factor = 1 / ds[var].psm_scale_factor
                getattr(ds, var).attrs["scale_factor"] = scale_factor

        # TODO: delete
        # if tuple(coords_len.values()) == (
        #     ds.sizes["phony_dim_0"],
        #     ds.sizes["phony_dim_1"],
        # ):
        #     rename = {"phony_dim_0": "time", "phony_dim_1": "gid"}
        # elif tuple(coords_len.values()) == (
        #     ds.sizes["phony_dim_1"],
        #     ds.sizes["phony_dim_0"],
        # ):
        #     rename = {"phony_dim_0": "gid", "phony_dim_1": "time"}
        # else:
        #     raise ValueError("Dimensions do not match for {}".format(var))
        rename = {}
        for (
            phony,
            length,
        ) in ds.sizes.items():
            if length == coords_len["time"]:
                rename[phony] = "time"
            elif length == coords_len["gid"]:
                rename[phony] = "gid"
        ds = ds.rename(rename)
        ds = ds.assign_coords(coords)

        # TODO: In case re-chunking becomes necessary
        # ax0 = list(ds.sizes.keys())[list(ds.sizes.values()).index(shapes[0])]
        # ax1 = list(ds.sizes.keys())[list(ds.sizes.values()).index(shapes[1])]
        # ds = ds.chunk(chunks={ax0:chunks[0], ax1:chunks[1]})
        dss.append(ds)

    ds = xr.merge(dss)
    ds = xr.decode_cf(ds)

    # Rechunk time axis
    ds = ds.unify_chunks()
    ds = ds.chunk(chunks={"time": -1, "gid": ds.chunks["gid"]})

    weather_ds = ds

    return weather_ds, meta_df


def get_NSRDB_fnames(satellite, names, NREL_HPC=False, **_):
    """
    Get a list of NSRDB files for a given satellite and year

    Parameters:
    -----------
    satellite : (str)
        'GOES', 'METEOSAT', 'Himawari', 'SUNY', 'CONUS', 'Americas'
    names : (int or str)
        PVLIB naming convention year or 'TMY':
        If int, year of desired data
        If str, 'TMY' or 'TMY3'
    NREL_HPC : (bool)
        If True, use NREL HPC path
        If False, use AWS path

    Returns:
    --------
    nsrdb_fnames : (list)
        List of NSRDB files for a given satellite and year
    hsds : (bool)
        If True, use h5pyd to access NSRDB files
        If False, use h5py to access NSRDB files
    """

    sat_map = {
        "GOES": "full_disc",
        "METEOSAT": "meteosat",
        "Himawari": "himawari",
        "SUNY": "india",
        "CONUS": "conus",
        "Americas": "current",
    }

    if NREL_HPC:
        hpc_fp = "/datasets/NSRDB/"
        hsds = False
    else:
        hpc_fp = "/nrel/nsrdb/v3/"
        hsds = True

    if type(names) in [int, float]:
        nsrdb_fp = os.path.join(
            hpc_fp, sat_map[satellite], "*_{}.h5".format(int(names))
        )
        nsrdb_fnames = glob.glob(nsrdb_fp)
    else:
        nsrdb_fp = os.path.join(
            hpc_fp, sat_map[satellite], "*_{}*.h5".format(names.lower())
        )
        nsrdb_fnames = glob.glob(nsrdb_fp)

    if len(nsrdb_fnames) == 0:
        raise FileNotFoundError(
            "Couldn't find NSRDB input files! \nSearched for: '{}'".format(nsrdb_fp)
        )

    return nsrdb_fnames, hsds


def get_NSRDB(
    satellite=None,
    names="TMY",
    NREL_HPC=False,
    gid=None,
    location=None,
    geospatial=False,
    attributes=None,
    **_,
):
    """
    Get NSRDB weather data from different satellites and years.

    Provide either gid or location tuple.

    Parameters:
    -----------
    satellite : (str)
        'GOES', 'METEOSAT', 'Himawari', 'SUNY', 'CONUS', 'Americas'
    names : (int or str)
        If int, year of desired data
        If str, 'TMY' or 'TMY3'
    NREL_HPC : (bool)
        If True, use NREL HPC path
        If False, use AWS path
    gid : (int)
        gid for the desired location
    location : (tuple)
        (latitude, longitude) for the desired location
    attributes : (list)
        List of weather attributes to extract from NSRDB

    Returns:
    --------
    weather_df : (pd.DataFrame)
        DataFrame of weather data
    meta : (dict)
        Dictionary of metadata for the weather data
    """

    if (
        satellite == None
    ):  # TODO: This function is not fully written as of January 3, 2024
        satellite, gid = get_satellite(location)
    if not geospatial:
        nsrdb_fnames, hsds = get_NSRDB_fnames(
            satellite=satellite, names=names, NREL_HPC=NREL_HPC
        )

        dattr = {}
        for i, file in enumerate(nsrdb_fnames):
            with NSRDBX(file, hsds=hsds) as f:
                if i == 0:
                    if gid == None:  # TODO: add exception handling
                        gid = f.lat_lon_gid(location)
                    meta = f["meta", gid].iloc[0]
                    index = f.time_index

                lattr = f.datasets
                for attr in lattr:
                    dattr[attr] = file

        if attributes == None:
            attributes = list(dattr.keys())
            try:
                attributes.remove("meta")
                attributes.remove("tmy_year_short")
            except ValueError:
                pass

        weather_df = pd.DataFrame(index=index)

        for dset in attributes:
            # switch dset names to pvlib standard
            if dset in [*DSET_MAP.keys()]:
                column_name = DSET_MAP[dset]
            else:
                column_name = dset

            with NSRDBX(dattr[dset], hsds=hsds) as f:
                weather_df[column_name] = f[dset, :, gid]

        # switch meta key names to pvlib standard
        re_idx = []
        for key in [*meta.index]:
            if key in META_MAP.keys():
                re_idx.append(META_MAP[key])
            else:
                re_idx.append(key)
        meta.index = re_idx

        return weather_df, meta.to_dict()

    elif geospatial:
        # new versions have multiple files per satellite-year to reduce filesizes
        # this is great for yearly data but TMY has multiple files
        # the year attached to the TMY file in the filesystem/name is seemingly
        # the year it was created. this creates problems, we only want to combine the files
        # if they are NOT TMY

        nsrdb_fnames, hsds = get_NSRDB_fnames(satellite, names, NREL_HPC)

        if isinstance(names, str) and names.lower() in ["tmy", "tmy3"]:
            nsrdb_fnames = nsrdb_fnames[-1:]  # maintain as list with last element

        weather_ds, meta_df = ini_h5_geospatial(nsrdb_fnames)

        if attributes is not None:
            weather_ds = weather_ds[attributes]

        for dset in weather_ds.data_vars:
            if dset in DSET_MAP.keys():
                weather_ds = weather_ds.rename({dset: DSET_MAP[dset]})

        for mset in meta_df.columns:
            if mset in META_MAP.keys():
                meta_df.rename(columns={mset: META_MAP[mset]}, inplace=True)

        return weather_ds, meta_df


def repeat_annual_time_series(time_series, start_year, n_years):
    """
    Repeat a pandas time series dataframe containing annual data.
    For example, repeat TMY data by n_years, adding in leap days as necessary.
    For now, this function requires 1 or more full years of uniform
    interval (non-leap year) data, i.e. length must be a multiple of 8760.
    On leap days, all data is set to 0.

    TODO: make it possible to have weirder time series, e.g. non uniform intervals.
    Include option for synthetic leap day data

    Parameters:
    -----------
    time_series : (pd.DataFrame)
        pandas dataframe with DatetimeIndex

    time_series : (int)
        desired starting year of time_series

    n_years : (int)
        number of years to repeat time_series

    Returns:
    --------
    new_time_series : (pd.DataFrame)
        pandas dataframe repeated n_years
    """

    if len(time_series) % 8760 != 0:
        raise ValueError("Length of time_series must be a multiple of 8760")

    tz = time_series.index.tz
    time_series = time_series.tz_localize(
        None
    )  # timezone aware timeseries can cause problems, we'll make it tz-naive for now

    time_series.index = time_series.index.map(lambda dt: dt.replace(year=start_year))

    start = time_series.index[0]

    for year in range(start_year, start_year + n_years):
        if year == start_year:
            if is_leap_year(year):
                this_year = time_series.copy()
                this_year.index = time_series.index.map(
                    lambda dt: dt.replace(year=year)
                )
                this_year = pd.concat(
                    [
                        this_year[: str(year) + "-02-28"],
                        pd.DataFrame(
                            0,
                            index=pd.date_range(
                                start=datetime.datetime(
                                    year=year, month=2, day=29, minute=start.minute
                                ),
                                end=datetime.datetime(year=year, month=3, day=1),
                                freq="H",
                            ),
                            columns=time_series.columns,
                        ),
                        this_year[str(year) + "-03-01" :],
                    ]
                )
                new_time_series = this_year

            else:
                this_year = time_series.copy()
                this_year.index = time_series.index.map(
                    lambda dt: dt.replace(year=year)
                )
                new_time_series = this_year

        else:
            if is_leap_year(year):
                this_year = time_series.copy()
                this_year.index = time_series.index.map(
                    lambda dt: dt.replace(year=year)
                )
                this_year = pd.concat(
                    [
                        this_year[: str(year) + "-02-28"],
                        pd.DataFrame(
                            0,
                            index=pd.date_range(
                                start=datetime.datetime(
                                    year=year, month=2, day=29, minute=start.minute
                                ),
                                end=datetime.datetime(year=year, month=3, day=1),
                                freq="H",
                            ),
                            columns=time_series.columns,
                        ),
                        this_year[str(year) + "-03-01" :],
                    ]
                )
                new_time_series = pd.concat([new_time_series, this_year])

            else:
                this_year = time_series.copy()
                this_year.index = time_series.index.map(
                    lambda dt: dt.replace(year=year)
                )
                new_time_series = pd.concat([new_time_series, this_year])

    new_time_series.index = new_time_series.index.tz_localize(
        tz=tz
    )  # add back in the timezone

    return new_time_series


def is_leap_year(year):
    """Returns True if year is a leap year"""
    if year % 4 != 0:
        return False
    elif year % 100 != 0:
        return True
    elif year % 400 != 0:
        return False
    else:
        return True


def get_satellite(location):
    """
    identify a satellite to use for a given lattitude and longitude. This is to provide default values worldwide, but a more
    experienced user may want to specify a specific satellite to get better data.

    Provide a location tuple.

    Parameters:
    -----------
    location : (tuple)
        (latitude, longitude) for the desired location

    Returns:
    --------
    satellite : (str)
        'GOES', 'METEOSAT', 'Himawari', 'SUNY', 'CONUS', 'Americas'
    gid : (int)
        gid for the desired location
    """

    # this is just a placeholder till the actual code gets programmed.
    satellite = "PSM3"

    # gid = f.lat_lon_gid(lat_lon=location) # I couldn't get this to work
    gid = None
    return satellite, gid


def write(data_df, metadata, savefile="WeatherFile.csv"):
    """
    Saves dataframe with weather data and any associated meta data in an *.csv format.
    The metadata will be formatted on the first two lines with the first being the descriptor
    and the second line being the value. Then the meterological, time and other data series
    headers on on the third line with all the subsequent data on the remaining lines. This
    format can be read by the PVDeg software.

    Parameters
    -----------
    data_df : pandas.DataFrame
        timeseries data.
    metdata : dictionary
        Dictionary with 'latitude', 'longitude', 'altitude', 'source',
        'tz' for timezone, and other meta data.
    savefile : str
        Name of file to save output as.
        Name of file to save output as.
    standardSAM : boolean
        This checks the dataframe to avoid having a leap day, then averages it
        to SAM style (closed to the right),
        and fills the years so it starst on YEAR/1/1 0:0 and ends on
        YEAR/12/31 23:00.
    includeminute ; Bool
        For hourly data, if SAM input does not have Minutes, it calculates the
        sun position 30 minutes prior to the hour (i.e. 12 timestamp means sun
         position at 11:30).
        If minutes are included, it will calculate the sun position at the time
        of the timestamp (12:00 at 12:00)
        Set to true if resolution of data is sub-hourly.
        Name of file to save output as.
    standardSAM : boolean
        This checks the dataframe to avoid having a leap day, then averages it
        to SAM style (closed to the right),
        and fills the years so it starst on YEAR/1/1 0:0 and ends on
        YEAR/12/31 23:00.
    includeminute ; Bool
        For hourly data, if SAM input does not have Minutes, it calculates the
        sun position 30 minutes prior to the hour (i.e. 12 timestamp means sun
         position at 11:30).
        If minutes are included, it will calculate the sun position at the time
        of the timestamp (12:00 at 12:00)
        Set to true if resolution of data is sub-hourly.

    Returns
    -------
    Nothing, it just writes the file.

    """

    meta_string = (
        ", ".join(str(key) for key, value in metadata.items())
        + "\n"
        + ", ".join(str(value) for key, value in metadata.items())
    )

    result_df = pd.concat([data_df], axis=1).reindex()

    savedata = result_df.to_string(index=False).split("\n")
    savedata.pop(0)
    savedata = [",".join(ele.split()) for ele in savedata]
    savedata = "\n".join(savedata)
    columns = list(
        data_df.columns
    )  # This had to be pulled out separately because spaces can get turned into commas in the header names.
    str1 = ""
    for ele in columns:
        str1 = str1 + ele + ","
    savedata = meta_string + "\n" + str1 + "\n" + savedata

    file1 = open(savefile, "w")
    file1.writelines(savedata)
    file1.close()


def get_anywhere(database="PSM3", id=None, **kwargs):
    """
    Load weather data directly from  NSRDB or through any other PVLIB i/o
    tools function. Only works for a single location look-up, not for geospatial analysis.

    Parameters:
    -----------
    database : (str)
        'PSM3' or 'PVGIS'
        Indicates the first database to try. PSM3 is for the NSRDB
    id : (int or tuple)
        The gid or tuple with latitude and longitude for the desired location.
        Using a gid is not recommended because it is specific to one database.
    API_KEY : (str)
        This is used to access the NSRDB without limitation if a custom key is supplied.
    **kwargs :
        Additional keyword arguments to pass to the get_weather function
        (see pvlib.iotools.get_psm3 for PVGIS, and get_NSRDB for NSRDB)

    Returns:
    --------
    weather_df : (pd.DataFrame)
        DataFrame of weather data
    meta : (dict)
        Dictionary of metadata for the weather data
    """

    weather_arg = {
        "api_key": "DEMO_KEY",  # Pass in a custom key to avoid access limitations.
        "email": "user@mail.com",
        "names": "tmy",
        "attributes": [],
        "map_variables": True,
        "geospatial": False,
    }
    weather_arg.update(kwargs)  # Will default to the kwargs passed to the function.

    if database == "PSM3":
        try:
            weather_db, meta = get(database="PSM3", id=id, **weather_arg)
        except:
            try:
                weather_db, meta = get(
                    database="PVGIS", id=id, **{"map_variables": True}
                )
            except:
                meta = {
                    "result": "This location was not found in either the NSRDB or PVGIS"
                }
                weather_db = {"result": "NA"}
    else:
        try:
            weather_db, meta = get(database="PVGIS", id=id, **{"map_variables": True})
        except:
            try:
                weather_db, meta = get(database="PSM3", id=id, **weather_arg)
            except:
                meta = {
                    "result": "This location was not found in either the NSRDB or PVGIS"
                }
                weather_db = {"result": "NA"}

    return weather_db, meta


def roll_tmy(weather_df: pd.DataFrame, meta: dict) -> pd.DataFrame:
    """
    Roll/wrap the ends of a TMY UTC DataFrame to align with local times based on timezone offset.

    Parameters:
    ----------
    weather_df : pd.DataFrame
        The input DataFrame containing TMY data with a UTC datetime index.
    meta : dict
        Metadata dictionary containing at least the 'tz' key, representing timezone offset in hours
        (e.g., -8 for UTC-8).

    Returns:
    -------
    pd.DataFrame
        The rolled DataFrame aligned to local times with a new datetime index spanning a typical year.

    Raises:
    ------
    ValueError
        If the timezone offset is not a multiple of the data frequency or if the frequency cannot be inferred.
    """
    # Extract timezone offset in hours
    tz_offset = meta.get("tz", 0)  # Default to UTC if not specified

    # Step 1: Localize the index to UTC
    weather_df_local = weather_df.copy()
    weather_df_local.index = pd.to_datetime(weather_df_local.index)
    weather_df_local = weather_df_local.tz_localize("UTC")

    # Step 2: Convert to desired local timezone
    # 'Etc/GMT+X' corresponds to UTC-X
    if tz_offset >= 0:
        local_tz = f"Etc/GMT-{tz_offset}"
    else:
        local_tz = f"Etc/GMT+{abs(tz_offset)}"

    try:
        weather_df_local = weather_df_local.tz_convert(local_tz)
    except Exception as e:
        raise ValueError(f"Invalid timezone offset: {tz_offset}. Error: {e}")

    # Step 3: Make timezone-naive
    weather_df_naive = weather_df_local.tz_localize(None)

    # Step 4: Determine frequency
    freq = pd.infer_freq(weather_df_naive.index)
    if freq is None:
        raise ValueError(
            "Cannot infer frequency of the DataFrame index. Ensure it is regular."
        )

    # Step 5: Calculate the shift amount
    # To align local time to start at 00:00, shift by -tz_offset hours
    # For example, tz_offset = -8 (UTC-8) => shift by +8 hours
    total_shift = pd.Timedelta(hours=-tz_offset)

    if freq.isalpha():
        freq = "1" + freq

    row_timedelta = pd.to_timedelta(
        freq
    )  # this probably broke because it was a string without an hourly frequency

    if total_shift % row_timedelta != pd.Timedelta(0):
        raise ValueError("Timezone offset must be a multiple of the data frequency.")

    num_shift = int(total_shift / row_timedelta)

    # Step 6: Perform the shift (roll the DataFrame)
    if num_shift > 0:
        rearranged = pd.concat(
            [weather_df_naive.iloc[num_shift:], weather_df_naive.iloc[:num_shift]]
        )
    elif num_shift < 0:
        rearranged = pd.concat(
            [weather_df_naive.iloc[num_shift:], weather_df_naive.iloc[:num_shift]]
        )
    else:
        rearranged = weather_df_naive.copy()

    # Step 7: Assign a new datetime index spanning a typical non-leap year
    # Preserve the original start time's hour, minute, second, etc.
    # Using year 2001 as it is not a leap year

    # Extract the time component from the first timestamp
    original_start_time = rearranged.index[0].time()
    start_time = pd.Timestamp("2001-01-01") + pd.Timedelta(
        hours=0,
        minutes=original_start_time.minute,
    )

    expected_num_rows = rearranged.shape[0]

    # Create the new datetime index with the preserved start time
    new_index = pd.date_range(start=start_time, periods=expected_num_rows, freq=freq)

    # Handle potential leap day if present in new_index
    # Since 2001 is not a leap year, ensure no Feb 29 exists
    new_index = new_index[~((new_index.month == 2) & (new_index.day == 29))]

    # Assign the new index to the rearranged DataFrame
    rearranged = rearranged.iloc[: len(new_index)]  # Ensure lengths match
    rearranged.index = new_index

    return rearranged


# RENAME, THIS SHOULD NOT REFERENCE PVGIS
def _process_weather_result_distributed(weather_df):
    """Create an xarray.Dataset using numpy array backend from a pvgis weather dataframe"""

    import dask.array as da

    weather_df.index.rename("time", inplace=True)
    weather_ds = weather_df.to_xarray().drop_vars("time").copy()

    for var in weather_ds.data_vars:
        dask_array = da.from_array(weather_ds[var].values, chunks="auto")

        weather_ds[var] = (weather_ds[var].dims, dask_array)

    return weather_ds


@delayed
def _weather_distributed_vec(
    database: str,
    coord: float,
    api_key: str,  # NSRDB api key
    email: str,  # NSRDB developer email
):
    """
    Distributed weather calculation for use with dask futures/delayed

    Parameters
    ----------
    database: str
        database/source from `pvdeg.weather.get`
    coord: tuple[float]
        (latitude, longitude) coordinate pair. (`pvdeg.weather.get` id)
    api_key: str
        NSRDB developer api key (see `pvdeg.weather.get`)
    email: str
        NSRDB developer email (see `pvdeg.weather.get`)

    Returns
    --------
        Returns ds, dict, None if unsucessful
        Returns None, None, Exception if unsucessful
    """

    # we want to fail loudly, quickly
    if database == "PVGIS":  # does not need api key
        weather_df, meta_dict = get(database=database, id=coord)
    elif database == "PSM3":
        weather_df, meta_dict = get(
            database=database, id=coord, api_key=api_key, email=email
        )
    else:
        raise NotImplementedError(
            f'database {database} not implemented, options: "PVGIS", "PSM3"'
        )

    # convert single location dataframe to xarray dataset
    weather_ds = _process_weather_result_distributed(weather_df=weather_df)

    return weather_ds, meta_dict, None


# THE NSRDB shapes could be moved to their own definition
# organization style question?
def empty_weather_ds(gids_size, periodicity, database) -> xr.Dataset:
    """
    Create an empty weather dataframe for generalized input.

    Parameters
    ---------
    gids_size: int
        number of entries to create along gid axis
    periodicity: str
        freqency, pandas `freq` string arg from `pd.date_range`.

        .. code-block:: python
            "1h"
            "30min"
            "15min"
    database: str
        database from `pvdeg.weather.get`

    Returns
    -------
    weather_ds: xarray.Dataset
        Weather dataset of the same format/shapes given by a `pvdeg.weather.get` geospatial call or `pvdeg.weather.weather_distributed` call or `GeosptialScenario.get_geospatial_data`.
    """

    import dask.array as da

    pvgis_shapes = {
        "temp_air": ("gid", "time"),
        "relative_humidity": ("gid", "time"),
        "ghi": ("gid", "time"),
        "dni": ("gid", "time"),
        "dhi": ("gid", "time"),
        "IR(h)": ("gid", "time"),
        "wind_speed": ("gid", "time"),
        "wind_direction": ("gid", "time"),
        "pressure": ("gid", "time"),
    }

    nsrdb_shapes = {
        "Year": ("gid", "time"),
        "Month": ("gid", "time"),
        "Day": ("gid", "time"),
        "Hour": ("gid", "time"),
        "Minute": ("gid", "time"),
        "temp_air": ("gid", "time"),
        "dew_point": ("gid", "time"),
        "dhi": ("gid", "time"),
        "dni": ("gid", "time"),
        "ghi": ("gid", "time"),
        "albedo": ("gid", "time"),
        "pressure": ("gid", "time"),
        "wind_direction": ("gid", "time"),
        "wind_speed": ("gid", "time"),
        "relative_humidity": ("gid", "time"),
    }

    attrs = {}
    global_attrs = {}

    dims = {"gid", "time"}
    dims_size = {"time": TIME_PERIODICITY_MAP[periodicity], "gid": gids_size}

    if database == "NSRDB" or database == "PSM3":
        # shapes = shapes | nsrdb_extra_shapes
        shapes = nsrdb_shapes
    elif database == "PVGIS":
        shapes = pvgis_shapes
    else:
        raise ValueError(f"database must be PVGIS, NSRDB, PSM3 not {database}")

    weather_ds = xr.Dataset(
        data_vars={
            var: (dim, da.empty([dims_size[d] for d in dim]), attrs.get(var))
            for var, dim in shapes.items()
        },
        coords={
            "time": pd.date_range(
                "2022-01-01",
                freq=periodicity,
                periods=TIME_PERIODICITY_MAP[periodicity],
            ),
            "gid": np.linspace(0, gids_size - 1, gids_size, dtype=int),
        },
        attrs=global_attrs,
    )

    return weather_ds


# add some check to see if a dask client exists
# can force user to pass dask client to ensure it exists
# if called without dask client we will return a xr.Dataset
# with dask backend that does not appear as if it failed until we compute it


# TODO: implement rate throttling so we do not make too many requests.
# TODO: multiple API keys to get around NSRDB key rate limit. 2 key, email pairs means twice the speed ;)
# TODO: this overwrites NSRDB GIDS when database == "PSM3"
def weather_distributed(
    database: str,
    coords: list[tuple],
    api_key: str = "",
    email: str = "",
):
    """
    Grab weather using pvgis for all of the following locations using dask for parallelization.
    You must create a dask client with multiple processes before calling this function, otherwise results will not be properly calculated.

    PVGIS supports up to 30 requests per second so your dask client should not have more than $x$ workers/threads
    that would put you over this limit.

    NSRDB (including `database="PSM3"`) is rate limited and your key will face restrictions after making too many requests.
    See rates [here](https://developer.nrel.gov/docs/solar/nsrdb/guide/).

    Parameters
    ----------
    database : (str)
        'PVGIS' or 'NSRDB' (not implemented yet)
    coords: list[tuple]
        list of tuples containing (latitude, longitude) coordinates

        .. code-block:: python

            coords_example = [
                (49.95, 1.5),
                (51.95, -9.5),
                (51.95, -8.5),
                (51.95, -4.5),
                (51.95, -3.5)]

    api_key: str
        Only required when making NSRDB requests using "PSM3".
        [NSRDB developer API key](https://developer.nrel.gov/signup/)

    email: str
        Only required when making NSRDB requests using "PSM3".
        [NSRDB developer account email associated with `api_key`](https://developer.nrel.gov/signup/)

    Returns
    --------
    weather_ds : xr.Dataset
        Weather data for all locations requested in an xarray.Dataset using a dask array backend.
    meta_df : pd.DataFrame
        Pandas DataFrame containing metadata for all requested locations. Each row maps to a single entry in the weather_ds.
    gids_failed: list
        list of index failed coordinates in input `coords`
    """

    import dask.delayed
    import dask.distributed

    try:
        client = dask.distributed.get_client()
        print("Connected to a Dask scheduler | Dashboard:", client.dashboard_link)
    except ValueError:
        raise RuntimeError("No Dask scheduler found. Ensure a dask client is running.")

    if database != "PVGIS" and database != "PSM3":
        raise NotImplementedError(
            f"Only 'PVGIS' and 'PSM3' are implemented, you entered {database}"
        )

    delays = [
        _weather_distributed_vec(database, coord, api_key, email) for coord in coords
    ]

    futures = client.compute(delays)
    results = client.gather(futures)

    # results is a 2d list
    # results[0] is the weather_ds with dask backend
    # results[1] is meta_dict
    weather_ds_collection = [row[0] for row in results]
    meta_dict_collection = [row[1] for row in results]

    indexes_failed = []

    time_length = weather_ds_collection[0].sizes["time"]
    periodicity = ENTRIES_PERIODICITY_MAP[time_length]

    # weather_ds = pvgis_hourly_empty_weather_ds(len(results)) # create empty weather xr.dataset
    weather_ds = empty_weather_ds(
        gids_size=len(results),
        periodicity=periodicity,
        database=database,
    )

    meta_df = pd.DataFrame.from_dict(
        meta_dict_collection
    )  # create populated meta pd.DataFrame

    # gids are spatially meaningless if data is from PVGIS, they will only show corresponding entries between weather_ds and meta_df
    # only meaningfull if data is from NSRDB
    # this loop can be refactored, it is a little weird
    for i, row in enumerate(results):
        if row[2]:
            indexes_failed.append(i)
            continue

        weather_ds[dict(gid=i)] = weather_ds_collection[i]

    return weather_ds, meta_df, indexes_failed

<<<<<<< HEAD
def find_metadata(meta):
     """
     Fills in missing meta data for a geographic location. 
     The meta dictionary must have longitude and latitude information.
     Make sure meta_map has been run first to eliminate the creation of duplicate entries with different names.
     It will only replace empty keys and those with one character of length.
 
     Parameters:
     -----------
     meta : (dict)
         Dictionary of metadata for the weather data
 
     Returns:
     --------
     meta : (dict)
         Dictionary of metadata for the weather data
     """
     geolocator = Nominatim(user_agent="geoapiexercises")
     location = geolocator.reverse(str(meta['latitude']) + ',' + str(meta['longitude'])).raw['address']
     map_meta(location)
 
     for key in [*location.keys()]:
         if key in meta.keys():
             if len(meta[key])<2:
                 meta[key] = location[key]
         else:
             meta[key] = location[key]
 
     return meta

# def _nsrdb_to_uniform(weather_df: pd.DataFrame, meta: dict) -> tuple[pd.DataFrame, dict]:

#     map_weather(weather_df=weather_df)
#     map_meta(meta)
=======
    # def _nsrdb_to_uniform(weather_df: pd.DataFrame, meta: dict) -> tuple[pd.DataFrame, dict]:

    #     map_weather(weather_df=weather_df)
    #     map_meta(meta)
>>>>>>> cbccdc9a

    # check if weather is localized, convert to GMT (like pvgis)
    # check if time index is on the hour or 30 minutes
    # weather_df.index - pd.Timedelta("30m")

    # NSRDB datavars
    # Year  Month  Day  Hour  Minute  dew_point  dhi
    # dni  ghi  albedo  pressure  temp_air
    # wind_direction  wind_speed  relative_humidity

    # weather_dropables = ['Year',  'Month',  'Day',  'Hour',  'Minute',  'dew_point']
    # meta_dropables = [...]

    # NSRDB meta
    # {'Source': 'NSRDB',
    #  'Location ID': '145809',
    #  'City': '-',
    #  'State': '-',
    #  'Country': '-',
    #  'Dew Point Units': 'c',
    #  'DHI Units': 'w/m2',
    #  'DNI Units': 'w/m2',
    #  'GHI Units': 'w/m2',
    #  'Temperature Units': 'c',
    #  'Pressure Units': 'mbar',
    #  'Wind Direction Units': 'Degrees',
    #  'Wind Speed Units': 'm/s',
    #  'Surface Albedo Units': 'N/A',
    #  'Version': '3.2.0',
    #  'latitude': 39.73,
    #  'longitude': -105.18,
    #  'altitude': 1820,
    #  'tz': -7,
    #  'wind_height': 2}
    # ...


# def _pvgis_to_uniform(weather_df: pd.DataFrame, meta: dict) -> tuple[pd.DataFrame, dict]:

# map_weather(weather_df=weather_df)
# map_meta(meta)

# drop meaningless variables

# pvgis datavars
# temp_air  relative_humidity   ghi  dni   dhi
# IR(h)  wind_speed  wind_direction  pressure

# weather_dropables = ["IR(h)"]
# meta_dropables = ['irradiance_time_offset', ...]

# pvgis meta
# {'latitude': 24.7136,
#   'longitude': 46.6753,
#   'irradiance_time_offset': -0.1955,
#   'altitude': 646.0,
#   'wind_height': 10,
#   'Source': 'PVGIS'})
# ...<|MERGE_RESOLUTION|>--- conflicted
+++ resolved
@@ -80,12 +80,8 @@
 }
 
 
-<<<<<<< HEAD
-
-def get(database, id=None, geospatial=False, find_meta: bool=None , **kwargs):
-=======
-def get(database: str, id=None, geospatial=False, **kwargs):
->>>>>>> cbccdc9a
+
+def get(database: str, id=None, geospatial=False, find_meta: bool=None , **kwargs):
     """
     Load weather data directly from  NSRDB or through any other PVLIB i/o
     tools function.
@@ -388,7 +384,6 @@
         DataFrame of weather data with modified column headers.
     """
 
-<<<<<<< HEAD
     META_MAP = {
         "elevation": "altitude",
         "Elevation": "altitude",
@@ -411,8 +406,6 @@
         "town": "City",
     }
 
-=======
->>>>>>> cbccdc9a
     # map meta-names as needed
     for key in [*meta.keys()]:
         if key in META_MAP.keys():
@@ -1460,7 +1453,6 @@
 
     return weather_ds, meta_df, indexes_failed
 
-<<<<<<< HEAD
 def find_metadata(meta):
      """
      Fills in missing meta data for a geographic location. 
@@ -1493,14 +1485,8 @@
 
 # def _nsrdb_to_uniform(weather_df: pd.DataFrame, meta: dict) -> tuple[pd.DataFrame, dict]:
 
-#     map_weather(weather_df=weather_df)
-#     map_meta(meta)
-=======
-    # def _nsrdb_to_uniform(weather_df: pd.DataFrame, meta: dict) -> tuple[pd.DataFrame, dict]:
-
     #     map_weather(weather_df=weather_df)
     #     map_meta(meta)
->>>>>>> cbccdc9a
 
     # check if weather is localized, convert to GMT (like pvgis)
     # check if time index is on the hour or 30 minutes
