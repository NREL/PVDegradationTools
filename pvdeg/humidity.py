--- conflicted
+++ resolved
@@ -2,26 +2,9 @@
 
 import numpy as np
 import pandas as pd
-<<<<<<< HEAD
-import pvlib
-from numba import jit
-from rex import NSRDBX
-from rex import Outputs
-from pathlib import Path
-from concurrent.futures import ProcessPoolExecutor, as_completed
-
-from pvdeg import (
-    temperature,
-    spectral,
-    weather,
-    utilities,
-    decorators
-)
-=======
 from numba import njit
 
 from pvdeg import temperature, spectral, decorators
->>>>>>> bcad702b
 
 
 def _ambient(weather_df):
@@ -298,14 +281,10 @@
     return diffuse_water
 
 
-<<<<<<< HEAD
-def front_encap(rh_ambient, temp_ambient, temp_module, So=None, Eas=None, encapsulant='W001'):
-    """
-    Function returns a diffusivity weighted average Relative Humidity of the module surface.
-=======
-def front_encap(rh_ambient, temp_ambient, temp_module, So=1.81390702, Eas=16.729):
+def front_encap(
+    rh_ambient, temp_ambient, temp_module, So=None, Eas=None, encapsulant="W001"
+):
     """Return a diffusivity weighted average Relative Humidity of the module surface.
->>>>>>> bcad702b
 
     Parameters
     ----------
@@ -321,10 +300,7 @@
         Will default to 1.81390702(g/cm3) which is the suggested value for EVA 001 if not specified.
     Eas : float
         Encapsulant solubility activation energy in [kJ/mol]
-        Will default to Eas = 16.729(kJ/mol) is the suggested value for EVA 001 if not specified.
-    encapsulant : str
-        This is the code number for the encapsulant. 
-        The default is EVA 001.
+        Eas = 16.729(kJ/mol) is the suggested value for EVA.
 
     Return
     ------
@@ -333,8 +309,12 @@
     """
 
     if So is None or Eas is None:
-        So = utilities._read_material(name=encapsulant, fname="H2Opermeation", item=None, fp=None)['So']
-        Eas = utilities._read_material(name=encapsulant, fname="H2Opermeation", item=None, fp=None)['Eas']
+        So = utilities._read_material(
+            name=encapsulant, fname="H2Opermeation", item=None, fp=None
+        )["So"]
+        Eas = utilities._read_material(
+            name=encapsulant, fname="H2Opermeation", item=None, fp=None
+        )["Eas"]
 
     diffuse_water = _diffusivity_weighted_water(
         rh_ambient=rh_ambient, temp_ambient=temp_ambient, temp_module=temp_module
@@ -415,25 +395,19 @@
     So_e=None,
     Ea_s_e=None,
     l=None,
-    backsheet = 'W017',
-    encapsulant = 'W001',
+    backsheet="W017",
+    encapsulant="W001",
     output="rh",
 ):
-<<<<<<< HEAD
-    """
-    This calculation is used in determining the concentration or relative humidity of water in the backside 
-    encapsulant at every time step. 
-
-    This calculation uses a quasi-steady state approximation of the diffusion equation to calculate the 
-    concentration of water in the encapsulant. For this, it is assumed that the diffusion in the encapsulant is
-    much larger than the diffusion in the backsheet, and it ignores the transients in the backsheet.
-=======
     """Return water concentration in encapsulant.
 
     Calculation is used in determining Relative Humidity of Backside Solar Module
     Encapsulant. This function returns a numpy array of the Concentration of water in
     the encapsulant at every time step.
->>>>>>> bcad702b
+
+    This calculation uses a quasi-steady state approximation of the diffusion equation to calculate the
+    concentration of water in the encapsulant. For this, it is assumed that the diffusion in the encapsulant is
+    much larger than the diffusion in the backsheet, and it ignores the transients in the backsheet.
 
     Numba was used to isolate recursion requiring a for loop
     Numba Functions are very fast because they compile and run in machine code but can not use pandas dataframes.
@@ -468,10 +442,10 @@
         Thickness of the backside encapsulant [mm].
         The suggested value for encapsulat is EVA l=0.46 [mm]
     backsheet : str
-        This is the code number for the backsheet. 
+        This is the code number for the backsheet.
         The default is PET 'W017'.
     encapsulant : str
-        This is the code number for the encapsulant. 
+        This is the code number for the encapsulant.
         The default is EVA 'W001'.
     output : str
         The default is "rh" which is the relative humidity in the encapsulant in [%],
@@ -480,7 +454,6 @@
 
     Returns
     --------
-<<<<<<< HEAD
     Ce_list : Pandas series (float)
         Concentration of water in the encapsulant at every time step in [g/cm³],
         or the relative humidity in [%] depending on the output parameter.
@@ -495,19 +468,35 @@
         rh_surface = rh_surface.to_numpy()
 
     if Po_b is None or Ea_p_b is None:
-        Po_b = utilities._read_material(name=backsheet, fname="H2Opermeation", item=None, fp=None)['Po']
-        Ea_p_b = utilities._read_material(name=backsheet, fname="H2Opermeation", item=None, fp=None)['Eap']
+        Po_b = utilities._read_material(
+            name=backsheet, fname="H2Opermeation", item=None, fp=None
+        )["Po"]
+        Ea_p_b = utilities._read_material(
+            name=backsheet, fname="H2Opermeation", item=None, fp=None
+        )["Eap"]
         if t is None:
-            if 't' in utilities._read_material(name=backsheet, fname="H2Opermeation", item=None, fp=None):
-                t = utilities._read_material(name=backsheet, fname="H2Opermeation", item=None, fp=None)['t']
+            if "t" in utilities._read_material(
+                name=backsheet, fname="H2Opermeation", item=None, fp=None
+            ):
+                t = utilities._read_material(
+                    name=backsheet, fname="H2Opermeation", item=None, fp=None
+                )["t"]
             else:
                 t = 0.3
     if So_e is None or Ea_s_e is None:
-        So_e = utilities._read_material(name=encapsulant, fname="H2Opermeation", item=None, fp=None)['So']
-        Ea_s_e = utilities._read_material(name=encapsulant, fname="H2Opermeation", item=None, fp=None)['Eas']
+        So_e = utilities._read_material(
+            name=encapsulant, fname="H2Opermeation", item=None, fp=None
+        )["So"]
+        Ea_s_e = utilities._read_material(
+            name=encapsulant, fname="H2Opermeation", item=None, fp=None
+        )["Eas"]
         if l is None:
-            if 't' in utilities._read_material(name=encapsulant, fname="H2Opermeation", item=None, fp=None):
-                l = utilities._read_material(name=encapsulant, fname="H2Opermeation", item=None, fp=None)['t']
+            if "t" in utilities._read_material(
+                name=encapsulant, fname="H2Opermeation", item=None, fp=None
+            ):
+                l = utilities._read_material(
+                    name=encapsulant, fname="H2Opermeation", item=None, fp=None
+                )["t"]
             else:
                 l = 0.46
     # Convert the parameters to the correct and convenient units
@@ -515,76 +504,35 @@
     EaWVTR = Ea_p_b / 0.00831446261815324
     So = So_e * l / 10
     Eas = Ea_s_e / 0.00831446261815324
-    #Ce is the initial start of concentration of water
+    # Ce is the initial start of concentration of water
     if start is None:
-        Ce = So * np.exp(-(Eas / (temp_module[0] + 273.15)))*rh_surface[0] / 100/2
+        Ce = So * np.exp(-(Eas / (temp_module[0] + 273.15))) * rh_surface[0] / 100 / 2
     else:
         Ce = start
- #   for i in range(0, len(rh_surface)):
- #       if i == 0:
- #           # Ce = Initial start of concentration of water
- #           if start is None:
- #               Ce = So * np.exp(-(Eas / (temp_module[0] + 273.15)))*rh_surface[0] / 100
- #           else:
- #               Ce = start
- #       else:
- #           Ce = Ce + ( WVTRo * np.exp(-EaWVTR / (temp_module[i] + 273.15))
- #                   ) / ( So * np.exp(-Eas / (temp_module[i] + 273.15))
- #                           ) * ( rh_surface[i] / 100 * So * np.exp(-Eas / (temp_module[i] + 273.15))- Ce )
+        #   for i in range(0, len(rh_surface)):
+        #       if i == 0:
+        #           # Ce = Initial start of concentration of water
+        #           if start is None:
+        #               Ce = So * np.exp(-(Eas / (temp_module[0] + 273.15)))*rh_surface[0] / 100
+        #           else:
+        #               Ce = start
+        #       else:
+        #           Ce = Ce + ( WVTRo * np.exp(-EaWVTR / (temp_module[i] + 273.15))
+        #                   ) / ( So * np.exp(-Eas / (temp_module[i] + 273.15))
+        #                           ) * ( rh_surface[i] / 100 * So * np.exp(-Eas / (temp_module[i] + 273.15))- Ce )
 
         Ce_list[0] = _Ce(WVTRo, EaWVTR, temp_module, So, Eas, Ce, rh_surface)
 
     if output == "rh":
         # Convert the concentration to relative humidity
         Ce_list = 100 * (Ce_list / (So * np.exp(-(Eas / (temp_module + 273.15)))))
-        Ce_list = pd.Series(Ce_list, name="RH_back_encapsulant")     
+        Ce_list = pd.Series(Ce_list, name="RH_back_encapsulant")
     else:
         Ce_list = pd.Series(Ce_list, name="Ce_back_encapsulant")
-    
+
     Ce_list.index = Ce_out.index
-=======
-    Ce_list : numpy array
-        Concentration of water in the encapsulant at every time step
-    """
-    dataPoints = len(temp_module)
-    Ce_list = np.zeros(dataPoints)
-
-    for i in range(0, len(rh_surface)):
-        if i == 0:
-            # Ce = Initial start of concentration of water
-            Ce = start
-        else:
-            Ce = Ce_list[i - 1]
-
-        Ce = Ce + (
-            (
-                WVTRo
-                / 100
-                / 100
-                / 24
-                * np.exp(
-                    -((EaWVTR) / (0.00831446261815324 * (temp_module[i] + 273.15)))
-                )
-            )
-            / (
-                So
-                * l
-                / 10
-                * np.exp(-((Eas) / (0.00831446261815324 * (temp_module[i] + 273.15))))
-            )
-            * (
-                rh_surface[i]
-                / 100
-                * So
-                * np.exp(-((Eas) / (0.00831446261815324 * (temp_module[i] + 273.15))))
-                - Ce
-            )
-        )
-
-        Ce_list[i] = Ce
-
->>>>>>> bcad702b
     return Ce_list
+
 
 @jit
 def _Ce(
@@ -596,7 +544,6 @@
     Ce,
     rh_surface,
 ):
-<<<<<<< HEAD
     """
     This This is a helper function for the Ce function that is used to calculate the concentration of water in the encapsulant.
 
@@ -607,78 +554,12 @@
 
     """
     for i in range(1, len(rh_surface)):
-        Ce = Ce + ( WVTRo * np.exp(-EaWVTR / (temp_module[i] + 273.15))) / ( So * np.exp(-Eas / (temp_module[i] + 273.15))
-                ) * ( rh_surface[i] / 100 * So * np.exp(-Eas / (temp_module[i] + 273.15))- Ce )
-        
+        Ce = Ce + (WVTRo * np.exp(-EaWVTR / (temp_module[i] + 273.15))) / (
+            So * np.exp(-Eas / (temp_module[i] + 273.15))
+        ) * (rh_surface[i] / 100 * So * np.exp(-Eas / (temp_module[i] + 273.15)) - Ce)
+
     return Ce
-=======
-    """Return RH of backside module encapsulant.
-
-    Function to calculate the Relative Humidity of Backside Solar Module Encapsulant
-    and return a pandas series for each time step
-
-    Parameters
-    ----------
-    rh_ambient : pandas series (float)
-        The ambient outdoor environmnet relative humidity in [%]
-        EXAMPLE: "50 = 50% NOT .5 = 50%"
-    temp_ambient : pandas series (float)
-        The ambient outdoor environmnet temperature in Celsius
-    temp_module : list (float)
-        The surface temperature in Celsius of the solar panel module
-        "module temperature [°C]"
-    WVTRo : float
-        Water Vapor Transfer Rate prefactor [g/m2/day].
-        The suggested value for EVA is WVTRo = 7970633554[g/m2/day].
-    EaWVTR : float
-        Water Vapor Transfer Rate activation energy [kJ/mol] .
-        It is suggested to use 0.15[mm] thick PET as a default
-        for the backsheet and set EaWVTR=55.0255[kJ/mol]
-    So : float
-        Encapsulant solubility prefactor in [g/cm3]
-        So = 1.81390702[g/cm3] is the suggested value for EVA.
-    l : float
-        Thickness of the backside encapsulant [mm].
-        The suggested value for encapsulat is EVA l=0.5[mm]
-    Eas : float
-        Encapsulant solubility activation energy in [kJ/mol]
-        Eas = 16.729[kJ/mol] is the suggested value for EVA.
-
-    Returns
-    -------
-    RHback_series : pandas series (float)
-        Relative Humidity of Backside Solar Module Encapsulant [%]
-    """
-    rh_surface = surface_outside(
-        rh_ambient=rh_ambient, temp_ambient=temp_ambient, temp_module=temp_module
-    )
-
-    Csat = _csat(temp_module=temp_module, So=So, Eas=Eas)
-    Ceq = _ceq(Csat=Csat, rh_SurfaceOutside=rh_surface)
-
-    start = Ceq.iloc[0]
-
-    # Need to convert these series to numpy arrays for numba function
-    temp_module_numba = temp_module.to_numpy()
-    rh_surface_numba = rh_surface.to_numpy()
-    Ce_nparray = Ce_numba(
-        start=start,
-        temp_module=temp_module_numba,
-        rh_surface=rh_surface_numba,
-        WVTRo=WVTRo,
-        EaWVTR=EaWVTR,
-        So=So,
-        l=l,
-        Eas=Eas,
-    )
-
-    # RHback_series = 100 * (Ce_nparray / (So * np.exp(-( (Eas) /
-    #                   (0.00831446261815324 * (temp_module + 273.15))  )) ))
-    RHback_series = 100 * (Ce_nparray / Csat)
-
-    return RHback_series
-
->>>>>>> bcad702b
+
 
 def backsheet_from_encap(rh_back_encap, rh_surface_outside):
     """Calculate the Relative Humidity of solar module backsheet as timeseries.
@@ -708,7 +589,6 @@
     rh_ambient,
     temp_ambient,
     temp_module,
-<<<<<<< HEAD
     start=None,
     Po_b=None,
     Ea_p_b=None,
@@ -716,21 +596,12 @@
     So_e=None,
     Ea_s_e=None,
     l=None,
-    backsheet = 'W017',
-    encapsulant = 'W001'):
-    
-    """
-    Function to calculate the relative humidity in a solar module backsheet as timeseries.
+    backsheet="W017",
+    encapsulant="W001",
+):
+    """
+    Calculate the relative humidity in a solar module backsheet as timeseries.
     It assume a value that is the average of the RH of the backside encapsulant and the outside surface of the module.
-=======
-    WVTRo=7970633554,
-    EaWVTR=55.0255,
-    So=1.81390702,
-    l=0.5,
-    Eas=16.729,
-):
-    """Calculate the Relative Humidity of solar module backsheet as timeseries.
->>>>>>> bcad702b
 
     Parameters
     ----------
@@ -764,10 +635,10 @@
         Thickness of the backside encapsulant [mm].
         The suggested value for encapsulat is EVA l=0.46 [mm]
     backsheet : str
-        This is the code number for the backsheet. 
+        This is the code number for the backsheet.
         The default is PET 'W017'.
     encapsulant : str
-        This is the code number for the encapsulant. 
+        This is the code number for the encapsulant.
         The default is EVA 'W001'.
 
     Returns
@@ -775,18 +646,15 @@
     rh_backsheet : float series or array
         relative humidity of the PV backsheet as a time-series [%]
     """
-<<<<<<< HEAD
 
     # Get the relative humidity of the surface
-    surface = surface_outside(rh_ambient=rh_ambient, temp_ambient=temp_ambient, temp_module=temp_module)
+    surface = surface_outside(
+        rh_ambient=rh_ambient, temp_ambient=temp_ambient, temp_module=temp_module
+    )
 
     # Get the relative humidity of the back encapsulant
     RHback_series = Ce(
         rh_surface=surface,
-=======
-    RHback_series = back_encap(
-        rh_ambient=rh_ambient,
->>>>>>> bcad702b
         temp_ambient=temp_ambient,
         temp_module=temp_module,
         start=start,
@@ -796,9 +664,10 @@
         So_e=So_e,
         Ea_s_e=Ea_s_e,
         l=l,
-        backsheet = backsheet,
-        encapsulant = encapsulant,
-        output="rh")
+        backsheet=backsheet,
+        encapsulant=encapsulant,
+        output="rh",
+    )
 
     return (RHback_series + surface) / 2
 
