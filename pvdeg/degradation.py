"""Collection of functions for degradation calculations."""

import numpy as np
import pandas as pd
from numba import jit, njit
from typing import Union
from pvdeg import humidity

from . import (
    temperature,
    spectral,
    decorators,
)

# TODO: Clean up all those functions and add gaps functionality


def arrhenius(
    weather_df=None,
    temperature=None,
    RH=None,
    irradiance=None,
    Ro=None,
    Ea=None,
    p=None,
    n=None,
    C2=None,
    parameters=None,
):
    """
    Calculate the degradation rate using an Arrhenius function with power law
    functions for humidity and irradiance dependence.

    D = R_0 ∫[RH(t)]^n·e^[-E_a/RT(t)] {∫[e^(-C_2∙λ)∙G(λ,t)]^p dλ}dt

    Parameters
    ----------
    weather_df : pd.DataFrame
        Dataframe containing temperature, humidity, and irradiance data.
        Defaults to module surface temperature, surface humidity, and POA global
        irradiance.
    temperature : pd.DataFrame
        Temperature data for Arrhenius degradation calculation. If not specified,
        uses module surface temperature from weather_df. If Ea=0, temperature is
        not needed.
    RH : pd.DataFrame
        Relative humidity data for Arrhenius degradation calculation. If not
        specified, uses module surface relative humidity from weather_df. If n=0,
        humidity is not needed.
    irradiance : pd.DataFrame
        Irradiance data for Arrhenius degradation calculation. If not specified,
        uses module POA irradiance from weather_df. If p=0, irradiance is not
        needed.
        If C2 is provided, wavelength spectral intensity data must be provided.
        The header should start with "spectra", followed by wavelength points.
        Each element is a list of intensity values at each wavelength [W/m²/nm].
    Ro : float
        Degradation rate prefactor [e.g. %/h/%RH/(1000 W/m²)]. Defaults to 1 if
        not provided.
    Ea : float
        Degradation Activation Energy [kJ/mol]. If Ea=0, no temperature dependence and
        degradation will proceed according to the amount of light an humidity.
    p : float
        Power law coefficient for irradiance dependence. If p=0, ignores light.
        Small p (e.g. 0.0001) means little dependence of degradation on irradiance,
        but only daylight is considered.
    n : float
        Power law coefficient for humidity dependence. If n=0, ignores humidity.
    C2 : float
        Coefficient for spectral response dependence on wavelength.
    parameters : json
        Database containing parameters for Arrhenius calculation. If Ea, n, or p
        are not provided, values are taken from this json database.

    Returns
    -------
    degradation : float
        Total degradation with units as determined by Ro.
    """

    if Ro is None:
        if parameters is not None:
            if "R_0.value" in parameters:
                Ro = parameters["R_0.value"]
            else:
                Ro = 1
        else:
            Ro = 1
    if Ea is None:
        if parameters is not None:
            if "Ea.value" in parameters:
                Ea = parameters["Ea.value"]
            else:
                Ea = 0
        else:
            Ea = 0
    if n is None:
        if parameters is not None:
            if "n.value" in parameters:
                n = parameters["n.value"]
            else:
                n = 0
        else:
            n = 0
    if p is None:
        if parameters is not None:
            if "p.value" in parameters:
                p = parameters["p.value"]
            else:
                p = 0
        else:
            p = 0
    if temperature is None:
        temperature = weather_df["temp"]
    if (
        RH is None
        and "relative_humidity" in weather_df
        and "temp_air" in weather_df
        and "temp_module" in weather_df
    ):
        RH = humidity.surface_outside(
            weather_df["relative_humidity"],
            weather_df["temp_air"],
            weather_df["temp_module"],
        )

    if C2 is None:
        if parameters is not None:
            if "C_2.value" in parameters:
                C2 = parameters["C_2.value"]
            else:
                C2 = 0
        else:
            C2 = 0
    if irradiance is None:
        if C2 != 0 or p != 0:
            if weather_df is not None:
                for col in weather_df.columns:
                    if "SPECTRA" in (col[:7]).upper():
                        irradiance = weather_df[col].copy
                        irradiance.columns = [col]
                        break
                if "poa_global" in weather_df:
                    irradiance = weather_df["poa_global"]
                    print("Using poa_global from weather_df for irradiance.")

    if C2 != 0:
        wavelengths = [
            float(i)
            for i in irradiance.columns[0].split("[")[1].split("]")[0].split(",")
        ]
        wavelengths = np.array(wavelengths)
        bin_widths = (
            np.append(wavelengths, [0, 0]) - np.append([0, 0], wavelengths)
        ) / 2
        bin_widths = bin_widths[1:]
        bin_widths = bin_widths[:-1]
        # assumes the first and last bin widths are the width of that between the next or previous bin, respectively.
        bin_widths[0] = bin_widths[1]
        bin_widths[-1] = bin_widths[-2]

        if p == 0:
            if Ea != 0:
                if n == 0:
                    degradation = Ro * np.exp(
                        -(Ea / (0.00831446261815324 * (temperature + 273.15)))
                    )
                else:
                    degradation = (
                        Ro
                        * np.exp(-(Ea / (0.00831446261815324 * (temperature + 273.15))))
                        * (RH**n)
                    )
            else:
                if n == 0:
                    degradation = Ro
                else:
                    degradation = Ro * (RH**n)
        else:
            degradation = bin_widths * ((np.exp(-C2 * wavelengths) * irradiance) ** p)
            if Ea != 0:
                if n == 0:
                    degradation = (
                        degradation
                        * Ro
                        * np.exp(-(Ea / (0.00831446261815324 * (temperature + 273.15))))
                    )
                else:
                    degradation = (
                        degradation
                        * Ro
                        * np.exp(-(Ea / (0.00831446261815324 * (temperature + 273.15))))
                        * (RH**n)
                    )
            else:
                if n == 0:
                    degradation = degradation * Ro
                else:
                    degradation = degradation * Ro * (RH**n)
    elif Ea != 0:
        if n == 0 and p == 0:
            degradation = Ro * np.exp(
                -(Ea / (0.00831446261815324 * (temperature + 273.15)))
            )
        elif n == 0 and p != 0:
            degradation = (
                Ro
                * np.exp(-(Ea / (0.00831446261815324 * (temperature + 273.15))))
                * (irradiance**p)
            )
        elif n != 0 and p == 0:
            degradation = (
                Ro
                * np.exp(-(Ea / (0.00831446261815324 * (temperature + 273.15))))
                * (RH**n)
            )
        else:
            degradation = (
                Ro
                * np.exp(-(Ea / (0.00831446261815324 * (temperature + 273.15))))
                * (RH**n)
                * (irradiance**p)
            )
    else:
        if n == 0 and p == 0:
            degradation = Ro
        elif n == 0 and p != 0:
            degradation = Ro * (irradiance**p)
        elif n != 0 and p == 0:
            degradation = Ro * (RH**n)
        else:
            degradation = Ro * (RH**n) * (irradiance**p)

    return degradation.sum(axis=0, skipna=True)


def vantHoff_deg(
    weather_df,
    meta,
    I_chamber,
    temp_chamber,
    poa=None,
    temp=None,
    p=0.5,
    Tf=1.41,
    temp_model="sapm",
    conf="open_rack_glass_polymer",
    wind_factor=0.33,
    irradiance_kwarg={},
    model_kwarg={},
):
    """
    Calculate Van't Hoff Irradiance Degradation acceleration factor.

    In this calculation, the rate of degradation kinetics is calculated using
    the Van't Hoff model.

<<<<<<< HEAD
    THIS IS A REALLY LONG LINE THAT SHOULD RAISE A FALKE8 LINTER ERROR AND THE ERROR SHOULD SHOW BELOW THIS LINE UNDER THE FILES CHANGED TAB

    THIS IS ALSO A REALLY LONG LINE THAT SHOULD RAISE AN ERROR BUT YOU SHOULD NOT HAVE TO GO TO THE CHECKS TAB TO FIND IT

    THIS LINE IS SHORTER BUT HAS A TRAILING WHITE SPACE SO IT SHOULD ALSO RAISE AN ERROR

=======
>>>>>>> afcf068c
    Parameters
    ----------
    weather_df : pd.DataFrame
        DataFrame containing at least dni, dhi, ghi, temperature, wind_speed
    meta : dict
        Location meta-data containing at least latitude, longitude, altitude
    I_chamber : float
        Irradiance of Controlled Condition [W/m²]
    temp_chamber : float
        Reference temperature [°C] ("Chamber Temperature")
    poa : pd.Series or pd.DataFrame, optional
        Series or DataFrame containing 'poa_global', Global Plane of Array Irradiance
        [W/m²]
    temp : pd.Series, optional
        Solar module temperature or Cell temperature [°C]. If not provided, it will
        be generated using the default parameters of pvdeg.temperature.cell
    p : float
        Fit parameter
    Tf : float
        Multiplier for the increase in degradation for every 10[°C] temperature increase
    temp_model : (str, optional)
        Specify which temperature model from pvlib to use. Current options:
    conf : (str)
        The configuration of the PV module architecture and mounting
        configuration. Currently only used for 'sapm' and 'pvsys'.
        With different options for each.

        'sapm' options: ``open_rack_glass_polymer`` (default),
        ``open_rack_glass_glass``, ``close_mount_glass_glass``,
        ``insulated_back_glass_polymer``

        'pvsys' options: ``freestanding``, ``insulated``

    wind_factor : float, optional
        Wind speed correction exponent to account for different wind speed measurement
        heights between weather database (e.g. NSRDB) and the temperature model (e.g. SAPM)
        The NSRDB provides calculations at 2 m (i.e module height) but SAPM uses a 10 m
        height. It is recommended that a power-law relationship between height and wind
        speed of 0.33 be used*. This results in a wind speed that is 1.7 times higher.
        It is acknowledged that this can vary significantly.
    irradiance_kwarg : (dict, optional)
        keyword argument dictionary used for the poa irradiance calculation.
        options: ``sol_position``, ``tilt``, ``azimuth``, ``sky_model``. See
        ``pvdeg.spectral.poa_irradiance``.
    model_kwarg : (dict, optional)
        keyword argument dictionary used for the pvlib temperature model calculation.
        See https://pvlib-python.readthedocs.io/en/stable/reference/pv_modeling/temperature.html
        for more.


    Returns
    -------
    accelerationFactor : float or pd.Series
        Degradation acceleration factor
    """

    if poa is None:
        poa = spectral.poa_irradiance(weather_df, meta, **irradiance_kwarg)

    if isinstance(poa, pd.DataFrame):
        poa_global = poa["poa_global"]

    if temp is None:
        temp = temperature.temperature(
            cell_or_mod="cell",
            temp_model=temp_model,
            weather_df=weather_df,
            meta=meta,
            poa=poa,
            conf=conf,
            wind_factor=wind_factor,
            model_kwarg=model_kwarg,
        )

    rateOfDegEnv = (poa_global**p) * (Tf ** ((temp - temp_chamber) / 10))
    avgOfDegEnv = rateOfDegEnv.mean()
    rateOfDegChamber = I_chamber**p
    accelerationFactor = rateOfDegChamber / avgOfDegEnv
    return accelerationFactor


@decorators.geospatial_quick_shape("numeric", ["Iwa"])
def IwaVantHoff(
    weather_df,
    meta,
    poa=None,
    temp=None,
    Teq=None,
    p=0.5,
    Tf=1.41,
    temp_model="sapm",
    conf="open_rack_glass_polymer",
    wind_factor=0.33,
    model_kwarg={},
    irradiance_kwarg={},
):
    """
    Calculate IWa: Environment Characterization [W/m²].
    For one year of degradation, the controlled environment lamp settings will need to
    be set to IWa.

    Parameters
    ----------
    weather_df : pd.DataFrame
        DataFrame containing at least dni, dhi, ghi, temperature, wind_speed
    meta : dict
        Location meta-data containing at least latitude, longitude, altitude
    poa : pd.Series or pd.DataFrame, optional
        Series or DataFrame containing 'poa_global', Global Plane of Array Irradiance
        [W/m²]
    temp : pd.Series, optional
        Solar module temperature or Cell temperature [°C]
    Teq : pd.Series, optional
        VantHoff equivalent temperature [°C]
    p : float
        Fit parameter
    Tf : float
        Multiplier for the increase in degradation for every 10[°C] temperature increase
    temp_model : (str, optional)
        Specify which temperature model from pvlib to use. Current options:
    conf : (str)
        The configuration of the PV module architecture and mounting
        configuration. Currently only used for 'sapm' and 'pvsys'.
        With different options for each.

        'sapm' options: ``open_rack_glass_polymer`` (default),
        ``open_rack_glass_glass``, ``close_mount_glass_glass``,
        ``insulated_back_glass_polymer``

        'pvsys' options: ``freestanding``, ``insulated``

    wind_factor : float, optional
        Wind speed correction exponent to account for different wind speed measurement
        heights between weather database (e.g. NSRDB) and the temperature model (e.g. SAPM)
        The NSRDB provides calculations at 2 m (i.e module height) but SAPM uses a 10 m
        height. It is recommended that a power-law relationship between height and wind
        speed of 0.33 be used*. This results in a wind speed that is 1.7 times higher.
        It is acknowledged that this can vary significantly.
    irradiance_kwarg : (dict, optional)
        keyword argument dictionary used for the poa irradiance calculation.
        options: ``sol_position``, ``tilt``, ``azimuth``, ``sky_model``. See
        ``pvdeg.spectral.poa_irradiance``.
    model_kwarg : (dict, optional)
        keyword argument dictionary used for the pvlib temperature model calculation.
        See https://pvlib-python.readthedocs.io/en/stable/reference/pv_modeling/temperature.html
        for more.


    Returns
    -------
    Iwa : float
        Environment Characterization [W/m²]
    """
    if poa is None:
        poa = spectral.poa_irradiance(weather_df, meta, **irradiance_kwarg)

    if temp is None:
        temp = temperature.temperature(
            cell_or_mod="cell",
            temp_model=temp_model,
            weather_df=weather_df,
            meta=meta,
            poa=poa,
            conf=conf,
            wind_factor=wind_factor,
            model_kwarg=model_kwarg,
        )

    if Teq is None:
        toSum = Tf ** (temp / 10)
        summation = toSum.sum(axis=0, skipna=True)
        Teq = (10 / np.log(Tf)) * np.log(summation / len(temp))

    if isinstance(poa, pd.DataFrame):
        poa_global = poa["poa_global"]
    else:
        poa_global = poa

    toSum = (poa_global**p) * (Tf ** ((temp - Teq) / 10))

    summation = toSum.sum(axis=0, skipna=True)

    Iwa = (summation / len(poa_global)) ** (1 / p)

    return Iwa


def arrhenius_deg(
    weather_df: pd.DataFrame,
    meta: dict,
    rh_outdoor,
    I_chamber,
    rh_chamber,
    Ea,
    temp_chamber,
    poa=None,
    temp=None,
    p=0.5,
    n=1,
    temp_model="sapm",
    conf="open_rack_glass_polymer",
    wind_factor=0.33,
    model_kwarg={},
    irradiance_kwarg={},
):
    """
    Calculate the Acceleration Factor between the rate of degradation of a
    modeled environment versus a modeled controlled environment.
    Example: If AF=25, then 1 year of Controlled Environment exposure is equal to
    25 years in the field.

    Parameters
    ----------
    weather_df : pd.DataFrame
        DataFrame containing at least dni, dhi, ghi, temperature, wind_speed
    meta : dict
        Location meta-data containing at least latitude, longitude, altitude
    rh_outdoor : pd.Series
        Relative Humidity of material of interest
        Acceptable relative humiditys can be calculated
        from these functions: rh_backsheet(), rh_back_encap(), rh_front_encap(),
        rh_surface_outside()
    I_chamber : float
        Irradiance of Controlled Condition [W/m²]
    rh_chamber : float
        Relative Humidity of Controlled Condition [%].
        EXAMPLE: "50 = 50% NOT .5 = 50%"
    temp_chamber : float
        Reference temperature [°C] ("Chamber Temperature")
    Ea : float
        Degradation Activation Energy [kJ/mol]
        if Ea=0 is used there will be not dependence on temperature and degradation will
        proceed according to the amount of light and humidity.
    poa : pd.DataFrame, optional
        Global Plane of Array Irradiance [W/m²]
    temp : pd.Series, optional
        Solar module temperature or Cell temperature [°C]. If no cell temperature is
        given, it will be generated using the default parameters from pvdeg.temperature.cell
    p : float
        Fit parameter
        When p=0 the dependence on light will be ignored and degradation will happen both
        day an night. As a caution or a feature, a very small value of p (e.g. p=0.0001)
        will provide very little degradation dependence on irradiance, but degradation will
        only be accounted for during daylight. i.e. averages will be computed over half of
        the time only.
    n : float
        Fit parameter for relative humidity
        When n=0 the degradation rate will not be dependent on humidity.
    temp_model : (str, optional)
        Specify which temperature model from pvlib to use. Current options:
    conf : (str)
        The configuration of the PV module architecture and mounting
        configuration. Currently only used for 'sapm' and 'pvsys'.
        With different options for each.

        'sapm' options: ``open_rack_glass_polymer`` (default),
        ``open_rack_glass_glass``, ``close_mount_glass_glass``,
        ``insulated_back_glass_polymer``

        'pvsys' options: ``freestanding``, ``insulated``

    wind_factor : float, optional
        Wind speed correction exponent to account for different wind speed measurement
        heights between weather database (e.g. NSRDB) and the temperature model (e.g. SAPM)
        The NSRDB provides calculations at 2 m (i.e module height) but SAPM uses a 10 m
        height. It is recommended that a power-law relationship between height and wind
        speed of 0.33 be used*. This results in a wind speed that is 1.7 times higher.
        It is acknowledged that this can vary significantly.
    irradiance_kwarg : (dict, optional)
        keyword argument dictionary used for the poa irradiance calculation.
        options: ``sol_position``, ``tilt``, ``azimuth``, ``sky_model``. See
        ``pvdeg.spectral.poa_irradiance``.
    model_kwarg : (dict, optional)
        keyword argument dictionary used for the pvlib temperature model calculation.
        See https://pvlib-python.readthedocs.io/en/stable/reference/pv_modeling/temperature.html
        for more.

    Returns
    -------
    accelerationFactor : float or pd.Series
        Degradation acceleration factor
    """

    if poa is None:
        poa = spectral.poa_irradiance(weather_df, meta, **irradiance_kwarg)

    if temp is None:
        temp = temperature.temperature(
            cell_or_mod="cell",
            temp_model=temp_model,
            weather_df=weather_df,
            meta=meta,
            poa=poa,
            conf=conf,
            wind_factor=wind_factor,
            model_kwarg=model_kwarg,
        )

    if isinstance(poa, pd.DataFrame):
        poa_global = poa["poa_global"]
    else:
        poa_global = poa

    # rate of degradation of the environment
    arrheniusDenominator = (
        (poa_global**p)
        * (rh_outdoor**n)
        * np.exp(-Ea / (0.00831446261815324 * (temp + 273.15)))
    )

    AvgOfDenominator = arrheniusDenominator.mean()

    # rate of degradation of the simulated chamber
    arrheniusNumerator = (
        (I_chamber**p)
        * (rh_chamber**n)
        * np.exp(-Ea / (0.00831446261815324 * (temp_chamber + 273.15)))
    )

    accelerationFactor = arrheniusNumerator / AvgOfDenominator

    return accelerationFactor


def _T_eq_arrhenius(temp, Ea):
    """
    Get the Temperature equivalent required for the settings of the controlled environment.
    Calculation is used in determining Arrhenius Environmental Characterization

    Parameters
    -----------
    temp : pandas series
        Solar module temperature or Cell temperature [°C]
    Ea : float
        Degradation Activation Energy [kJ/mol]

    Returns
    -------
    Teq : float
        Temperature equivalent (Celsius) required
        for the settings of the controlled environment

    """

    summationFrame = np.exp(-(Ea / (0.00831446261815324 * (temp + 273.15))))
    sumForTeq = summationFrame.sum(axis=0, skipna=True)
    Teq = -((Ea) / (0.00831446261815324 * np.log(sumForTeq / len(temp))))
    # Convert to celsius
    Teq = Teq - 273.15

    return Teq


def _RH_wa_arrhenius(rh_outdoor, temp, Ea, Teq=None, n=1):
    """
    NOTE

    Get the Relative Humidity Weighted Average.
    Calculation is used in determining Arrhenius Environmental Characterization

    Parameters
    -----------
    rh_outdoor : pandas series
        Relative Humidity of material of interest. Acceptable relative
        humiditys can be calculated from the below functions:
        rh_backsheet(), rh_back_encap(), rh_front_encap(), rh_surface_outside()
    temp : pandas series
        solar module temperature or Cell temperature [°C]
    Ea : float
        Degradation Activation Energy [kJ/mol]
    Teq : series
        Equivalent Arrhenius temperature [°C]
    n : float
        Fit parameter for relative humidity

    Returns
    --------
    RHwa : float
        Relative Humidity Weighted Average [%]

    """

    if Teq is None:
        Teq = _T_eq_arrhenius(temp, Ea)

    summationFrame = (rh_outdoor**n) * np.exp(
        -(Ea / (0.00831446261815324 * (temp + 273.15)))
    )
    sumForRHwa = summationFrame.sum(axis=0, skipna=True)
    RHwa = (
        sumForRHwa
        / (len(summationFrame) * np.exp(-(Ea / (0.00831446261815324 * (Teq + 273.15)))))
    ) ** (1 / n)

    return RHwa


# TODO:   CHECK
# STANDARDIZE
def IwaArrhenius(
    weather_df: pd.DataFrame,
    meta: dict,
    rh_outdoor: pd.Series,
    Ea: float,
    poa: pd.DataFrame = None,
    temp: pd.Series = None,
    RHwa: float = None,
    Teq: float = None,
    p: float = 0.5,
    n: float = 1,
    temp_model="sapm",
    conf="open_rack_glass_polymer",
    wind_factor=0.33,
    model_kwarg={},
    irradiance_kwarg={},
) -> float:
    """
    Function to calculate IWa, the Environment Characterization [W/m²].
    For one year of degradation the controlled environment lamp settings will
    need to be set at IWa.

    Parameters
    ----------
    weather_df : pd.DataFrame
        Dataframe containing at least dni, dhi, ghi, temperature, wind_speed
    meta : dict
        Location meta-data containing at least latitude, longitude, altitude
    rh_outdoor : pd.Series
        Relative Humidity of material of interest
        Acceptable relative humiditys include: rh_backsheet(), rh_back_encap(),
        rh_front_encap(), rh_surface_outside()
    Ea : float
        Degradation Activation Energy [kJ/mol]
    poa : pd.DataFrame, optional
        must contain 'poa_global', Global Plane of Array irradiance [W/m²]
    temp : pd.Series, optional
        Solar module temperature or Cell temperature [°C]
    RHwa : float, optional
        Relative Humidity Weighted Average [%]
    Teq : float, optional
        Temperature equivalent (Celsius) required
        for the settings of the controlled environment
    p : float
        Fit parameter
    n : float
        Fit parameter for relative humidity
    temp_model : (str, optional)
        Specify which temperature model from pvlib to use. Current options:
    conf : (str)
        The configuration of the PV module architecture and mounting
        configuration. Currently only used for 'sapm' and 'pvsys'.
        With different options for each.

        'sapm' options: ``open_rack_glass_polymer`` (default),
        ``open_rack_glass_glass``, ``close_mount_glass_glass``,
        ``insulated_back_glass_polymer``

        'pvsys' options: ``freestanding``, ``insulated``

    wind_factor : float, optional
        Wind speed correction exponent to account for different wind speed measurement
        heights between weather database (e.g. NSRDB) and the temperature model (e.g. SAPM)
        The NSRDB provides calculations at 2 m (i.e module height) but SAPM uses a 10 m
        height. It is recommended that a power-law relationship between height and wind
        speed of 0.33 be used*. This results in a wind speed that is 1.7 times higher.
        It is acknowledged that this can vary significantly.
    irradiance_kwarg : (dict, optional)
        keyword argument dictionary used for the poa irradiance calculation.
        options: ``sol_position``, ``tilt``, ``azimuth``, ``sky_model``. See
        ``pvdeg.spectral.poa_irradiance``.
    model_kwarg : (dict, optional)
        keyword argument dictionary used for the pvlib temperature model calculation.
        See https://pvlib-python.readthedocs.io/en/stable/reference/pv_modeling/temperature.html
        for more.



    Returns
    --------
    Iwa : float
        Environment Characterization [W/m²]
    """
    if poa is None:
        poa = spectral.poa_irradiance(weather_df, meta, **irradiance_kwarg)

    if temp is None:
        temp = temperature.temperature(
            cell_or_mod="cell",
            temp_model=temp_model,
            weather_df=weather_df,
            meta=meta,
            poa=poa,
            conf=conf,
            wind_factor=wind_factor,
            model_kwarg=model_kwarg,
        )

    if Teq is None:
        Teq = _T_eq_arrhenius(temp, Ea)

    if RHwa is None:
        RHwa = _RH_wa_arrhenius(rh_outdoor, temp, Ea)

    if isinstance(poa, pd.DataFrame):
        poa_global = poa["poa_global"]
    else:
        poa_global = poa

    numerator = (
        poa_global ** (p)
        * rh_outdoor ** (n)
        * np.exp(-(Ea / (0.00831446261815324 * (temp + 273.15))))
    )
    sumOfNumerator = numerator.sum(axis=0, skipna=True)

    denominator = (
        (len(numerator))
        * ((RHwa) ** n)
        * (np.exp(-(Ea / (0.00831446261815324 * (Teq + 273.15)))))
    )

    IWa = (sumOfNumerator / denominator) ** (1 / p)

    return IWa


def degradation_spectral(
    spectra: pd.Series,
    rh: pd.Series,
    temp: pd.Series,
    wavelengths: Union[int, np.ndarray[float]],
    time: pd.Series,
    Ea: float = 0.0,
    n: float = 0.0,
    p: float = 0.6,
    C2: float = 0.07,
    R_0: float = 1.0,
) -> float:
    """
    Compute degradation as double integral of Arrhenius (Activation
    Energy, RH, Temperature) and spectral (wavelength, irradiance)
    functions over wavelength and time.

    Parameters
    ----------
    spectra : pd.Series type=Float
        front or rear irradiance at each wavelength in "wavelengths" [W/m^2 nm]
    rh : pd.Series type=Float
        RH, time indexed [%]
    temp : pd.Series type=Float
        temperature, time indexed [°C]
    wavelengths : int-array
        integer array (or list) of wavelengths tested w/ uniform delta
        in nanometers [nm]
    time : time indicator in [h]
        if not included it will assume 1 h for each dataframe entry.
    Ea : float [kJ/mol]
        Arrhenius activation energy. The default is 0 ofr no dependence
    n : float
        Power law fit paramter for RH sensitivity. The default is 0 for no dependence.
    p : float
        Power law fit parameter for irradiance sensitivity. Typically
        0.6 +- 0.22. Here it is applied separately for each wavelength bin.
    C2 : float
        Exponential fit parameter for sensitivity to wavelength.
        Typically 0.07 [1/nm]
    R_0 : float
        Prefactor for degradation. Units can vary, but would be something like [%/h]
        Default 1.0

    Returns
    -------
    degradation : float
        Total degradation over time and wavelength. Units are determined from R_0 and
        time.


    """
    # --- TO DO ---
    # unpack input-dataframe
    # spectra = df['spectra']
    # temp_module = df['temp_module']
    # rh_module = df['rh_module']

    # Constants
    R = 0.008314459848  # Gas Constant in [kJ/mol*K]

    wav_bin = list(np.diff(wavelengths))
    wav_bin.append(wav_bin[-1])  # Adding a bin for the last wavelength

    # Integral over Wavelength
    try:
        irr = pd.DataFrame(spectra.tolist(), index=spectra.index)
        irr.columns = wavelengths
    except:
        # TODO: Fix this except it works on some cases, veto it by cases
        print("Removing brackets from spectral irradiance data")
        # irr = data['spectra'].str.strip('[]').str.split(',', expand=True).astype(float)
        irr = spectra.str.strip("[]").str.split(",", expand=True).astype(float)
        irr.columns = wavelengths

    sensitivitywavelengths = np.exp(-C2 * wavelengths)
    irr = irr * sensitivitywavelengths
    irr *= np.array(wav_bin)
    irr = irr**p
    data = pd.DataFrame(index=spectra.index)
    data["G_integral"] = irr.sum(axis=1)

    EApR = -Ea / R
    C4 = np.exp(EApR / temp)

    RHn = rh**n
    data["Arr_integrand"] = C4 * RHn

    data["dD"] = data["G_integral"] * data["Arr_integrand"]

    degradation = R_0 * data["dD"].sum(axis=0)

    return degradation


# change it to take pd.DataFrame? instead of np.ndarray
@njit
def vecArrhenius(
    poa_global: np.ndarray, module_temp: np.ndarray, ea: float, x: float, lnr0: float
) -> float:
    """
    Calculates degradation using :math:`R_D = R_0 * I^X * e^{\\frac{-Ea}{kT}}`

    Parameters
    ----------
    poa_global : numpy.ndarray
        Plane of array irradiance [W/m^2]

    module_temp : numpy.ndarray
        Cell temperature [C].

    ea : float
        Activation energy [kJ/mol]

    x : float
        Irradiance relation [unitless]

    lnR0 : float
        prefactor [ln(%/h)]

    Returns
    ----------
    degradation : float
        Degradation Rate [%/h]

    """

    mask = poa_global >= 25
    poa_global = poa_global[mask]
    module_temp = module_temp[mask]

    ea_scaled = ea / 8.31446261815324e-03
    R0 = np.exp(lnr0)
    poa_global_scaled = poa_global / 1000

    degradation = 0
    for entry in range(
        len(poa_global_scaled)
    ):  # list comprehension not supported by numba
        degradation += (
            R0
            * np.exp(-ea_scaled / (273.15 + module_temp[entry]))
            * np.power(poa_global_scaled[entry], x)
        )

    return degradation / len(poa_global)<|MERGE_RESOLUTION|>--- conflicted
+++ resolved
@@ -255,15 +255,6 @@
     In this calculation, the rate of degradation kinetics is calculated using
     the Van't Hoff model.
 
-<<<<<<< HEAD
-    THIS IS A REALLY LONG LINE THAT SHOULD RAISE A FALKE8 LINTER ERROR AND THE ERROR SHOULD SHOW BELOW THIS LINE UNDER THE FILES CHANGED TAB
-
-    THIS IS ALSO A REALLY LONG LINE THAT SHOULD RAISE AN ERROR BUT YOU SHOULD NOT HAVE TO GO TO THE CHECKS TAB TO FIND IT
-
-    THIS LINE IS SHORTER BUT HAS A TRAILING WHITE SPACE SO IT SHOULD ALSO RAISE AN ERROR
-
-=======
->>>>>>> afcf068c
     Parameters
     ----------
     weather_df : pd.DataFrame
