"""
Collection of classes and functions to calculate different temperatures.
"""

import pvlib
import pvdeg
from pvdeg.decorators import geospatial_quick_shape
import pandas as pd
from typing import Union
from functools import partial
import inspect


def map_model(temp_model: str, cell_or_mod: str) -> callable:
    """
    Utility function to map string to pvlib function.

    References
    ----------
    https://pvlib-python.readthedocs.io/en/stable/reference/pv_modeling/temperature.html
    """
    # sapm_cell_from_module?
    # prillman diverges from others, used for smoothing/interp

    # double check that models are in correct maps
    module = {  # only module
        "sapm": pvlib.temperature.sapm_module,
        "sapm_mod": pvlib.temperature.sapm_module,
    }

    cell = {  # only cell
        "sapm": pvlib.temperature.sapm_cell,
        "sapm_cell": pvlib.temperature.sapm_cell,
        "pvsyst": pvlib.temperature.pvsyst_cell,
        "ross": pvlib.temperature.ross,
        "noct_sam": pvlib.temperature.noct_sam,
        "generic_linear": pvlib.temperature.generic_linear,
    }

    agnostic = {  # module or cell
        "faiman": pvlib.temperature.faiman,
        "faiman_rad": pvlib.temperature.faiman_rad,
        "fuentes": pvlib.temperature.fuentes,
    }

    super_map = {"module": module, "cell": cell}

    if cell_or_mod:
        agnostic.update(super_map[cell_or_mod])  # bad naming
    else:
        agnostic.update(module)  # if none then we use all
        agnostic.update(cell)

    return agnostic[temp_model]


def _wind_speed_factor(temp_model: str, meta: dict, wind_factor: float):
    if temp_model == "sapm":
        wind_speed_factor = (10 / float(meta["wind_height"])) ** wind_factor
    elif temp_model == "pvsyst":
        wind_speed_factor = (2 / float(meta["wind_height"])) ** wind_factor
    elif temp_model == "faiman":
        wind_speed_factor = (2 / float(meta["wind_height"])) ** wind_factor
    elif temp_model == "faiman_rad":
        wind_speed_factor = (2 / float(meta["wind_height"])) ** wind_factor
    elif temp_model == "fuentes":
        wind_speed_factor = (5 / float(meta["wind_height"])) ** wind_factor
    elif temp_model == "ross":
        wind_speed_factor = (
            10 / float(meta["wind_height"])
        ) ** wind_factor  # I had to guess what this one was
    elif temp_model == "noct_sam":
        if meta["wind_height"] > 3:
            wind_speed_factor = 2
        else:
            wind_speed_factor = (
                1  # The wind speed height is managed weirdly for this one.
            )
    elif temp_model == "prilliman":
        wind_speed_factor = (
            1  # this model will take the wind speed height in and do an adjustment.
        )
    elif temp_model == "generic_linear":
        wind_speed_factor = (10 / float(meta["wind_height"])) ** wind_factor
    elif temp_model == "GenericLinearModel":
        wind_speed_factor = (2 / float(meta["wind_height"])) ** wind_factor
        # this one does a linear conversion from the other models, faiman, pvsyst, noct_sam, sapm_module and generic_linear.
        # An appropriate facter will need to be figured out.
    else:
        wind_speed_factor = 1  # this is just hear for completeness.

    return wind_speed_factor


@geospatial_quick_shape(1, ["module_temperature"])
def module(
    weather_df,
    meta,
    poa=None,
    temp_model="sapm",
    conf="open_rack_glass_polymer",
    wind_factor=0.33,
):
    """
    Calculate module surface temperature using pvlib.

    Parameters
    ----------
<<<<<<< HEAD
    weather_df : pd.dataframe
        Data Frame with minimum requirements of 'temp_air' and 'wind_speed'
    poa : pandas.DataFrame
         Contains keys/columns 'poa_global', 'poa_direct', 'poa_diffuse',
         'poa_sky_diffuse', 'poa_ground_diffuse'.
    temp_model : str, optional
        The temperature model to use, Sandia Array Performance Model 'sapm'
        from pvlib by default.
=======
    weather_df : (pd.dataframe)
        Data Frame with minimum requirements of 'temp_air' and 'wind_speed' poa : pandas.DataFrame Contains keys/columns 'poa_global', 'poa_direct', 'poa_diffuse', 'poa_sky_diffuse', 'poa_ground_diffuse'.  temp_model : str, optional The temperature model to use, Sandia Array Performance Model 'sapm' from pvlib by default.
>>>>>>> c2ffff86
    conf : str, optional
        The configuration of the PV module architecture and mounting
        configuration.
        Options:
            'sapm': 'open_rack_glass_polymer' (default),
            'open_rack_glass_glass', 'close_mount_glass_glass',
            'insulated_back_glass_polymer'

    Returns
    -------
    module_temperature : pandas.Series
        The module temperature in degrees Celsius at each time step.
    """
    parameters = pvlib.temperature.TEMPERATURE_MODEL_PARAMETERS[temp_model][conf]

    if poa is None:
        poa = pvdeg.spectral.poa_irradiance(weather_df, meta)
    if "wind_height" not in meta.keys():
        wind_speed_factor = 1
    else:
        if temp_model == "sapm":
            wind_speed_factor = (10 / float(meta["wind_height"])) ** wind_factor
        elif temp_model == "pvsyst":
            wind_speed_factor = (2 / float(meta["wind_height"])) ** wind_factor
        elif temp_model == "faiman":
            wind_speed_factor = (2 / float(meta["wind_height"])) ** wind_factor
        elif temp_model == "faiman_rad":
            wind_speed_factor = (2 / float(meta["wind_height"])) ** wind_factor
        elif temp_model == "fuentes":
            wind_speed_factor = (5 / float(meta["wind_height"])) ** wind_factor
        elif temp_model == "ross":
            wind_speed_factor = (
                10 / float(meta["wind_height"])
            ) ** wind_factor  # I had to guess the temperature model height on this one, Kempe
        elif temp_model == "noct_sam":
            if meta["wind_height"] > 3:
                wind_speed_factor = 2
            else:
                wind_speed_factor = (
                    1  # The wind speed height is managed weirdly for this one.
                )
        elif temp_model == "prilliman":
            wind_speed_factor = (
                1  # this model will take the wind speed height in and do an adjustment.
            )
        elif temp_model == "generic_linear":
            wind_speed_factor = (10 / float(meta["wind_height"])) ** wind_factor
        elif temp_model == "GenericLinearModel":
            wind_speed_factor = (2 / float(meta["wind_height"])) ** wind_factor
            # this one does a linear conversion from the other models, faiman, pvsyst, noct_sam, sapm_module and generic_linear.
            # An appropriate facter will need to be figured out.
        else:
            wind_speed_factor = 1  # this is just hear for completeness.
    # TODO put in code for the other models, PVSYS, Faiman,

    if temp_model == "sapm":
        module_temperature = pvlib.temperature.sapm_module(
            poa_global=poa["poa_global"],
            temp_air=weather_df["temp_air"],
            wind_speed=weather_df["wind_speed"] * wind_speed_factor,
            a=parameters["a"],
            b=parameters["b"],
        )
    else:
        # TODO: add options for temperature model
        print("There are other models but they haven't been implemented yet!")
    return module_temperature


@geospatial_quick_shape(1, ["cell_temperature"])
def cell(
    weather_df: pd.DataFrame,
    meta: dict,
    poa: Union[pd.DataFrame, pd.Series] = None,
    temp_model: str = "sapm",
    conf: str = "open_rack_glass_polymer",
    wind_factor: float = 0.33,
) -> pd.DataFrame:
    """
    Calculate the PV cell temperature using PVLIB
    Currently this only supports the SAPM temperature model.

    Parameters:
    -----------
    weather_df : (pd.dataframe)
        Data Frame with minimum requirements of 'temp_air' and 'wind_speed'
    meta : (dict)
        Weather meta-data dictionary (location info)
    poa : (dataframe or series, optional)
        Dataframe or series with minimum requirement of 'poa_global'
    temp_model : (str, optional)
        Specify which temperature model from pvlib to use. Current options:
        'sapm'
    conf : (str)
        The configuration of the PV module architecture and mounting
        configuration.
        Options: 'open_rack_glass_polymer' (default), 'open_rack_glass_glass',
                 'close_mount_glass_glass', 'insulated_back_glass_polymer'
    wind_factor : float, optional
        Wind speed correction exponent to account for different wind speed measurement heights
        between weather database (e.g. NSRDB) and the tempeature model (e.g. SAPM)
        The NSRDB provides calculations at 2 m (i.e module height) but SAPM uses a 10 m height.
        It is recommended that a power-law relationship between height and wind speed of 0.33
        be used*. This results in a wind speed that is 1.7 times higher. It is acknowledged that
        this can vary significantly.

    R. Rabbani, M. Zeeshan, "Exploring the suitability of MERRA-2 reanalysis data for wind energy
        estimation, analysis of wind characteristics and energy potential assessment for selected
        sites in Pakistan", Renewable Energy 154 (2020) 1240-1251.

    Return:
    -------
    temp_cell : pandas.Series
        This is the temperature of the cell in a module at every time step.[°C]
    """

    if "wind_height" not in meta.keys():
        wind_speed_factor = 1
    else:
        if temp_model == "sapm":
            wind_speed_factor = (10 / float(meta["wind_height"])) ** wind_factor
        elif temp_model == "pvsyst":
            wind_speed_factor = (2 / float(meta["wind_height"])) ** wind_factor
        elif temp_model == "faiman":
            wind_speed_factor = (2 / float(meta["wind_height"])) ** wind_factor
        elif temp_model == "faiman_rad":
            wind_speed_factor = (2 / float(meta["wind_height"])) ** wind_factor
        elif temp_model == "fuentes":
            wind_speed_factor = (5 / float(meta["wind_height"])) ** wind_factor
        elif temp_model == "ross":
            wind_speed_factor = (
                10 / float(meta["wind_height"])
            ) ** wind_factor  # I had to guess what the wind height for this temperature model was on this one, Kempe.
        elif temp_model == "notc_sam":
            if float(meta["wind_height"]) > 3:
                wind_speed_factor = 2
            else:
                wind_speed_factor = (
                    1  # The wind speed height is managed weirdly for this one.
                )
        elif temp_model == "prilliman":
            wind_speed_factor = (
                1  # this model will take the wind speed height in and do an adjustment.
            )
        elif temp_model == "generic_linear":
            wind_speed_factor = (10 / float(meta["wind_height"])) ** wind_factor
        elif temp_model == "GenericLinearModel":
            wind_speed_factor = (2 / float(meta["wind_height"])) ** wind_factor
            # this one does a linear conversion from the other models, faiman, pvsyst, noct_sam, sapm_module and generic_linear.
            # An appropriate facter will need to be figured out.
        else:
            wind_speed_factor = 1  # this is just here for completeness.
    parameters = pvlib.temperature.TEMPERATURE_MODEL_PARAMETERS[temp_model][conf]

    if poa is None:
        poa = pvdeg.spectral.poa_irradiance(weather_df, meta)

    if temp_model == "sapm":
        temp_cell = pvlib.temperature.sapm_cell(
            poa_global=poa["poa_global"],
            temp_air=weather_df["temp_air"],
            wind_speed=weather_df["wind_speed"] * wind_speed_factor,
            **parameters,
        )
    else:
        # TODO: add options for temperature model
        print("There are other models but they haven't been implemented yet!")

    return temp_cell


# test not providing poa
# what if we dont need the cell or mod param, only matters for sapm
# to add more temperature model options just add them to the model_map function with the value as a reference to your function
# genaric linear is a little weird, we need to calculate the values outside of the function using pvlib.temp.genearilinearmodel and converting, can we take a reference to the model or args for the model instead
def temperature(
    weather_df,
    meta,
    poa=None,
    temp_model="sapm",
    cell_or_mod=None,
    conf="open_rack_glass_polymer",
    wind_factor=0.33,
    irradiance_kwarg={},
    model_kwarg={},
):
    """
    Calculate the PV cell or module temperature using PVLIB
    Current supports the following temperature models:

    ``sapm_cell``,``sapm_module``,``pvsyst_cell``,``faiman``,``faiman_rad``,
    ``ross``,``noct_sam``, ``fuentes``, ``generic_linear``

    Parameters:
    -----------
    cell_or_mod : (str)
        choose to calculate the cell or module temperature. Use
        ``cell_or_mod == 'mod' or 'module'`` for module temp calculation.
        ``cell_or_mod == 'cell'`` for cell temp calculation.
    weather_df : (pd.dataframe)
        Data Frame with minimum requirements of 'temp_air' and 'wind_speed'
    meta : (dict)
        Weather meta-data dictionary (location info)
    poa : (dataframe or series, optional)
        Dataframe or series with minimum requirement of 'poa_global'. Will be calculated from weather_df, meta if not provided
    temp_model : (str, optional)
        Specify which temperature model from pvlib to use. Current options:
    conf : (str)
        The configuration of the PV module architecture and mounting
        configuration. Currently only used for 'sapm' and 'pvsys'.
        With different options for each.

        'sapm' options: ``open_rack_glass_polymer`` (default),
        ``open_rack_glass_glass``, ``close_mount_glass_glass``,
        ``insulated_back_glass_polymer``

        'pvsys' options: ``freestanding``, ``insulated``

    wind_factor : float, optional
        Wind speed correction exponent to account for different wind speed measurement heights
        between weather database (e.g. NSRDB) and the tempeature model (e.g. SAPM)
        The NSRDB provides calculations at 2 m (i.e module height) but SAPM uses a 10 m height.
        It is recommended that a power-law relationship between height and wind speed of 0.33
        be used*. This results in a wind speed that is 1.7 times higher. It is acknowledged that
        this can vary significantly.
    irradiance_kwarg : (dict, optional)
        keyword argument dictionary used for the poa irradiance caluation.
        options: ``sol_position``, ``tilt``, ``azimuth``, ``sky_model``. See ``pvdeg.spectral.poa_irradiance``.
    model_kwarg : (dict, optional)
        keyword argument dictionary used for the pvlib temperature model calculation.
        See https://pvlib-python.readthedocs.io/en/stable/reference/pv_modeling/temperature.html for more.

    Return:
    -------
    temp_cell : pandas.DataFrame
        This is the temperature of the cell in a module at every time step.[°C]

    References:
    -----------
    R. Rabbani, M. Zeeshan, "Exploring the suitability of MERRA-2 reanalysis data for wind energy
        estimation, analysis of wind characteristics and energy potential assessment for selected
        sites in Pakistan", Renewable Energy 154 (2020) 1240-1251.

    """
    cell_or_mod = "module" if cell_or_mod == "mod" else cell_or_mod  # mod->module

    if "wind_height" not in meta.keys():
        wind_speed_factor = 1
    else:
        wind_speed_factor = _wind_speed_factor(temp_model, meta, wind_factor)

    if temp_model in ["sapm", "pvsyst"]:
        parameters = pvlib.temperature.TEMPERATURE_MODEL_PARAMETERS[temp_model][conf]

        if cell_or_mod != "cell" and temp_model == "sapm":
            # strip the 'deltaT' for calculations that will not need it
            parameters = {k: v for k, v in parameters.items() if k != "deltaT"}

    if poa is None:
        poa = pvdeg.spectral.poa_irradiance(weather_df, meta, **irradiance_kwarg)

    # irrelevant key,value pair will be ignored (NO ERROR)
    weather_args = {
        "poa_global": poa["poa_global"],
        "temp_air": weather_df["temp_air"],
        "wind_speed": weather_df["wind_speed"] * wind_speed_factor,
    }  # but this will ovewrite the model default always, so will have to provide default wind speed in the kwargs

    # only apply nessecary values to the model,
    func = map_model(temp_model, cell_or_mod)
    sig = inspect.signature(func)

    # unpack signature into list for merging all dictionaries
    model_args = {
        k: (v.default if v.default is not inspect.Parameter.empty else None)
        for k, v in sig.parameters.items()
    }

    # if key is present update the value in the function signature
    for key in model_args:
        # we only want to update the values with matching keys
        if key in weather_args:
            model_args[key] = weather_args[key]

    try:
        model_args.update(parameters)
    except NameError:
        pass  # hits when not sapm or pvsyst

    # add optional kwargs, overwrites copies
    model_args.update(**model_kwarg)

    temperature = func(**model_args)

    return temperature<|MERGE_RESOLUTION|>--- conflicted
+++ resolved
@@ -106,7 +106,6 @@
 
     Parameters
     ----------
-<<<<<<< HEAD
     weather_df : pd.dataframe
         Data Frame with minimum requirements of 'temp_air' and 'wind_speed'
     poa : pandas.DataFrame
@@ -115,10 +114,6 @@
     temp_model : str, optional
         The temperature model to use, Sandia Array Performance Model 'sapm'
         from pvlib by default.
-=======
-    weather_df : (pd.dataframe)
-        Data Frame with minimum requirements of 'temp_air' and 'wind_speed' poa : pandas.DataFrame Contains keys/columns 'poa_global', 'poa_direct', 'poa_diffuse', 'poa_sky_diffuse', 'poa_ground_diffuse'.  temp_model : str, optional The temperature model to use, Sandia Array Performance Model 'sapm' from pvlib by default.
->>>>>>> c2ffff86
     conf : str, optional
         The configuration of the PV module architecture and mounting
         configuration.
