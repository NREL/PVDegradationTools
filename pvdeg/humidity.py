"""Collection of classes and functions for humidity calculations."""

import numpy as np
import pandas as pd
from numba import jit
import warnings

from pvdeg import temperature, spectral, decorators, utilities

# Constants
R_GAS = 0.00831446261815324  # Gas constant in kJ/(mol·K)


def relative(temperature_air, dew_point):
    """Calculate ambient relative humidity from dry bulb air temperature and dew point.

    References
    ----------
    Alduchov, O. A., and R. E. Eskridge, 1996: Improved Magnus' form approximation of
    saturation vapor pressure. J. Appl. Meteor., 35, 601-609.
    August, E. F., 1828: Ueber die Berechnung der Expansivkraft des Wasserdunstes. Ann.
    Phys. Chem., 13, 122-137.
    Magnus, G., 1844: Versuche über die Spannkräfte des Wasserdampfs. Ann. Phys. Chem.,
    61, 225-247.

    Parameters
    ----------
    temperature_air : pd.Series or float
        Series or float of ambient air temperature. [°C]

    dew_point : pd.Series or float
        Series or float of dew point temperature. [°C]

    Notes
    -----
    Passing NaN values in either ``temperature_air`` or ``dew_point`` at any index
    position will return NaN values in the output at those same position(s) in
    ``relative_humidity``.

    Returns
    -------
    relative_humidity : pd.Series or float
        Series or float of ambient relative humidity. [%]
    """
    if (
        (isinstance(temperature_air, pd.Series) and temperature_air.isna().any())
        or (isinstance(dew_point, pd.Series) and dew_point.isna().any())
        or (isinstance(temperature_air, float) and pd.isna(temperature_air))
        or (isinstance(dew_point, float) and pd.isna(dew_point))
    ):
        warnings.warn(
            "Input contains NaN values. Output will contain NaNs at those positions."
        )

    num = np.exp(17.625 * dew_point / (243.04 + dew_point))
    den = np.exp(17.625 * temperature_air / (243.04 + temperature_air))

    return 100 * num / den



<<<<<<< HEAD
@jit
def dew_yield(elevation, dew_point, dry_bulb, wind_speed, n):
    """Estimate the dew yield in [mm/day].
        This may be useful for degradation modeling where the presence of water is a
        factor. E.g. much greater surface conductivity on glass promoting potential
=======
#@jit
def dew_yield(elevation: float, dew_point: float, dry_bulb: float, wind_speed: float, n: float):
    """Estimate the dew yield in [mm/day].
        This may be useful for degradation modeling where the presence of water is a
        factor. E.g. much greater surface conductivity on glass promoting potential 
>>>>>>> 943661ab
        induced degradation (PID).

        Calculation taken from: Beysens,
        "Estimating dew yield worldwide from a few meteo data", Atmospheric Research 167
        (2016) 146-155.

    Parameters
    ----------
    elevation : int
        Site elevation [km]
    dew_point : float
        Dewpoint temperature in Celsius [°C]
    dry_bulb : float
        Air temperature "dry bulb temperature" [°C]
    wind_speed : float
        Air or windspeed measure [m/s]
    n : float
        Total sky cover(okta)
        This is a quasi emperical scale from 0 to 8 used in meterology which corresponds
        to 0-sky completely clear, to 8-sky completely cloudy. Does not account for
        cloud type or thickness.

    Returns
    -------
    dew_yield : float
        Amount of dew yield in [mm/day]
    """
    wind_speed_cut_off = 4.4
    dew_yield = (1 / 12) * (
        0.37
        * (
            1
            + (0.204323 * elevation)
            - (0.0238893 * elevation**2)
            - (18.0132 - (1.04963 * elevation**2) + (0.21891 * elevation**2))
            * (10 ** (-3) * dew_point)
        )
        * ((((dew_point + 273.15) / 285) ** 4) * (1 - (n / 8)))
        + (0.06 * (dew_point - dry_bulb))
        * (1 + 100 * (1 - np.exp(-((wind_speed / wind_speed_cut_off) ** 20))))
    )

    return dew_yield


def water_saturation_pressure(temp, average=True):
    """Calculate the water saturation temperature or dew point for given vapor pressure.

    Water saturation pressure (psat) model created from an emperical fit of
    ln(psat) vs temperature using a 6th order polynomial fit. The fit produced
    R^2=0.999813. Calculation created by Michael Kempe, unpublished data.
    The fit used data from -40°C to 200°C.

    Parameters:
    -----------
    temp : series, float
        The air temperature (dry bulb) as a time-indexed series [°C]
    average : boolean, default = True
        If true, return both water saturation pressure serires and the average water
        saturation pressure (used for certain calcs)
    Returns:
    --------
    water_saturation_pressure : array, float
        Saturation point
    avg_water_saturation_pressure : float, optional
        Mean saturation point for the series given
    """
    water_saturation_pressure = np.exp(
        (3.2575315268e-13 * temp**6)
        - (1.5680734584e-10 * temp**5)
        + (2.2213041913e-08 * temp**4)
        + (2.3720766595e-7 * temp**3)
        - (4.0316963015e-04 * temp**2)
        + (7.9836323361e-02 * temp)
        - (5.6983551678e-1)
    )
    if average:
        return water_saturation_pressure, water_saturation_pressure.mean()
    else:
        return water_saturation_pressure


def surface_relative(rh_ambient, temp_ambient, temp_module):
    """Calculate the relative humidity on a solar panel surface at the module temperature.

    Parameters
    ----------
    rh_ambient : float
        The ambient outdoor environmnet relative humidity [%].
    temp_ambient : float
        The ambient outdoor environmnet temperature [°C]
    temp_module : float
        The surface temperature of the solar panel module [°C]

    Returns
    --------
    rh_Surface : float
        The relative humidity of the surface of a solar module as a fraction or percent
        depending on input.
    """
    rh_Surface = (
        rh_ambient
        * (
            water_saturation_pressure(temp_ambient)[0]
            / water_saturation_pressure(temp_module)[0]
        )
    )

    return rh_Surface


def diffusivity_weighted_water(
<<<<<<< HEAD
    rh_ambient,
    temp_ambient,
    temp_module,
    So=None,
    Eas=None,
    Ead=None,
    encapsulant="W001",
=======
    rh_ambient, temp_ambient, temp_module, So=None, Eas=None, Ead=None,
    encapsulant="W001"
>>>>>>> 943661ab
):
    """Calculate the diffusivity weighted average module surface RH.

    Parameters
    ----------
    rh_ambient : series (float)
        Ambient outdoor relative humidity. [%] Example: 50 = 50%, NOT 0.5 = 50%
    temp_ambient : series (float)
        Ambient outdoor temperature [°C]
    temp_module : pandas series (float)
        The surface temperature in Celsius of the solar panel module
        "module temperature [°C]"
    So : float
        Encapsulant solubility prefactor in [g/cm³]
        Will default to 1.81390702[g/cm³] which is the suggested value for EVA 'W001' if
        not specified.
    Eas : float
        Encapsulant solubility activation energy in [kJ/mol]
        Eas = 16.729 [kJ/mol] is the suggested value for EVA.
    Ead : float
        Encapsulant diffusivity activation energy in [kJ/mol]
        Ead = 38.14 [kJ/mol] is the suggested value for EVA.
    encapsulant : str
        This is the code number for the encapsulant. The default is EVA 'W001'.

    Return
    ------
    diffuse_weighted_water : pandas series (float)
<<<<<<< HEAD
        Average water content in equilibrium with the module surface, weighted
=======
        Average water content in equilibrium with the module surface, weighted 
>>>>>>> 943661ab
        by the encapsulant diffusivity in [g/cm³].
    """

    if So is None or Eas is None or Ead is None:
        So = utilities._read_material(
<<<<<<< HEAD
            name=encapsulant, fname="H2Opermeation", item=None, fp=None
        )["So"]["value"]
        Eas = utilities._read_material(
            name=encapsulant, fname="H2Opermeation", item=None, fp=None
        )["Eas"]["value"]
        Ead = utilities._read_material(
            name=encapsulant, fname="H2Opermeation", item=None, fp=None
        )["Ead"]["value"]
=======
            name=encapsulant, fname="H2Opermeation", item=None, fp=None)["So"]["value"]
        Eas = utilities._read_material(
            name=encapsulant, fname="H2Opermeation", item=None, fp=None)["Eas"]["value"]
        Ead = utilities._read_material(
            name=encapsulant, fname="H2Opermeation", item=None, fp=None)["Ead"]["value"]
>>>>>>> 943661ab

    # Get the relative humidity of the surface
    rh_surface = surface_relative(rh_ambient, temp_ambient, temp_module)

    # Generate a series of the numerator values "prior to summation"
    numerator = (
        So
        * np.exp(-(Eas / (R_GAS * (temp_module + 273.15))))
        * rh_surface
        * np.exp(-(Ead / (R_GAS * (temp_module + 273.15))))
    )
    # get the summation of the numerator
    numerator = numerator.sum(axis=0, skipna=True)

    denominator = np.exp(-(Ead / (R_GAS * (temp_module + 273.15))))

    # get the summation of the denominator
    denominator = denominator.sum(axis=0, skipna=True)

    diffuse_weighted_water = (numerator / denominator) / 100
<<<<<<< HEAD
    diffuse_weighted_water = (numerator / denominator) / 100

    return diffuse_weighted_water
    return diffuse_weighted_water
=======

    return diffuse_weighted_water
>>>>>>> 943661ab


def front_encapsulant(
    rh_ambient,
    temp_ambient,
    temp_module,
    So=None,
    Eas=None,
    Ead=None,
    encapsulant="W001",
):
    """Calculate diffusivity weighted average Relative Humidity of the module surface.

    Parameters
    ----------
    rh_ambient : series (float)
        Ambient outdoor relative humidity. [%] Example: 50 = 50%, NOT 0.5 = 50%
    temp_ambient : series (float)
        Ambient outdoor temperature [°C]
    temp_module : pandas series (float)
        The surface temperature in Celsius of the solar panel module
        "module temperature [°C]"
    So : float
        Encapsulant solubility prefactor in [g/cm³]
        Will default to 1.81390702[g/cm³] which is the suggested value for EVA 001 if
        not specified.
    Eas : float
        Encapsulant solubility activation energy in [kJ/mol]
        Eas = 16.729 [kJ/mol] is the suggested value for EVA.
    Ead : float
        Encapsulant diffusivity activation energy in [kJ/mol]
        Ead = 38.14 [kJ/mol] is the suggested value for EVA.
    encapsulant : str
        This is the code number for the encapsulant. The default is EVA 'W001'.

    Return
    ------
    front_encapsulant : pandas series (float)
        Relative Humidity of the photovoltaic module  frontside encapsulant. [%]
    """
    if So is None or Eas is None or Ead is None:
        So = utilities._read_material(
            name=encapsulant, fname="H2Opermeation", item=None, fp=None)["So"]["value"]
        Eas = utilities._read_material(
            name=encapsulant, fname="H2Opermeation", item=None, fp=None)["Eas"]["value"]
        Ead = utilities._read_material(
            name=encapsulant, fname="H2Opermeation", item=None, fp=None)["Ead"]["value"]
    diffuse_water = diffusivity_weighted_water(
<<<<<<< HEAD
        rh_ambient=rh_ambient,
        temp_ambient=temp_ambient,
        temp_module=temp_module,
        So=So,
        Eas=Eas,
        Ead=Ead,
=======
        rh_ambient=rh_ambient, temp_ambient=temp_ambient, temp_module=temp_module, So=So,
        Eas=Eas, Ead=Ead
>>>>>>> 943661ab
    )

    front_encapsulant = (
        diffuse_water
        / (So * np.exp(-(Eas / (R_GAS * (temp_module + 273.15)))))
    ) * 100

    return front_encapsulant

<<<<<<< HEAD

=======
>>>>>>> 943661ab
def csat(temp_module, So=None, Eas=None, encapsulant="W001"):
    """Return saturation of Water Concentration [g/cm³].

    Calculation is used in determining Relative Humidity of Backside Solar Module
    Encapsulant, and returns saturation of Water Concentration [g/cm³].
    For most coding, it is better to just run the calculation insitu. The code is
    here for completeness and for informational purposes.

    Parameters
    ----------
    temp_module : pandas series (float)
        The surface temperature in Celsius of the solar panel module
        "module temperature [°C]"
    So : float
        Encapsulant solubility prefactor in [g/cm³]
    Eas : float
        Encapsulant solubility activation energy in [kJ/mol]
    encapsulant : str
<<<<<<< HEAD
        This is the code number for the encapsulant.
=======
        This is the code number for the encapsulant. 
>>>>>>> 943661ab
        The default is EVA 'W001'.

    Returns
    -------
    Csat : pandas series (float)
        Saturation of Water Concentration [g/cm³]
    """
<<<<<<< HEAD

=======
    
>>>>>>> 943661ab
    if So is None or Eas is None:
        So = utilities._read_material(
            name=encapsulant, fname="H2Opermeation", item=None, fp=None)["So"]["value"]
        Eas = utilities._read_material(
            name=encapsulant, fname="H2Opermeation", item=None, fp=None)["Eas"]["value"]
<<<<<<< HEAD

=======
    
>>>>>>> 943661ab
    # Saturation of water concentration
    Csat = So * np.exp(-(Eas / (R_GAS * (273.15 + temp_module))))

    return Csat


def ceq(Csat, rh_SurfaceOutside):
    """
    Return Equilibration water concentration [g/cm³].

    Calculation is used in determining Relative Humidity of Backside Solar Module
<<<<<<< HEAD
    Encapsulant, and returns Equilibration water concentration [g/cm³].
=======
    Encapsulant, and returns Equilibration water concentration [g/cm³]. 
>>>>>>> 943661ab
    For most coding, it is better to just run the calculation insitu. The code is
    here for completeness and for informational purposes.

    Parameters
    ----------
    Csat : pandas series (float)
        Saturation of Water Concentration [g/cm³]
    rh_SurfaceOutside : pandas series (float)
        The relative humidity of the surface of a solar module (%)

    Returns
    -------
    Ceq : pandas series (float)
        Equilibration water concentration [g/cm³]
    """
    Ceq = Csat * (rh_SurfaceOutside / 100)

    return Ceq


def back_encapsulant_water_concentration(
    temp_module=None,
    rh_surface=None,
    rh_ambient=None,
    temp_ambient=None,
    start=None,
    Po_b=None,
    Ea_p_b=None,
    t=None,
    So_e=None,
    Ea_s_e=None,
    back_encap_thickness=None,
    backsheet="W017",
    encapsulant="W001",
    output="rh",
):
    """Return water concentration in encapsulant.

    Calculation is used in determining Relative Humidity of Backside Solar Module
    Encapsulant. This function returns a numpy array of the Concentration of water
    in the encapsulant at every time step.

    This calculation uses a quasi-steady state approximation of the diffusion
    equation to calculate the concentration of water in the encapsulant. For this,
    it is assumed that the diffusion in the encapsulant is much larger than the
    diffusion in the backsheet, and it ignores the transients in the backsheet.

    Numba was used to isolate recursion requiring a for loop
    Numba Functions are very fast because they compile and run in machine code but
    can  not use pandas dataframes.

    Parameters
    -----------
    temp_module : pandas series (float)
        The surface temperature in Celsius of the solar panel module
        "module temperature [°C]"
    rh_surface : list (float)
        The relative humidity of the surface of a solar module [%]
        EXAMPLE: "50 = 50% NOT 0.5 = 50%"
        if this parameter is not provided, it will be calculated using rh_ambient and temp_ambient.
    rh_ambient : series (float)
        Ambient outdoor relative humidity. [%] Example: 50 = 50%, NOT 0.5 = 50%
        If rh_surface is not provided, this parameter along with temp_ambient will be used to calculate it.
    temp_ambient : series (float)
        Ambient outdoor temperature [°C]
        If rh_surface is not provided, this parameter along with rh_ambient will be used to calculate it.
    start : float
        Initial value of the Concentration of water in the encapsulant.
        by default, the function will use half the equilibrium value as the first
        value
    Po_b : float
        Water permeation rate prefactor [g·mm/m²/day].
        The suggested value for PET W17 is Po = 1319534666.90318 [g·mm/m²/day].
    Ea_p_b : float
        Backsheet permeation  activation energy [kJ/mol] .
        For PET backsheet W017, Ea_p_b=55.4064573018373 [kJ/mol]
    t : float
        Thickness of the backsheet [mm].
        The suggested default for a PET backsheet is t=0.3 [mm]
    So_e : float
        Encapsulant solubility prefactor in [g/cm³]
        So = 1.81390702[g/cm³] is the suggested value for EVA W001.
    Ea_s_e : float
        Encapsulant solubility activation energy in [kJ/mol]
        Eas = 16.729[kJ/mol] is the suggested value for EVA W001.
    back_encap_thickness : float
        Thickness of the backside encapsulant [mm].
        The suggested value for EVA encapsulant is 0.46 mm
    backsheet : str
        This is the code number for the backsheet.
        The default is PET 'W017'.
    encapsulant : str
        This is the code number for the encapsulant.
        The default is EVA 'W001'.
    output : str
        The default is "rh" which is the relative humidity in the encapsulant
        in [%], any other value, e.g. "Ce" will return the concentration in [g/cm³].


    Returns
    --------
    Ce_list : Pandas series (float)
        Concentration of water in the encapsulant at every time step in [g/cm³],
        or the relative humidity in [%] depending on the output parameter.

    """
    if rh_surface is None:
        if rh_ambient is None or temp_ambient is None:
            raise ValueError(
                "If rh_surface is not provided, both rh_ambient and temp_ambient must be provided."
            )
        # Get the relative humidity of the surface
        rh_surface = surface_relative(
            rh_ambient=rh_ambient, temp_ambient=temp_ambient, temp_module=temp_module
        )
    
    Ce_list = np.zeros(len(temp_module))
    index_passthrough_variable = temp_module.index
    if not isinstance(temp_module, np.ndarray):
        temp_module = temp_module.to_numpy()
    if not isinstance(rh_surface, np.ndarray):
        rh_surface = rh_surface.to_numpy()

    if Po_b is None or Ea_p_b is None:
        Po_b = utilities._read_material(
            name=backsheet, fname="H2Opermeation", item=None, fp=None
        )["Po"]["value"]
        Ea_p_b = utilities._read_material(
            name=backsheet, fname="H2Opermeation", item=None, fp=None
        )["Eap"]["value"]
        if t is None:
            if "t" in utilities._read_material(
                name=backsheet, fname="H2Opermeation", item=None, fp=None
            ):
                t = utilities._read_material(
                    name=backsheet, fname="H2Opermeation", item=None, fp=None
                )["t"]["value"]
            else:
                t = 0.3
    if So_e is None or Ea_s_e is None:
        So_e = utilities._read_material(
            name=encapsulant, fname="H2Opermeation", item=None, fp=None
        )["So"]["value"]
        Ea_s_e = utilities._read_material(
            name=encapsulant, fname="H2Opermeation", item=None, fp=None
        )["Eas"]["value"]
        if back_encap_thickness is None:
            if "t" in utilities._read_material(
                name=encapsulant, fname="H2Opermeation", item=None, fp=None
            ):
                back_encap_thickness = utilities._read_material(
                    name=encapsulant, fname="H2Opermeation", item=None, fp=None
                )["t"]["value"]
            else:
                back_encap_thickness = 0.46
    # Convert the parameters to the correct and convenient units
    WVTRo = Po_b / 100 / 100 / 24 / t
    EaWVTR = Ea_p_b / R_GAS
    So = So_e * back_encap_thickness / 10
    Eas = Ea_s_e / R_GAS
    # Ce is the initial start of concentration of water

    


    if start is None:
        Ce_start = (
            So * np.exp(-(Eas / (temp_module[0] + 273.15))) * rh_surface[0] / 100 / 2
        )
    else:
        Ce_start = start

    Ce_list = _Ce(WVTRo=WVTRo, EaWVTR=EaWVTR, temp_module=temp_module, So=So, Eas=Eas, Ce_start=Ce_start, rh_surface=rh_surface)

    if output == "rh":
        # Convert the concentration to relative humidity
        Ce_list = 100 * (Ce_list / (So * np.exp(-(Eas / (temp_module + 273.15)))))
        Ce_list = pd.Series(Ce_list, index=index_passthrough_variable, name="RH_back_encapsulant")
    else:
        Ce_list = pd.Series(Ce_list, index=index_passthrough_variable, name="Ce_back_encapsulant")

    return Ce_list


@jit
def _Ce(
    WVTRo,
    EaWVTR,
    temp_module,
    So,
    Eas,
    Ce_start,
    rh_surface,
):
    """
    This is a helper function for the Ce function that is used to calculate the
    concentration of water in the encapsulant.

    Parameters
    -----------
    All the parameters must be Numba compilable types. I.e. numpy arrays or floats.
    
    Returns
    --------
    Ce_list : Numba array (float)
        Concentration of water in the encapsulant at every time step in [g/cm³].

    """
    Ce = Ce_start
    for i in range(1, len(rh_surface)):
        Ce = Ce + (WVTRo * np.exp(-EaWVTR / (temp_module[i] + 273.15))) / (
            So * np.exp(-Eas / (temp_module[i] + 273.15))
        ) * (rh_surface[i] / 100 * So * np.exp(-Eas / (temp_module[i] + 273.15)) - Ce)

    return Ce


<<<<<<< HEAD
@jit
def Ce_numba(
    start,
    temp_module,
    rh_surface,
    WVTRo=7970633554,
    EaWVTR=55.0255,
    So=1.81390702,
    back_encap_thickness=0.5,
    Eas=16.729,
):
    """Return water concentration in encapsulant.

    Calculation is used in determining Relative Humidity of Backside Solar Module
    Encapsulant. This function returns a numpy array of the Concentration of water in
    the encapsulant at every time step.

    Numba was used to isolate recursion requiring a for loop
    Numba Functions compile and run in machine code but can not use pandas (Very fast).

    Parameters
    -----------
    start : float
        Initial value of the Concentration of water in the encapsulant
        currently takes the first value produced from
        the _ceq(Saturation of Water Concentration) as a point
        of acceptable equilibrium
    temp_module : pandas series (float)
        The surface temperature in Celsius of the solar panel module
        "module temperature [°C]"
    rh_Surface : list (float)
        The relative humidity of the surface of a solar module [%]
        EXAMPLE: "50 = 50% NOT .5 = 50%"
    WVTRo : float
        Water Vapor Transfer Rate prefactor [g/m2/day].
        The suggested value for EVA is WVTRo = 7970633554(g/m2/day).
    EaWVTR : float
        Water Vapor Transfer Rate activation energy [kJ/mol] .
        It is suggested to use 0.15[mm] thick PET as a default
        for the backsheet and set EaWVTR=55.0255[kJ/mol]
    So : float
        Encapsulant solubility prefactor in [g/cm3]
        So = 1.81390702(g/cm3) is the suggested value for EVA.
    back_encap_thickness : float
        Thickness of the backside encapsulant [mm].
        The suggested value for EVA encapsulant is 0.5 mm
    Eas : float
        Encapsulant solubility activation energy in [kJ/mol]
        Eas = 16.729[kJ/mol] is the suggested value for EVA.

    Returns
    --------
    Ce_list : numpy array
        Concentration of water in the encapsulant at every time step
    """
    dataPoints = len(temp_module)
    Ce_list = np.zeros(dataPoints)

    for i in range(0, len(rh_surface)):
        if i == 0:
            # Ce = Initial start of concentration of water
            Ce = start
        else:
            Ce = Ce_list[i - 1]

        Ce = Ce + (
            (
                WVTRo
                / 100
                / 100
                / 24
                * np.exp(
                    -((EaWVTR) / (R_GAS * (temp_module[i] + 273.15)))
                )
            )
            / (
                So
                * back_encap_thickness
                / 10
                * np.exp(-((Eas) / (R_GAS * (temp_module[i] + 273.15))))
            )
            * (
                rh_surface[i]
                / 100
                * So
                * np.exp(-((Eas) / (R_GAS * (temp_module[i] + 273.15))))
                - Ce
            )
        )

        Ce_list[i] = Ce

    return Ce_list


def back_encapsulant(
    rh_ambient,
    temp_ambient,
    temp_module,
    WVTRo=7970633554,
    EaWVTR=55.0255,
    So=1.81390702,
    back_encap_thickness=0.5,
    Eas=16.729,
):
    """Return RH of backside module encapsulant.

    Function to calculate the Relative Humidity of Backside Solar Module Encapsulant
    and return a pandas series for each time step

    Parameters
    ----------
    rh_ambient : pandas series (float)
        The ambient outdoor environmnet relative humidity in [%]
        EXAMPLE: "50 = 50% NOT .5 = 50%"
    temp_ambient : pandas series (float)
        The ambient outdoor environmnet temperature in Celsius
    temp_module : list (float)
        The surface temperature in Celsius of the solar panel module
        "module temperature [°C]"
    WVTRo : float
        Water Vapor Transfer Rate prefactor [g/m2/day].
        The suggested value for EVA is WVTRo = 7970633554[g/m2/day].
    EaWVTR : float
        Water Vapor Transfer Rate activation energy [kJ/mol] .
        It is suggested to use 0.15[mm] thick PET as a default
        for the backsheet and set EaWVTR=55.0255[kJ/mol]
    So : float
        Encapsulant solubility prefactor in [g/cm3]
        So = 1.81390702[g/cm3] is the suggested value for EVA.
    back_encap_thickness : float
        Thickness of the backside encapsulant [mm].
        The suggested value for EVA encapsulant is 0.5 mm.
    Eas : float
        Encapsulant solubility activation energy in [kJ/mol]
        Eas = 16.729[kJ/mol] is the suggested value for EVA.

    Returns
    -------
    back_encapsulant : pandas series (float)
        Relative Humidity of backside solar module encapsulant [%]
    """
    rh_surface = surface_relative(
        rh_ambient=rh_ambient, temp_ambient=temp_ambient, temp_module=temp_module
    )

    Csat = csat(temp_module=temp_module, So=So, Eas=Eas)
    Ceq = ceq(Csat=Csat, rh_SurfaceOutside=rh_surface)

    start = Ceq.iloc[0]

    # Need to convert these series to numpy arrays for numba function
    temp_module_numba = temp_module.to_numpy()
    rh_surface_numba = rh_surface.to_numpy()
    Ce_nparray = Ce_numba(
        start=start,
        temp_module=temp_module_numba,
        rh_surface=rh_surface_numba,
        WVTRo=WVTRo,
        EaWVTR=EaWVTR,
        So=So,
        back_encap_thickness=back_encap_thickness,
        Eas=Eas,
    )

    back_encapsulant = 100 * (Ce_nparray / Csat)

    return back_encapsulant

=======
>>>>>>> 943661ab

def backsheet_from_encap(rh_back_encap, rh_surface_outside):
    """Calculate the Relative Humidity of solar module backsheet as timeseries.

    Requires the relative humidity of the backside encapsulant and the outside surface
    of the module.

    Parameters
    ----------
    rh_back_encap : pandas series (float)
        Relative Humidity of Frontside Solar module Encapsulant. *See rh_back_encap()
    rh_surface_outside : pandas series (float)
        The relative humidity of the surface of a solar module.
        *See surface_relative()

    Returns
    -------
    RHbacksheet_series : pandas series (float)
        Relative Humidity of Backside Backsheet of a Solar Module [%]
    """
    RHbacksheet_series = (rh_back_encap + rh_surface_outside) / 2

    return RHbacksheet_series


def backsheet(
    rh_ambient,
    temp_ambient,
    temp_module,
    start=None,
    Po_b=None,
    Ea_p_b=None,
    t=None,
    So_e=None,
    Ea_s_e=None,
    back_encap_thickness=None,
    backsheet="W017",
    encapsulant="W001",
):
    """
    Calculate the relative humidity in a solar module backsheet as timeseries.
    It assume a value that is the average of the RH of the backside encapsulant and the
    outside surface of the module.

    Parameters
    ----------
    rh_ambient : pandas series (float)
        The ambient outdoor environmnet relative humidity in (%)
        EXAMPLE: "50 = 50% NOT .5 = 50%"
    temp_ambient : pandas series (float)
        The ambient outdoor environmnet temperature in Celsius
    temp_module : list (float)
        The surface temperature in Celsius of the solar panel module
        "module temperature [°C]"
    start : float
        Initial value of the Concentration of water in the encapsulant.
        by default, the function will use an equilibrium value as the first value
    Po_b : float
        Water permeation rate prefactor [g·mm/m²/day].
        The suggested value for PET W17 is Po = 1319534666.90318 [g·mm/m²/day].
    Ea_p_b : float
        Backsheet permeation  activation energy [kJ/mol] .
        For PET backsheet W017, Ea_p_b=55.4064573018373 [kJ/mol]
    t : float
        Thickness of the backsheet [mm].
        The suggested default for a PET backsheet is t=0.3 [mm]
    So_e : float
        Encapsulant solubility prefactor in [g/cm³]
        So = 1.81390702[g/cm³] is the suggested value for EVA W001.
    Ea_s_e : float
        Encapsulant solubility activation energy in [kJ/mol]
        Eas = 16.729[kJ/mol] is the suggested value for EVA W001.
    back_encap_thickness : float
        Thickness of the backside encapsulant [mm].
        The suggested value for EVA encapsulant  is 0.46 mm.
    backsheet : str
        This is the code number for the backsheet.
        The default is PET 'W017'.
    encapsulant : str
        This is the code number for the encapsulant.
        The default is EVA 'W001'.

    Returns
    --------
    rh_backsheet : float series or array
        relative humidity of the PV backsheet as a time-series [%]
    """

    # Get the relative humidity of the surface
    surface = surface_relative(
        rh_ambient=rh_ambient, temp_ambient=temp_ambient, temp_module=temp_module
    )

    # Get the relative humidity of the back encapsulant
    back_encapsulant = back_encapsulant_water_concentration(
        rh_surface=surface,
        #temp_ambient=temp_ambient,
        #rh_ambient=rh_ambient,
        temp_module=temp_module,
        start=start,
        Po_b=Po_b,
        Ea_p_b=Ea_p_b,
        t=t,
        So_e=So_e,
        Ea_s_e=Ea_s_e,
        back_encap_thickness=back_encap_thickness,
        backsheet=backsheet,
        encapsulant=encapsulant,
        output="rh",
    )

    return (back_encapsulant + surface) / 2


@decorators.geospatial_quick_shape(
    "timeseries",
    ["RH_surface_outside", "RH_front_encap", "RH_back_encap", "RH_backsheet"],
)
def module(
    weather_df,
    meta,
    tilt=None,
    azimuth=180,
    sky_model="isotropic",
    temp_model="sapm",
    conf="open_rack_glass_glass",
    wind_factor=0.33,
    Po_b=None,
    Ea_p_b=None,
    backsheet_thickness=None,
    So_e=None,
    Ea_s_e=None,
    Ea_d_e=None,
    back_encap_thickness=None,
    backsheet="W017",
    encapsulant="W001",
<<<<<<< HEAD
    **weather_kwargs,
=======
    ** weather_kwargs
>>>>>>> 943661ab
):
    """Calculate the Relative Humidity of solar module backsheet from timeseries data.

    Parameters
    ----------
    weather_df : pd.DataFrame
        Weather data for a single location.
    meta : pd.DataFrame
        Meta data for a single location.
    tilt : float, optional
        Tilt angle of PV system relative to horizontal.
    azimuth : float, optional
        Azimuth angle of PV system relative to north.
    sky_model : str, optional
        Options: 'isotropic', 'klucher', 'haydavies', 'reindl', 'king', 'perez'.
    temp_model : str, optional
        Options: 'sapm', 'pvsyst', 'faiman', 'sandia'.
    wind_factor : float, optional
        Wind speed correction exponent to account for different wind speed measurement
        heights between weather database (e.g. NSRDB) and the tempeature model
        (e.g. SAPM). The NSRDB provides calculations at 2 m (i.e module height) but SAPM
        uses a 10m height. It is recommended that a power-law relationship between
        height and wind speed of 0.33 be used*. This results in a wind speed that is
<<<<<<< HEAD
        1.7 times higher. It is acknowledged that this can vary significantly.
=======
        1.7 times higher. It is acknowledged that this can vary significantly.               
>>>>>>> 943661ab
    Po_b : float
        Water permeation rate prefactor [g·mm/m²/day].
        The suggested value for PET W17 is Po = 1319534666.90318 [g·mm/m²/day].
    Ea_p_b : float
        Backsheet permeation  activation energy [kJ/mol].
    backsheet_thickness : float
        Thickness of the backsheet [mm].
        The suggested default for a PET backsheet is t=0.3 mm
    So_e : float
        Encapsulant solubility prefactor in [g/cm³]
    Ea_s_e : float
        Encapsulant solubility activation energy in [kJ/mol]
    Ea_d_e : float
        Encapsulant diffusivity activation energy in [kJ/mol]
    back_encap_thickness : float
        Thickness of the backside encapsulant [mm].
        The suggested value for EVA encapsulant  is 0.46 mm.
    backsheet : str
        This is the code number for the backsheet.
        The default is PET 'W017'.
    encapsulant : str
        This is the code number for the encapsulant.
        The default is EVA 'W001'.
    **weather_kwargs : keyword arguments
        Additional keyword arguments passed to the weather data reader.

    Returns
    --------
<<<<<<< HEAD
    rh_surface_outside : float pandas dataframe
        relative humidity of the PV module surface as a time-series,
    rh_front_encap: float pandas dataframe
        relative humidity of the PV frontside encapsulant as a time-series,
    rh_back_encap : float pandas dataframe
        relative humidity of the PV backside encapsulant as a time-series,
    Ce_back_encap : float pandas dataframe
        concentration of water in the PV backside encapsulant as a time-series,
    rh_backsheet : float pandas dataframe
=======
    rh_surface_outside : float pandas dataframe 
        relative humidity of the PV module surface as a time-series,
    rh_front_encap: float pandas dataframe 
        relative humidity of the PV frontside encapsulant as a time-series,
    rh_back_encap : float pandas dataframe
        relative humidity of the PV backside encapsulant as a time-series,
    Ce_back_encap : float pandas dataframe 
        concentration of water in the PV backside encapsulant as a time-series,
    rh_backsheet : float pandas dataframe 
>>>>>>> 943661ab
        relative humidity of the PV backsheet as a time-series
    """
    # solar_position = spectral.solar_position(weather_df, meta)
    # poa = spectral.poa_irradiance(weather_df, meta, solar_position, tilt, azimuth,
    # sky_model)
    # temp_module = temperature.module(weather_df, poa, temp_model, mount_type,
    # wind_factor)

    poa = spectral.poa_irradiance(
        weather_df=weather_df,
        meta=meta,
        tilt=tilt,
        azimuth=azimuth,
        sky_model=sky_model,
        **weather_kwargs,
<<<<<<< HEAD
        **weather_kwargs,
=======
>>>>>>> 943661ab
    )

    temp_module = temperature.module(
        weather_df=weather_df,
        meta=meta,
        poa=poa,
        temp_model=temp_model,
        conf=conf,
        wind_factor=wind_factor,
        **weather_kwargs,
<<<<<<< HEAD
        **weather_kwargs,
=======
>>>>>>> 943661ab
    )

    rh_surface_outside = surface_relative(
        rh_ambient=weather_df["relative_humidity"],
        temp_ambient=weather_df["temp_air"],
        temp_module=temp_module,
    )

    rh_front_encap = front_encapsulant(
        rh_ambient=weather_df["relative_humidity"],
        temp_ambient=weather_df["temp_air"],
        temp_module=temp_module,
        So=So_e,
        Eas=Ea_s_e,
        Ead=Ea_d_e,
        encapsulant=encapsulant,
<<<<<<< HEAD
        So=So_e,
        Eas=Ea_s_e,
        Ead=Ea_d_e,
        encapsulant=encapsulant,
    )

    rh_back_encap = Ce(
=======
    )

    rh_back_encap = back_encapsulant_water_concentration(
>>>>>>> 943661ab
        rh_ambient=weather_df["relative_humidity"],
        temp_ambient=weather_df["temp_air"],
        temp_module=temp_module,
        Po_b=Po_b,
        Ea_p_b=Ea_p_b,
        t=backsheet_thickness,
        So_e=So_e,
        Ea_s_e=Ea_s_e,
<<<<<<< HEAD
        Po_b=Po_b,
        Ea_p_b=Ea_p_b,
        t=backsheet_thickness,
        So_e=So_e,
        Ea_s_e=Ea_s_e,
=======
>>>>>>> 943661ab
        back_encap_thickness=back_encap_thickness,
        backsheet=backsheet,
        encapsulant=encapsulant,
        output="rh",
    )

<<<<<<< HEAD
    Ce_back_encap = Ce(
=======
    Ce_back_encap = back_encapsulant_water_concentration(
>>>>>>> 943661ab
        rh_ambient=weather_df["relative_humidity"],
        temp_ambient=weather_df["temp_air"],
        temp_module=temp_module,
        Po_b=Po_b,
        Ea_p_b=Ea_p_b,
        t=backsheet_thickness,
        So_e=So_e,
        Ea_s_e=Ea_s_e,
        back_encap_thickness=back_encap_thickness,
        backsheet=backsheet,
        encapsulant=encapsulant,
        output="Ce",
    )

    rh_backsheet = (rh_back_encap + rh_surface_outside)/2

    data = {
        "RH_surface_outside": rh_surface_outside,
        "RH_front_encap": rh_front_encap,
        "RH_back_encap": rh_back_encap,
        "Ce_back_encap": Ce_back_encap,
        "RH_backsheet": rh_backsheet,
    }
    results = pd.DataFrame(data=data)
    return results<|MERGE_RESOLUTION|>--- conflicted
+++ resolved
@@ -59,19 +59,11 @@
 
 
 
-<<<<<<< HEAD
-@jit
-def dew_yield(elevation, dew_point, dry_bulb, wind_speed, n):
-    """Estimate the dew yield in [mm/day].
-        This may be useful for degradation modeling where the presence of water is a
-        factor. E.g. much greater surface conductivity on glass promoting potential
-=======
 #@jit
 def dew_yield(elevation: float, dew_point: float, dry_bulb: float, wind_speed: float, n: float):
     """Estimate the dew yield in [mm/day].
         This may be useful for degradation modeling where the presence of water is a
-        factor. E.g. much greater surface conductivity on glass promoting potential 
->>>>>>> 943661ab
+        factor. E.g. much greater surface conductivity on glass promoting potential
         induced degradation (PID).
 
         Calculation taken from: Beysens,
@@ -184,7 +176,6 @@
 
 
 def diffusivity_weighted_water(
-<<<<<<< HEAD
     rh_ambient,
     temp_ambient,
     temp_module,
@@ -192,10 +183,6 @@
     Eas=None,
     Ead=None,
     encapsulant="W001",
-=======
-    rh_ambient, temp_ambient, temp_module, So=None, Eas=None, Ead=None,
-    encapsulant="W001"
->>>>>>> 943661ab
 ):
     """Calculate the diffusivity weighted average module surface RH.
 
@@ -224,32 +211,17 @@
     Return
     ------
     diffuse_weighted_water : pandas series (float)
-<<<<<<< HEAD
         Average water content in equilibrium with the module surface, weighted
-=======
-        Average water content in equilibrium with the module surface, weighted 
->>>>>>> 943661ab
         by the encapsulant diffusivity in [g/cm³].
     """
 
     if So is None or Eas is None or Ead is None:
         So = utilities._read_material(
-<<<<<<< HEAD
-            name=encapsulant, fname="H2Opermeation", item=None, fp=None
-        )["So"]["value"]
-        Eas = utilities._read_material(
-            name=encapsulant, fname="H2Opermeation", item=None, fp=None
-        )["Eas"]["value"]
-        Ead = utilities._read_material(
-            name=encapsulant, fname="H2Opermeation", item=None, fp=None
-        )["Ead"]["value"]
-=======
             name=encapsulant, fname="H2Opermeation", item=None, fp=None)["So"]["value"]
         Eas = utilities._read_material(
             name=encapsulant, fname="H2Opermeation", item=None, fp=None)["Eas"]["value"]
         Ead = utilities._read_material(
             name=encapsulant, fname="H2Opermeation", item=None, fp=None)["Ead"]["value"]
->>>>>>> 943661ab
 
     # Get the relative humidity of the surface
     rh_surface = surface_relative(rh_ambient, temp_ambient, temp_module)
@@ -270,15 +242,10 @@
     denominator = denominator.sum(axis=0, skipna=True)
 
     diffuse_weighted_water = (numerator / denominator) / 100
-<<<<<<< HEAD
     diffuse_weighted_water = (numerator / denominator) / 100
 
     return diffuse_weighted_water
     return diffuse_weighted_water
-=======
-
-    return diffuse_weighted_water
->>>>>>> 943661ab
 
 
 def front_encapsulant(
@@ -327,17 +294,12 @@
         Ead = utilities._read_material(
             name=encapsulant, fname="H2Opermeation", item=None, fp=None)["Ead"]["value"]
     diffuse_water = diffusivity_weighted_water(
-<<<<<<< HEAD
         rh_ambient=rh_ambient,
         temp_ambient=temp_ambient,
         temp_module=temp_module,
         So=So,
         Eas=Eas,
         Ead=Ead,
-=======
-        rh_ambient=rh_ambient, temp_ambient=temp_ambient, temp_module=temp_module, So=So,
-        Eas=Eas, Ead=Ead
->>>>>>> 943661ab
     )
 
     front_encapsulant = (
@@ -347,10 +309,7 @@
 
     return front_encapsulant
 
-<<<<<<< HEAD
-
-=======
->>>>>>> 943661ab
+
 def csat(temp_module, So=None, Eas=None, encapsulant="W001"):
     """Return saturation of Water Concentration [g/cm³].
 
@@ -369,11 +328,7 @@
     Eas : float
         Encapsulant solubility activation energy in [kJ/mol]
     encapsulant : str
-<<<<<<< HEAD
         This is the code number for the encapsulant.
-=======
-        This is the code number for the encapsulant. 
->>>>>>> 943661ab
         The default is EVA 'W001'.
 
     Returns
@@ -381,21 +336,13 @@
     Csat : pandas series (float)
         Saturation of Water Concentration [g/cm³]
     """
-<<<<<<< HEAD
-
-=======
-    
->>>>>>> 943661ab
+
     if So is None or Eas is None:
         So = utilities._read_material(
             name=encapsulant, fname="H2Opermeation", item=None, fp=None)["So"]["value"]
         Eas = utilities._read_material(
             name=encapsulant, fname="H2Opermeation", item=None, fp=None)["Eas"]["value"]
-<<<<<<< HEAD
-
-=======
-    
->>>>>>> 943661ab
+
     # Saturation of water concentration
     Csat = So * np.exp(-(Eas / (R_GAS * (273.15 + temp_module))))
 
@@ -407,11 +354,7 @@
     Return Equilibration water concentration [g/cm³].
 
     Calculation is used in determining Relative Humidity of Backside Solar Module
-<<<<<<< HEAD
     Encapsulant, and returns Equilibration water concentration [g/cm³].
-=======
-    Encapsulant, and returns Equilibration water concentration [g/cm³]. 
->>>>>>> 943661ab
     For most coding, it is better to just run the calculation insitu. The code is
     here for completeness and for informational purposes.
 
@@ -527,7 +470,7 @@
         rh_surface = surface_relative(
             rh_ambient=rh_ambient, temp_ambient=temp_ambient, temp_module=temp_module
         )
-    
+
     Ce_list = np.zeros(len(temp_module))
     index_passthrough_variable = temp_module.index
     if not isinstance(temp_module, np.ndarray):
@@ -574,7 +517,7 @@
     Eas = Ea_s_e / R_GAS
     # Ce is the initial start of concentration of water
 
-    
+
 
 
     if start is None:
@@ -613,7 +556,7 @@
     Parameters
     -----------
     All the parameters must be Numba compilable types. I.e. numpy arrays or floats.
-    
+
     Returns
     --------
     Ce_list : Numba array (float)
@@ -629,7 +572,6 @@
     return Ce
 
 
-<<<<<<< HEAD
 @jit
 def Ce_numba(
     start,
@@ -799,8 +741,6 @@
 
     return back_encapsulant
 
-=======
->>>>>>> 943661ab
 
 def backsheet_from_encap(rh_back_encap, rh_surface_outside):
     """Calculate the Relative Humidity of solar module backsheet as timeseries.
@@ -937,11 +877,7 @@
     back_encap_thickness=None,
     backsheet="W017",
     encapsulant="W001",
-<<<<<<< HEAD
     **weather_kwargs,
-=======
-    ** weather_kwargs
->>>>>>> 943661ab
 ):
     """Calculate the Relative Humidity of solar module backsheet from timeseries data.
 
@@ -965,11 +901,7 @@
         (e.g. SAPM). The NSRDB provides calculations at 2 m (i.e module height) but SAPM
         uses a 10m height. It is recommended that a power-law relationship between
         height and wind speed of 0.33 be used*. This results in a wind speed that is
-<<<<<<< HEAD
         1.7 times higher. It is acknowledged that this can vary significantly.
-=======
-        1.7 times higher. It is acknowledged that this can vary significantly.               
->>>>>>> 943661ab
     Po_b : float
         Water permeation rate prefactor [g·mm/m²/day].
         The suggested value for PET W17 is Po = 1319534666.90318 [g·mm/m²/day].
@@ -998,7 +930,6 @@
 
     Returns
     --------
-<<<<<<< HEAD
     rh_surface_outside : float pandas dataframe
         relative humidity of the PV module surface as a time-series,
     rh_front_encap: float pandas dataframe
@@ -1008,17 +939,6 @@
     Ce_back_encap : float pandas dataframe
         concentration of water in the PV backside encapsulant as a time-series,
     rh_backsheet : float pandas dataframe
-=======
-    rh_surface_outside : float pandas dataframe 
-        relative humidity of the PV module surface as a time-series,
-    rh_front_encap: float pandas dataframe 
-        relative humidity of the PV frontside encapsulant as a time-series,
-    rh_back_encap : float pandas dataframe
-        relative humidity of the PV backside encapsulant as a time-series,
-    Ce_back_encap : float pandas dataframe 
-        concentration of water in the PV backside encapsulant as a time-series,
-    rh_backsheet : float pandas dataframe 
->>>>>>> 943661ab
         relative humidity of the PV backsheet as a time-series
     """
     # solar_position = spectral.solar_position(weather_df, meta)
@@ -1034,10 +954,7 @@
         azimuth=azimuth,
         sky_model=sky_model,
         **weather_kwargs,
-<<<<<<< HEAD
         **weather_kwargs,
-=======
->>>>>>> 943661ab
     )
 
     temp_module = temperature.module(
@@ -1048,10 +965,7 @@
         conf=conf,
         wind_factor=wind_factor,
         **weather_kwargs,
-<<<<<<< HEAD
         **weather_kwargs,
-=======
->>>>>>> 943661ab
     )
 
     rh_surface_outside = surface_relative(
@@ -1068,19 +982,13 @@
         Eas=Ea_s_e,
         Ead=Ea_d_e,
         encapsulant=encapsulant,
-<<<<<<< HEAD
         So=So_e,
         Eas=Ea_s_e,
         Ead=Ea_d_e,
         encapsulant=encapsulant,
     )
 
-    rh_back_encap = Ce(
-=======
-    )
-
     rh_back_encap = back_encapsulant_water_concentration(
->>>>>>> 943661ab
         rh_ambient=weather_df["relative_humidity"],
         temp_ambient=weather_df["temp_air"],
         temp_module=temp_module,
@@ -1089,25 +997,18 @@
         t=backsheet_thickness,
         So_e=So_e,
         Ea_s_e=Ea_s_e,
-<<<<<<< HEAD
         Po_b=Po_b,
         Ea_p_b=Ea_p_b,
         t=backsheet_thickness,
         So_e=So_e,
         Ea_s_e=Ea_s_e,
-=======
->>>>>>> 943661ab
         back_encap_thickness=back_encap_thickness,
         backsheet=backsheet,
         encapsulant=encapsulant,
         output="rh",
     )
 
-<<<<<<< HEAD
-    Ce_back_encap = Ce(
-=======
     Ce_back_encap = back_encapsulant_water_concentration(
->>>>>>> 943661ab
         rh_ambient=weather_df["relative_humidity"],
         temp_ambient=weather_df["temp_air"],
         temp_module=temp_module,
