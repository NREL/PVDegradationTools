"""Collection of classes and functions for humidity calculations."""

import numpy as np
import pandas as pd
from numba import jit
import warnings

from pvdeg import temperature, spectral, decorators, utilities

# Constants
R_GAS = 0.00831446261815324  # Gas constant in kJ/(mol·K)


def relative(temperature_air, dew_point):
    """Calculate ambient relative humidity from dry bulb air temperature and dew point.

    References
    ----------
    Alduchov, O. A., and R. E. Eskridge, 1996: Improved Magnus' form approximation of
    saturation vapor pressure. J. Appl. Meteor., 35, 601-609.
    August, E. F., 1828: Ueber die Berechnung der Expansivkraft des Wasserdunstes. Ann.
    Phys. Chem., 13, 122-137.
    Magnus, G., 1844: Versuche über die Spannkräfte des Wasserdampfs. Ann. Phys. Chem.,
    61, 225-247.

    Parameters
    ----------
    temperature_air : pd.Series or float
        Series or float of ambient air temperature. [°C]

    dew_point : pd.Series or float
        Series or float of dew point temperature. [°C]

    Notes
    -----
    Passing NaN values in either ``temperature_air`` or ``dew_point`` at any index
    position will return NaN values in the output at those same position(s) in
    ``relative_humidity``.

    Returns
    -------
    relative_humidity : pd.Series or float
        Series or float of ambient relative humidity. [%]
    """
    if (
        (isinstance(temperature_air, pd.Series) and temperature_air.isna().any())
        or (isinstance(dew_point, pd.Series) and dew_point.isna().any())
        or (isinstance(temperature_air, float) and pd.isna(temperature_air))
        or (isinstance(dew_point, float) and pd.isna(dew_point))
    ):
        warnings.warn(
            "Input contains NaN values. Output will contain NaNs at those positions."
        )

    num = np.exp(17.625 * dew_point / (243.04 + dew_point))
    den = np.exp(17.625 * temperature_air / (243.04 + temperature_air))

    return 100 * num / den


# @jit
def dew_yield(
    elevation: float, dew_point: float, dry_bulb: float, wind_speed: float, n: float
):
    """Estimate the dew yield in [mm/day].
    This may be useful for degradation modeling where the presence of water is a
    factor. E.g. much greater surface conductivity on glass promoting potential
    induced degradation (PID).

    Calculation taken from: Beysens,
    "Estimating dew yield worldwide from a few meteo data", Atmospheric Research 167
    (2016) 146-155.

    Parameters
    ----------
    elevation : int
        Site elevation [km]
    dew_point : float
        Dewpoint temperature in Celsius [°C]
    dry_bulb : float
        Air temperature "dry bulb temperature" [°C]
    wind_speed : float
        Air or windspeed measure [m/s]
    n : float
        Total sky cover(okta)
        This is a quasi emperical scale from 0 to 8 used in meterology which corresponds
        to 0-sky completely clear, to 8-sky completely cloudy. Does not account for
        cloud type or thickness.

    Returns
    -------
    dew_yield : float
        Amount of dew yield in [mm/day]
    """
    wind_speed_cut_off = 4.4
    dew_yield = (1 / 12) * (
        0.37
        * (
            1
            + (0.204323 * elevation)
            - (0.0238893 * elevation**2)
            - (18.0132 - (1.04963 * elevation**2) + (0.21891 * elevation**2))
            * (10 ** (-3) * dew_point)
        )
        * ((((dew_point + 273.15) / 285) ** 4) * (1 - (n / 8)))
        + (0.06 * (dew_point - dry_bulb))
        * (1 + 100 * (1 - np.exp(-((wind_speed / wind_speed_cut_off) ** 20))))
    )

    return dew_yield


def water_saturation_pressure(temp, average=True):
    """Calculate the water saturation temperature or dew point for given vapor pressure.

    Water saturation pressure (psat) model created from an emperical fit of
    ln(psat) vs temperature using a 6th order polynomial fit. The fit produced
    R^2=0.999813. Calculation created by Michael Kempe, unpublished data.
    The fit used data from -40°C to 200°C.

    Parameters:
    -----------
    temp : series, float
        The air temperature (dry bulb) as a time-indexed series [°C]
    average : boolean, default = True
        If true, return both water saturation pressure serires and the average water
        saturation pressure (used for certain calcs)
    Returns:
    --------
    water_saturation_pressure : array, float
        Saturation point
    avg_water_saturation_pressure : float, optional
        Mean saturation point for the series given
    """
    water_saturation_pressure = np.exp(
        (3.2575315268e-13 * temp**6)
        - (1.5680734584e-10 * temp**5)
        + (2.2213041913e-08 * temp**4)
        + (2.3720766595e-7 * temp**3)
        - (4.0316963015e-04 * temp**2)
        + (7.9836323361e-02 * temp)
        - (5.6983551678e-1)
    )
    if average:
        return water_saturation_pressure, water_saturation_pressure.mean()
    else:
        return water_saturation_pressure


def surface_relative(rh_ambient, temp_ambient, temp_module):
    """Calculate the relative humidity on a solar panel surface at the module
    temperature.

    Parameters
    ----------
    rh_ambient : float
        The ambient outdoor environmnet relative humidity [%].
    temp_ambient : float
        The ambient outdoor environmnet temperature [°C]
    temp_module : float
        The surface temperature of the solar panel module [°C]

    Returns
    --------
    rh_Surface : float
        The relative humidity of the surface of a solar module as a fraction or percent
        depending on input.
    """
    rh_Surface = rh_ambient * (
        water_saturation_pressure(temp_ambient)[0]
        / water_saturation_pressure(temp_module)[0]
    )

    return rh_Surface


def diffusivity_weighted_water(
    rh_ambient,
    temp_ambient,
    temp_module,
    So=None,
    Eas=None,
    Ead=None,
    encapsulant="W001",
):
    """Calculate the diffusivity weighted average module surface RH.

    Parameters
    ----------
    rh_ambient : series (float)
        Ambient outdoor relative humidity. [%] Example: 50 = 50%, NOT 0.5 = 50%
    temp_ambient : series (float)
        Ambient outdoor temperature [°C]
    temp_module : pandas series (float)
        The surface temperature in Celsius of the solar panel module
        "module temperature [°C]"
    So : float
        Encapsulant solubility prefactor in [g/cm³]
        Will default to 1.81390702[g/cm³] which is the suggested value for EVA 'W001' if
        not specified.
    Eas : float
        Encapsulant solubility activation energy in [kJ/mol]
        Eas = 16.729 [kJ/mol] is the suggested value for EVA.
    Ead : float
        Encapsulant diffusivity activation energy in [kJ/mol]
        Ead = 38.14 [kJ/mol] is the suggested value for EVA.
    encapsulant : str
        This is the code number for the encapsulant. The default is EVA 'W001'.

    Return
    ------
    diffuse_weighted_water : pandas series (float)
        Average water content in equilibrium with the module surface, weighted
        by the encapsulant diffusivity in [g/cm³].
    """

    if So is None or Eas is None or Ead is None:
        So = utilities._read_material(
            name=encapsulant, fname="H2Opermeation", item=None, fp=None
        )["So"]["value"]
        Eas = utilities._read_material(
            name=encapsulant, fname="H2Opermeation", item=None, fp=None
        )["Eas"]["value"]
        Ead = utilities._read_material(
            name=encapsulant, fname="H2Opermeation", item=None, fp=None
        )["Ead"]["value"]

    # Get the relative humidity of the surface
    rh_surface = surface_relative(rh_ambient, temp_ambient, temp_module)

    # Generate a series of the numerator values "prior to summation"
    numerator = (
        So
        * np.exp(-(Eas / (R_GAS * (temp_module + 273.15))))
        * rh_surface
        * np.exp(-(Ead / (R_GAS * (temp_module + 273.15))))
    )
    # get the summation of the numerator
    numerator = numerator.sum(axis=0, skipna=True)

    denominator = np.exp(-(Ead / (R_GAS * (temp_module + 273.15))))

    # get the summation of the denominator
    denominator = denominator.sum(axis=0, skipna=True)

    diffuse_weighted_water = (numerator / denominator) / 100
    diffuse_weighted_water = (numerator / denominator) / 100

    return diffuse_weighted_water


def front_encapsulant(
    rh_ambient,
    temp_ambient,
    temp_module,
    So=None,
    Eas=None,
    Ead=None,
    encapsulant="W001",
):
    """Calculate diffusivity weighted average Relative Humidity of the module surface.

    Parameters
    ----------
    rh_ambient : series (float)
        Ambient outdoor relative humidity. [%] Example: 50 = 50%, NOT 0.5 = 50%
    temp_ambient : series (float)
        Ambient outdoor temperature [°C]
    temp_module : pandas series (float)
        The surface temperature in Celsius of the solar panel module
        "module temperature [°C]"
    So : float
        Encapsulant solubility prefactor in [g/cm³]
        Will default to 1.81390702[g/cm³] which is the suggested value for EVA 001 if
        not specified.
    Eas : float
        Encapsulant solubility activation energy in [kJ/mol]
        Eas = 16.729 [kJ/mol] is the suggested value for EVA.
    Ead : float
        Encapsulant diffusivity activation energy in [kJ/mol]
        Ead = 38.14 [kJ/mol] is the suggested value for EVA.
    encapsulant : str
        This is the code number for the encapsulant. The default is EVA 'W001'.

    Return
    ------
    front_encapsulant : pandas series (float)
        Relative Humidity of the photovoltaic module  frontside encapsulant. [%]
    """
    if So is None or Eas is None or Ead is None:
        So = utilities._read_material(
            name=encapsulant, fname="H2Opermeation", item=None, fp=None
        )["So"]["value"]
        Eas = utilities._read_material(
            name=encapsulant, fname="H2Opermeation", item=None, fp=None
        )["Eas"]["value"]
        Ead = utilities._read_material(
            name=encapsulant, fname="H2Opermeation", item=None, fp=None
        )["Ead"]["value"]
    diffuse_water = diffusivity_weighted_water(
        rh_ambient=rh_ambient,
        temp_ambient=temp_ambient,
        temp_module=temp_module,
        So=So,
        Eas=Eas,
        Ead=Ead,
    )

    front_encapsulant = (
        diffuse_water / (So * np.exp(-(Eas / (R_GAS * (temp_module + 273.15)))))
    ) * 100

    return front_encapsulant


def csat(temp_module, So=None, Eas=None, encapsulant="W001"):
    """Return saturation of Water Concentration [g/cm³].

    Calculation is used in determining Relative Humidity of Backside Solar Module
    Encapsulant, and returns saturation of Water Concentration [g/cm³].
    For most coding, it is better to just run the calculation insitu. The code is
    here for completeness and for informational purposes.

    Parameters
    ----------
    temp_module : pandas series (float)
        The surface temperature in Celsius of the solar panel module
        "module temperature [°C]"
    So : float
        Encapsulant solubility prefactor in [g/cm³]
    Eas : float
        Encapsulant solubility activation energy in [kJ/mol]
    encapsulant : str
        This is the code number for the encapsulant.
        The default is EVA 'W001'.

    Returns
    -------
    Csat : pandas series (float)
        Saturation of Water Concentration [g/cm³]
    """

    if So is None or Eas is None:
        So = utilities._read_material(
            name=encapsulant, fname="H2Opermeation", item=None, fp=None
        )["So"]["value"]
        Eas = utilities._read_material(
            name=encapsulant, fname="H2Opermeation", item=None, fp=None
        )["Eas"]["value"]

    # Saturation of water concentration
    Csat = So * np.exp(-(Eas / (R_GAS * (273.15 + temp_module))))

    return Csat


def ceq(Csat, rh_SurfaceOutside):
    """
    Return Equilibration water concentration [g/cm³].

    Calculation is used in determining Relative Humidity of Backside Solar Module
    Encapsulant, and returns Equilibration water concentration [g/cm³].
    For most coding, it is better to just run the calculation insitu. The code is
    here for completeness and for informational purposes.

    Parameters
    ----------
    Csat : pandas series (float)
        Saturation of Water Concentration [g/cm³]
    rh_SurfaceOutside : pandas series (float)
        The relative humidity of the surface of a solar module (%)

    Returns
    -------
    Ceq : pandas series (float)
        Equilibration water concentration [g/cm³]
    """
    Ceq = Csat * (rh_SurfaceOutside / 100)

    return Ceq


def back_encapsulant_water_concentration(
    temp_module=None,
    rh_surface=None,
    rh_ambient=None,
    temp_ambient=None,
    start=None,
    Po_b=None,
    Ea_p_b=None,
    backsheet_thickness=None,
    So_e=None,
    Ea_s_e=None,
    back_encap_thickness=None,
    backsheet="W017",
    encapsulant="W001",
    output="rh",
):
    """Return water concentration in encapsulant.

    Calculation is used in determining Relative Humidity of Backside Solar Module
    Encapsulant. This function returns a numpy array of the Concentration of water
    in the encapsulant at every time step.

    This calculation uses a quasi-steady state approximation of the diffusion
    equation to calculate the concentration of water in the encapsulant. For this,
    it is assumed that the diffusion in the encapsulant is much larger than the
    diffusion in the backsheet, and it ignores the transients in the backsheet.

    Numba was used to isolate recursion requiring a for loop
    Numba Functions are very fast because they compile and run in machine code but
    can  not use pandas dataframes.

    Parameters
    -----------
    temp_module : pandas series (float)
        The surface temperature in Celsius of the solar panel module
        "module temperature [°C]"
    rh_surface : list (float)
        The relative humidity of the surface of a solar module [%]
        EXAMPLE: "50 = 50% NOT 0.5 = 50%"
        if this parameter is not provided, it will be calculated using rh_ambient and
        temp_ambient.
    rh_ambient : series (float)
        Ambient outdoor relative humidity. [%] Example: 50 = 50%, NOT 0.5 = 50%
        If rh_surface is not provided, this parameter along with temp_ambient will be
        used to calculate it.
    temp_ambient : series (float)
        Ambient outdoor temperature [°C]
        If rh_surface is not provided, this parameter along with rh_ambient will be used
        to calculate it.
    start : float
        Initial value of the Concentration of water in the encapsulant.
        by default, the function will use half the equilibrium value as the first
        value
    Po_b : float
        Water permeation rate prefactor [g·mm/m²/day].
        The suggested value for PET W17 is Po = 1319534666.90318 [g·mm/m²/day].
    Ea_p_b : float
        Backsheet permeation  activation energy [kJ/mol] .
        For PET backsheet W017, Ea_p_b=55.4064573018373 [kJ/mol]
    backsheet_thickness : float
        Thickness of the backsheet [mm].
<<<<<<< HEAD
        The suggested value for a PET backsheet is t=0.3 [mm]
=======
        The suggested default for a PET backsheet_thickness=0.3 [mm]
>>>>>>> df584548
    So_e : float
        Encapsulant solubility prefactor in [g/cm³]
        So = 1.81390702[g/cm³] is the suggested value for EVA W001.
    Ea_s_e : float
        Encapsulant solubility activation energy in [kJ/mol]
        Eas = 16.729[kJ/mol] is the suggested value for EVA W001.
    back_encap_thickness : float
        Thickness of the backside encapsulant [mm].
        The suggested value for EVA encapsulant is 0.46 mm
    backsheet : str
        This is the code number for the backsheet.
        The default is PET 'W017'.
    encapsulant : str
        This is the code number for the encapsulant.
        The default is EVA 'W001'.
    output : str
        The default is "rh" which is the relative humidity in the encapsulant
        in [%], any other value, e.g. "Ce" will return the concentration in [g/cm³].


    Returns
    --------
    Ce_list : Pandas series (float)
        Concentration of water in the encapsulant at every time step in [g/cm³],
        or the relative humidity in [%] depending on the output parameter.

    """
    if rh_surface is None:
        if rh_ambient is None or temp_ambient is None:
            raise ValueError(
                "If rh_surface is not provided, both rh_ambient and temp_ambient must"
                "be provided."
            )
        # Get the relative humidity of the surface
        rh_surface = surface_relative(
            rh_ambient=rh_ambient, temp_ambient=temp_ambient, temp_module=temp_module
        )

    Ce_list = np.zeros(len(temp_module))
    index_passthrough_variable = temp_module.index
    if not isinstance(temp_module, np.ndarray):
        temp_module = temp_module.to_numpy()
    if not isinstance(rh_surface, np.ndarray):
        rh_surface = rh_surface.to_numpy()

    if Po_b is None or Ea_p_b is None:
        Po_b = utilities._read_material(
            name=backsheet, fname="H2Opermeation", item=None, fp=None
        )["Po"]["value"]
        Ea_p_b = utilities._read_material(
            name=backsheet, fname="H2Opermeation", item=None, fp=None
        )["Eap"]["value"]
        if backsheet_thickness is None:
            if "t" in utilities._read_material(
                name=backsheet, fname="H2Opermeation", item=None, fp=None
            ):
                backsheet_thickness = utilities._read_material(
                    name=backsheet, fname="H2Opermeation", item=None, fp=None
                )["t"]["value"]
            else:
<<<<<<< HEAD
                raise ValueError("backsheet_thickness must be specified as a float or "
                                 "a backsheet material with a backsheet_thickness "
                                 "available should be specified.")
=======
                backsheet_thickness = 0.3
>>>>>>> df584548
    if So_e is None or Ea_s_e is None:
        So_e = utilities._read_material(
            name=encapsulant, fname="H2Opermeation", item=None, fp=None
        )["So"]["value"]
        Ea_s_e = utilities._read_material(
            name=encapsulant, fname="H2Opermeation", item=None, fp=None
        )["Eas"]["value"]
        if back_encap_thickness is None:
            if "t" in utilities._read_material(
                name=encapsulant, fname="H2Opermeation", item=None, fp=None
            ):
                back_encap_thickness = utilities._read_material(
                    name=encapsulant, fname="H2Opermeation", item=None, fp=None
                )["t"]["value"]
            else:
                raise ValueError("back_encap_thickness must be specified as a float or "
                                 "a backsheet material with a back_encap_thickness "
                                 "available should be specified.")
    # Convert the parameters to the correct and convenient units
    WVTRo = Po_b / 100 / 100 / 24 / backsheet_thickness
    EaWVTR = Ea_p_b / R_GAS
    So = So_e * back_encap_thickness / 10
    Eas = Ea_s_e / R_GAS
    # Ce is the initial start of concentration of water

    if start is None:
        Ce_start = (
            So * np.exp(-(Eas / (temp_module[0] + 273.15))) * rh_surface[0] / 100 / 2
        )
    else:
        Ce_start = start

    Ce_list = _Ce(
        WVTRo=WVTRo,
        EaWVTR=EaWVTR,
        temp_module=temp_module,
        So=So,
        Eas=Eas,
        Ce_start=Ce_start,
        rh_surface=rh_surface,
    )

    if output == "rh":
        # Convert the concentration to relative humidity
        Ce_list = 100 * (Ce_list / (So * np.exp(-(Eas / (temp_module + 273.15)))))
        Ce_list = pd.Series(
            Ce_list, index=index_passthrough_variable, name="RH_back_encapsulant"
        )
    else:
        Ce_list = pd.Series(
            Ce_list, index=index_passthrough_variable, name="Ce_back_encapsulant"
        )

    return Ce_list


@jit
def _Ce(
    WVTRo,
    EaWVTR,
    temp_module,
    So,
    Eas,
    Ce_start,
    rh_surface,
):
    """
    This is a helper function for the Ce function that is used to calculate the
    concentration of water in the encapsulant.

    Parameters
    -----------
    All the parameters must be Numba compilable types. I.e. numpy arrays or floats.

    Returns
    --------
    Ce_list : Numba array (float)
        Concentration of water in the encapsulant at every time step in [g/cm³].

    """
    Ce = Ce_start
    for i in range(1, len(rh_surface)):
        Ce = Ce + (WVTRo * np.exp(-EaWVTR / (temp_module[i] + 273.15))) / (
            So * np.exp(-Eas / (temp_module[i] + 273.15))
        ) * (rh_surface[i] / 100 * So * np.exp(-Eas / (temp_module[i] + 273.15)) - Ce)

    return Ce


@jit
def Ce_numba(
    start,
    temp_module,
    rh_surface,
    WVTRo=7970633554,
    EaWVTR=55.0255,
    So=1.81390702,
    back_encap_thickness=0.5,
    Eas=16.729,
):
    """Return water concentration in encapsulant.

    Calculation is used in determining Relative Humidity of Backside Solar Module
    Encapsulant. This function returns a numpy array of the Concentration of water
    in the encapsulant at every time step.

    Numba was used to isolate recursion requiring a for loop
    Numba Functions compile and run in machine code but can not use pandas (Very fast).

    Parameters
    -----------
    start : float
        Initial value of the Concentration of water in the encapsulant
        currently takes the first value produced from
        the _ceq(Saturation of Water Concentration) as a point
        of acceptable equilibrium
    temp_module : pandas series (float)
        The surface temperature in Celsius of the solar panel module
        "module temperature [°C]"
    rh_Surface : list (float)
        The relative humidity of the surface of a solar module [%]
        EXAMPLE: "50 = 50% NOT .5 = 50%"
    WVTRo : float
        Water Vapor Transfer Rate prefactor [g/m2/day].
        The suggested value for EVA is WVTRo = 7970633554(g/m2/day).
    EaWVTR : float
        Water Vapor Transfer Rate activation energy [kJ/mol] .
        It is suggested to use 0.15[mm] thick PET as a default
        for the backsheet and set EaWVTR=55.0255[kJ/mol]
    So : float
        Encapsulant solubility prefactor in [g/cm3]
        So = 1.81390702(g/cm3) is the suggested value for EVA.
    back_encap_thickness : float
        Thickness of the backside encapsulant [mm].
        The suggested value for EVA encapsulant is 0.5 mm
    Eas : float
        Encapsulant solubility activation energy in [kJ/mol]
        Eas = 16.729[kJ/mol] is the suggested value for EVA.

    Returns
    --------
    Ce_list : numpy array
        Concentration of water in the encapsulant at every time step
    """
    dataPoints = len(temp_module)
    Ce_list = np.zeros(dataPoints)

    for i in range(0, len(rh_surface)):
        if i == 0:
            # Ce = Initial start of concentration of water
            Ce = start
        else:
            Ce = Ce_list[i - 1]

        Ce = Ce + (
            (
                WVTRo
                / 100
                / 100
                / 24
                * np.exp(-((EaWVTR) / (R_GAS * (temp_module[i] + 273.15))))
            )
            / (
                So
                * back_encap_thickness
                / 10
                * np.exp(-((Eas) / (R_GAS * (temp_module[i] + 273.15))))
            )
            * (
                rh_surface[i]
                / 100
                * So
                * np.exp(-((Eas) / (R_GAS * (temp_module[i] + 273.15))))
                - Ce
            )
        )

        Ce_list[i] = Ce

    return Ce_list


def back_encapsulant(
    rh_ambient,
    temp_ambient,
    temp_module,
    WVTRo=7970633554,
    EaWVTR=55.0255,
    So=1.81390702,
    back_encap_thickness=0.5,
    Eas=16.729,
):
    """Return the relative humidity of backside module encapsulant.

    Function to calculate the Relative Humidity of Backside Solar Module Encapsulant
    and return a pandas series for each time step

    Parameters
    ----------
    rh_ambient : pandas series (float)
        The ambient outdoor environmnet relative humidity in [%]
        EXAMPLE: "50 = 50% NOT .5 = 50%"
    temp_ambient : pandas series (float)
        The ambient outdoor environmnet temperature in Celsius
    temp_module : list (float)
        The surface temperature in Celsius of the solar panel module
        "module temperature [°C]"
    WVTRo : float
        Water Vapor Transfer Rate prefactor [g/m2/day].
        The suggested value for EVA is WVTRo = 7970633554[g/m2/day].
    EaWVTR : float
        Water Vapor Transfer Rate activation energy [kJ/mol] .
        It is suggested to use 0.15[mm] thick PET as a default
        for the backsheet and set EaWVTR=55.0255[kJ/mol]
    So : float
        Encapsulant solubility prefactor in [g/cm3]
        So = 1.81390702[g/cm3] is the suggested value for EVA.
    back_encap_thickness : float
        Thickness of the backside encapsulant [mm].
        The suggested value for EVA encapsulant is 0.5 mm.
    Eas : float
        Encapsulant solubility activation energy in [kJ/mol]
        Eas = 16.729[kJ/mol] is the suggested value for EVA.

    Returns
    -------
    back_encapsulant : pandas series (float)
        Relative Humidity of backside solar module encapsulant [%]
    """
    rh_surface = surface_relative(
        rh_ambient=rh_ambient, temp_ambient=temp_ambient, temp_module=temp_module
    )

    Csat = csat(temp_module=temp_module, So=So, Eas=Eas)
    Ceq = ceq(Csat=Csat, rh_SurfaceOutside=rh_surface)

    start = Ceq.iloc[0]

    # Need to convert these series to numpy arrays for numba function
    temp_module_numba = temp_module.to_numpy()
    rh_surface_numba = rh_surface.to_numpy()
    Ce_nparray = Ce_numba(
        start=start,
        temp_module=temp_module_numba,
        rh_surface=rh_surface_numba,
        WVTRo=WVTRo,
        EaWVTR=EaWVTR,
        So=So,
        back_encap_thickness=back_encap_thickness,
        Eas=Eas,
    )

    back_encapsulant = 100 * (Ce_nparray / Csat)

    return back_encapsulant


def backsheet_from_encap(rh_back_encap, rh_surface_outside):
    """Calculate the Relative Humidity of solar module backsheet as timeseries.

    Requires the relative humidity of the backside encapsulant and the outside surface
    of the module.

    Parameters
    ----------
    rh_back_encap : pandas series (float)
        Relative Humidity of Frontside Solar module Encapsulant. *See rh_back_encap()
    rh_surface_outside : pandas series (float)
        The relative humidity of the surface of a solar module.
        *See surface_relative()

    Returns
    -------
    RHbacksheet_series : pandas series (float)
        Relative Humidity of Backside Backsheet of a Solar Module [%]
    """
    RHbacksheet_series = (rh_back_encap + rh_surface_outside) / 2

    return RHbacksheet_series


def backsheet(
    rh_ambient,
    temp_ambient,
    temp_module,
    start=None,
    Po_b=None,
    Ea_p_b=None,
    backsheet_thickness=None,
    So_e=None,
    Ea_s_e=None,
    back_encap_thickness=None,
    backsheet="W017",
    encapsulant="W001",
):
    """
    Calculate the relative humidity in a solar module backsheet as timeseries.
    It assume a value that is the average of the RH of the backside encapsulant and the
    outside surface of the module.

    Parameters
    ----------
    rh_ambient : pandas series (float)
        The ambient outdoor environmnet relative humidity in (%)
        EXAMPLE: "50 = 50% NOT .5 = 50%"
    temp_ambient : pandas series (float)
        The ambient outdoor environmnet temperature in Celsius
    temp_module : list (float)
        The surface temperature in Celsius of the solar panel module
        "module temperature [°C]"
    start : float
        Initial value of the Concentration of water in the encapsulant.
        by default, the function will use an equilibrium value as the first value
    Po_b : float
        Water permeation rate prefactor [g·mm/m²/day].
        The suggested value for PET W17 is Po = 1319534666.90318 [g·mm/m²/day].
    Ea_p_b : float
        Backsheet permeation  activation energy [kJ/mol] .
        For PET backsheet W017, Ea_p_b=55.4064573018373 [kJ/mol]
    backsheet_thickness : float
        Thickness of the backsheet [mm].
<<<<<<< HEAD
        The suggested valuue for a PET backsheet is t=0.3 [mm]
=======
        The suggested default for a PET backsheet is 0.3mm.
>>>>>>> df584548
    So_e : float
        Encapsulant solubility prefactor in [g/cm³]
        So = 1.81390702[g/cm³] is the suggested value for EVA W001.
    Ea_s_e : float
        Encapsulant solubility activation energy in [kJ/mol]
        Eas = 16.729[kJ/mol] is the suggested value for EVA W001.
    back_encap_thickness : float
        Thickness of the backside encapsulant [mm].
        The suggested value for EVA encapsulant  is 0.46 mm.
    backsheet : str
        This is the code number for the backsheet.
        The default is PET 'W017'.
    encapsulant : str
        This is the code number for the encapsulant.
        The default is EVA 'W001'.

    Returns
    --------
    rh_backsheet : float series or array
        relative humidity of the PV backsheet as a time-series [%]
    """

    # Get the relative humidity of the surface
    surface = surface_relative(
        rh_ambient=rh_ambient, temp_ambient=temp_ambient, temp_module=temp_module
    )

    # Get the relative humidity of the back encapsulant
    back_encapsulant = back_encapsulant_water_concentration(
        rh_surface=surface,
        # temp_ambient=temp_ambient,
        # rh_ambient=rh_ambient,
        temp_module=temp_module,
        start=start,
        Po_b=Po_b,
        Ea_p_b=Ea_p_b,
        backsheet_thickness=backsheet_thickness,
        So_e=So_e,
        Ea_s_e=Ea_s_e,
        back_encap_thickness=back_encap_thickness,
        backsheet=backsheet,
        encapsulant=encapsulant,
        output="rh",
    )

    return (back_encapsulant + surface) / 2


@decorators.geospatial_quick_shape(
    "timeseries",
    ["RH_surface_outside", "RH_front_encap", "RH_back_encap", "RH_backsheet"],
)
def module(
    weather_df,
    meta,
    tilt=None,
    azimuth=180,
    sky_model="isotropic",
    temp_model="sapm",
    conf="open_rack_glass_glass",
    wind_factor=0.33,
    Po_b=None,
    Ea_p_b=None,
    t=None,
    So_e=None,
    Ea_s_e=None,
    Ea_d_e=None,
    back_encap_thickness=None,
    backsheet="W017",
    encapsulant="W001",
    **weather_kwargs,
):
    """Calculate the Relative Humidity of solar module backsheet from timeseries data.

    Parameters
    ----------
    weather_df : pd.DataFrame
        Weather data for a single location.
    meta : pd.DataFrame
        Meta data for a single location.
    tilt : float, optional
        Tilt angle of PV system relative to horizontal.
    azimuth : float, optional
        Azimuth angle of PV system relative to north.
    sky_model : str, optional
        Options: 'isotropic', 'klucher', 'haydavies', 'reindl', 'king', 'perez'.
    temp_model : str, optional
        Options: 'sapm', 'pvsyst', 'faiman', 'sandia'.
    wind_factor : float, optional
        Wind speed correction exponent to account for different wind speed measurement
        heights between weather database (e.g. NSRDB) and the tempeature model
        (e.g. SAPM). The NSRDB provides calculations at 2 m (i.e module height) but SAPM
        uses a 10m height. It is recommended that a power-law relationship between
        height and wind speed of 0.33 be used*. This results in a wind speed that is
        1.7 times higher. It is acknowledged that this can vary significantly.
    Po_b : float
        Water permeation rate prefactor [g·mm/m²/day].
        The suggested value for PET W17 is Po = 1319534666.90318 [g·mm/m²/day].
    Ea_p_b : float
        Backsheet permeation  activation energy [kJ/mol].
    t : float
        Thickness of the backsheet [mm].
<<<<<<< HEAD
        The suggested value for a PET backsheet is t=0.3 mm
=======
        The suggested default for a PET backsheet is 0.3mm.
>>>>>>> df584548
    So_e : float
        Encapsulant solubility prefactor in [g/cm³]
    Ea_s_e : float
        Encapsulant solubility activation energy in [kJ/mol]
    Ea_d_e : float
        Encapsulant diffusivity activation energy in [kJ/mol]
    back_encap_thickness : float
        Thickness of the backside encapsulant [mm].
        The suggested value for EVA encapsulant  is 0.46 mm.
    backsheet : str
        This is the code number for the backsheet.
        The default is PET 'W017'.
    encapsulant : str
        This is the code number for the encapsulant.
        The default is EVA 'W001'.
    **weather_kwargs : keyword arguments
        Additional keyword arguments passed to the weather data reader.

    Returns
    --------
    rh_surface_outside : float pandas dataframe
        relative humidity of the PV module surface as a time-series,
    rh_front_encap: float pandas dataframe
        relative humidity of the PV frontside encapsulant as a time-series,
    rh_back_encap : float pandas dataframe
        relative humidity of the PV backside encapsulant as a time-series,
    Ce_back_encap : float pandas dataframe
        concentration of water in the PV backside encapsulant as a time-series,
    rh_backsheet : float pandas dataframe
        relative humidity of the PV backsheet as a time-series
    """
    # solar_position = spectral.solar_position(weather_df, meta)
    # poa = spectral.poa_irradiance(weather_df, meta, solar_position, tilt, azimuth,
    # sky_model)
    # temp_module = temperature.module(weather_df, poa, temp_model, mount_type,
    # wind_factor)

    poa = spectral.poa_irradiance(
        weather_df=weather_df,
        meta=meta,
        tilt=tilt,
        azimuth=azimuth,
        sky_model=sky_model,
        **weather_kwargs,
    )

    temp_module = temperature.module(
        weather_df=weather_df,
        meta=meta,
        poa=poa,
        temp_model=temp_model,
        conf=conf,
        wind_factor=wind_factor,
        **weather_kwargs,
    )

    rh_surface_outside = surface_relative(
        rh_ambient=weather_df["relative_humidity"],
        temp_ambient=weather_df["temp_air"],
        temp_module=temp_module,
    )

    rh_front_encap = front_encapsulant(
        rh_ambient=weather_df["relative_humidity"],
        temp_ambient=weather_df["temp_air"],
        temp_module=temp_module,
        So=So_e,
        Eas=Ea_s_e,
        Ead=Ea_d_e,
        encapsulant=encapsulant,
    )

    rh_back_encap = back_encapsulant_water_concentration(
        temp_module=temp_module,
        rh_surface=None,
        rh_ambient=weather_df["relative_humidity"],
        temp_ambient=weather_df["temp_air"],
        Po_b=Po_b,
        Ea_p_b=Ea_p_b,
<<<<<<< HEAD
        t=t,
=======
        backsheet_thickness=backsheet_thickness,
>>>>>>> df584548
        So_e=So_e,
        Ea_s_e=Ea_s_e,
        back_encap_thickness=back_encap_thickness,
        backsheet=backsheet,
        encapsulant=encapsulant,
        output="rh",
    )

    Ce_back_encap = back_encapsulant_water_concentration(
        rh_ambient=weather_df["relative_humidity"],
        temp_ambient=weather_df["temp_air"],
        temp_module=temp_module,
        Po_b=Po_b,
        Ea_p_b=Ea_p_b,
<<<<<<< HEAD
        t=t,
=======
        backsheet_thickness=backsheet_thickness,
>>>>>>> df584548
        So_e=So_e,
        Ea_s_e=Ea_s_e,
        back_encap_thickness=back_encap_thickness,
        backsheet=backsheet,
        encapsulant=encapsulant,
        output="Ce",
    )

    rh_backsheet = (rh_back_encap + rh_surface_outside) / 2

    data = {
        "RH_surface_outside": rh_surface_outside,
        "RH_front_encap": rh_front_encap,
        "RH_back_encap": rh_back_encap,
        "Ce_back_encap": Ce_back_encap,
        "RH_backsheet": rh_backsheet,
    }
    results = pd.DataFrame(data=data)
    return results<|MERGE_RESOLUTION|>--- conflicted
+++ resolved
@@ -441,11 +441,7 @@
         For PET backsheet W017, Ea_p_b=55.4064573018373 [kJ/mol]
     backsheet_thickness : float
         Thickness of the backsheet [mm].
-<<<<<<< HEAD
-        The suggested value for a PET backsheet is t=0.3 [mm]
-=======
-        The suggested default for a PET backsheet_thickness=0.3 [mm]
->>>>>>> df584548
+        The suggested value for a PET backsheet_thickness=0.3 [mm]
     So_e : float
         Encapsulant solubility prefactor in [g/cm³]
         So = 1.81390702[g/cm³] is the suggested value for EVA W001.
@@ -506,13 +502,9 @@
                     name=backsheet, fname="H2Opermeation", item=None, fp=None
                 )["t"]["value"]
             else:
-<<<<<<< HEAD
                 raise ValueError("backsheet_thickness must be specified as a float or "
                                  "a backsheet material with a backsheet_thickness "
                                  "available should be specified.")
-=======
-                backsheet_thickness = 0.3
->>>>>>> df584548
     if So_e is None or Ea_s_e is None:
         So_e = utilities._read_material(
             name=encapsulant, fname="H2Opermeation", item=None, fp=None
@@ -834,11 +826,7 @@
         For PET backsheet W017, Ea_p_b=55.4064573018373 [kJ/mol]
     backsheet_thickness : float
         Thickness of the backsheet [mm].
-<<<<<<< HEAD
-        The suggested valuue for a PET backsheet is t=0.3 [mm]
-=======
-        The suggested default for a PET backsheet is 0.3mm.
->>>>>>> df584548
+        The suggested value for a PET backsheet is t=0.3 [mm]
     So_e : float
         Encapsulant solubility prefactor in [g/cm³]
         So = 1.81390702[g/cm³] is the suggested value for EVA W001.
@@ -941,11 +929,7 @@
         Backsheet permeation  activation energy [kJ/mol].
     t : float
         Thickness of the backsheet [mm].
-<<<<<<< HEAD
-        The suggested value for a PET backsheet is t=0.3 mm
-=======
-        The suggested default for a PET backsheet is 0.3mm.
->>>>>>> df584548
+        The suggested value for a PET backsheet is 0.3mm.
     So_e : float
         Encapsulant solubility prefactor in [g/cm³]
     Ea_s_e : float
@@ -1025,11 +1009,7 @@
         temp_ambient=weather_df["temp_air"],
         Po_b=Po_b,
         Ea_p_b=Ea_p_b,
-<<<<<<< HEAD
-        t=t,
-=======
         backsheet_thickness=backsheet_thickness,
->>>>>>> df584548
         So_e=So_e,
         Ea_s_e=Ea_s_e,
         back_encap_thickness=back_encap_thickness,
@@ -1044,11 +1024,7 @@
         temp_module=temp_module,
         Po_b=Po_b,
         Ea_p_b=Ea_p_b,
-<<<<<<< HEAD
-        t=t,
-=======
         backsheet_thickness=backsheet_thickness,
->>>>>>> df584548
         So_e=So_e,
         Ea_s_e=Ea_s_e,
         back_encap_thickness=back_encap_thickness,
