"""
Collection of classes and functions to obtain spectral parameters.
"""

from pvlib import iotools
import os
import glob
import pandas as pd
from rex import NSRDBX, Outputs
from pvdeg import humidity
import datetime
import numpy as np

import h5py
import dask.dataframe as dd
import xarray as xr


def get(database, id=None, geospatial=False, **kwargs):
    """
    Load weather data directly from  NSRDB or through any other PVLIB i/o
    Load weather data directly from  NSRDB or through any other PVLIB i/o
    tools function

    Parameters:
    -----------
    database : (str)
        'NSRDB' or 'PVGIS'
    id : (int or tuple)
        If NSRDB, id is the gid for the desired location
        If PVGIS, id is a tuple of (latitude, longitude) for the desired location
    geospatial : (bool)
        If True, initialize weather data via xarray dataset and meta data via
        dask dataframe. This is useful for large scale geospatial analyses on
        distributed compute systems. Geospaital analyses are only supported for
        NSRDB data and locally stored h5 files that follow pvlib conventions.
    **kwargs :
        Additional keyword arguments to pass to the get_weather function
        (see pvlib.iotools.get_psm3 for PVGIS, and get_NSRDB for NSRDB)

    Returns:
    --------
    weather_df : (pd.DataFrame)
        DataFrame of weather data
    meta : (dict)
        Dictionary of metadata for the weather data
    """

<<<<<<< HEAD
    # WHY WAS THIS TAKEN OUT???
    META_MAP = {"elevation": "altitude", "Local Time Zone": "timezone"} 
=======
    META_MAP = {"elevation": "altitude", "Local Time Zone": "timezone"}
>>>>>>> 98124795

    if type(id) is tuple:
        location = id
        gid = None
        lat = location[0]
        lon = location[1]
    elif type(id) is int:
        gid = id
        location = None
    elif id is None:
        if not geospatial:
            raise TypeError(
                "Specify location via tuple (latitude, longitude), or gid integer."
            )

    if not geospatial:
        # TODO: decide wether to follow NSRDB or pvlib conventions...
        # e.g. temp_air vs. air_temperature
        # "map variables" will guarantee PVLIB conventions (automatic in coming update) which is "temp_air"
        if database == "NSRDB":
            weather_df, meta = get_NSRDB(gid=gid, location=location, **kwargs)
        elif database == "PVGIS":
            URL = "https://re.jrc.ec.europa.eu/api/v5_2/"
            weather_df, _, meta, _ = iotools.get_pvgis_tmy(
                latitude=lat, longitude=lon, map_variables=True, url=URL, **kwargs
            )
            meta = meta["location"]
        elif database == "PSM3":
            weather_df, meta = iotools.get_psm3(latitude=lat, longitude=lon, **kwargs)
        elif database == "local":
            fp = kwargs.pop("file")
            fn, fext = os.path.splitext(fp)
            weather_df, meta = read(gid=gid, file_in=fp, file_type=fext[1:], **kwargs)
        else:
            raise NameError("Weather database not found.")

        for key in [*meta.keys()]:
            if key in META_MAP.keys():
                meta[META_MAP[key]] = meta.pop(key)

        if database == "NSRDB" or database == "PSM3":
            meta["wind_height"] = 2
            meta["Source"] = "NSRDB"
        elif database == "PVGIS":
            meta["wind_height"] = 10
            meta["Source"] = "PVGIS"
        else:
            meta["wind_height"] = None

        # switch weather data headers and metadata to pvlib standard
        map_weather(weather_df)
        map_meta(meta)

        if "relative_humidity" not in weather_df.columns:
            print('Column "relative_humidity" not found in DataFrame. Calculating...')
            weather_df = humidity._ambient(weather_df)

        return weather_df, meta

    elif geospatial:
        if database == "NSRDB":
            weather_ds, meta_df = get_NSRDB(geospatial=geospatial, **kwargs)
            meta_df["wind_height"] = 2
        elif database == "local":
            fp = kwargs.pop("file")
            weather_ds, meta_df = ini_h5_geospatial(fp)
        else:
            raise NameError(f"Geospatial analysis not implemented for {database}.")

        return weather_ds, meta_df


def read(file_in, file_type, map_variables=True, **kwargs):
    """
    Read a locally stored weather file of any PVLIB compatible type

    #TODO: add error handling

    Parameters:
    -----------
    file_in : (path)
        full file path to the desired weather file
    file_type : (str)
        type of weather file from list below (verified)
        [psm3, tmy3, epw, h5, csv]
    """

    META_MAP = {"elevation": "altitude", "Local Time Zone": "timezone"}

    supported = ["psm3", "tmy3", "epw", "h5"]
    file_type = file_type.upper()

    if file_type in ["PSM3", "PSM"]:
        weather_df, meta = iotools.read_psm3(filename=file_in, map_variables=True)
    elif file_type in ["TMY3", "TMY"]:
        weather_df, meta = iotools.read_tmy3(
            filename=file_in
        )  # map variable not worki - check pvlib for map_variables
    elif file_type == "EPW":
        weather_df, meta = iotools.read_epw(filename=file_in)
    elif file_type == "H5":
        weather_df, meta = read_h5(file=file_in, **kwargs)
    elif file_type == "CSV":
        weather_df, meta = csv_read(filename=file_in)
    else:
        print(f"File-Type not recognized. supported types:\n{supported}")

    if not isinstance(meta, dict):
        meta = meta.to_dict()

    # map meta-names as needed
    if map_variables == True:
        map_weather(weather_df)
        map_meta(meta)

    return weather_df, meta


def csv_read(filename):
    """
    Read a locally stored csv weather file. The first line contains the meta data
    variable names, and the second line contains the meta data values. This is followed
    by the meterological data.


    Parameters:
    -----------
    file_path : (str)
        file path and name of h5 file to be read

    Returns:
    --------
    weather_df : (pd.DataFrame)
        DataFrame of weather data
    meta : (dict)
        Dictionary of metadata for the weather data
    """

    file1 = open(filename, "r")
    # get the meta data from the first two lines
    metadata_fields = file1.readline().split(",")
    metadata_fields[-1] = metadata_fields[-1].strip()  # strip trailing newline
    metadata_values = file1.readline().split(",")
    metadata_values[-1] = metadata_values[-1].strip()  # strip trailing newline
    meta = dict(zip(metadata_fields, metadata_values))
    # get the column headers
    columns = file1.readline().split(",")
    columns[-1] = columns[-1].strip()  # strip trailing newline
    # remove blank columns if they are there
    columns = [col for col in columns if col != ""]
    dtypes = dict.fromkeys(columns, float)  # all floats except datevec
    dtypes.update(Year=int, Month=int, Day=int, Hour=int, Minute=int)
    dtypes["Cloud Type"] = int
    dtypes["Fill Flag"] = int
    weather_df = pd.read_csv(
        file1,
        header=None,
        names=columns,
        usecols=columns,
        dtype=dtypes,
        delimiter=",",
        lineterminator="\n",
    )
    try:
        dtidx = pd.to_datetime(
            weather_df[["Year", "Month", "Day", "Hour", "Minute", "Second"]]
        )
    except:
        try:
            dtidx = pd.to_datetime(
                weather_df[["Year", "Month", "Day", "Hour", "Minute"]]
            )
        except:
            try:
                dtidx = pd.to_datetime(weather_df[["Year", "Month", "Day", "Hour"]])
            finally:
                dtidx = print(
                    "Your data file should have columns for Year, Month, Day, and Hour"
                )
    try:
        tz = "Etc/GMT%+d" % -meta["tz"]
        weather_df.index = pd.DatetimeIndex(dtidx.tz_localize(tz))
    except:
        weather_df.index = pd.DatetimeIndex(dtidx)
    file1.close()

    return weather_df, meta


def map_meta(meta):
    """ "
    This will update the headings for meterological data to standard forms
    as outlined in https://github.com/DuraMAT/pv-terms.

    Returns:
    --------
    meta : dictionary
        DataFrame of weather data with modified column headers.
    """

    META_MAP = {
        "elevation": "altitude",
        "Elevation": "altitude",
        "Local Time Zone": "tz",
        "Time Zone": "tz",
        "Dew Point": "dew_point",
        "Longitude": "longitude",
        "Latitude": "latitude",
    }

    # map meta-names as needed
    for key in [*meta.keys()]:
        if key in META_MAP.keys():
            meta[META_MAP[key]] = meta.pop(key)

    return meta


def map_weather(weather_df):
    """ "
    This will update the headings for meterological data to standard forms
    as outlined in https://github.com/DuraMAT/pv-terms.

    Returns:
    --------
    weather_df : (pd.DataFrame)
        DataFrame of weather data with modified column headers.
    """

    DSET_MAP = {
        "year": "Year",
        "month": "Month",
        "day": "Day",
        "hour": "Hour",
        "minute": "Minute",
        "second": "Second",
        "GHI": "ghi",
        "DHI": "dhi",
        "DNI": "dni",
        "Clearsky GHI": "ghi_clear",
        "Clearsky DHI": "dhi_clear",
        "Clearsky DNI": "dni_clear",
        "Solar Zenith Angle": "solar_zenith",
        "Temperature": "temp_air",
        "air_temperature": "temp_air",
        "Relative Humidity": "relative_humidity",
        "Dew Point": "dew_point",
        "Pressure": "pressure",
        "Wind Speed": "wind_speed",
        "Wind Direction": "wind_direction",
        "Surface Albedo": "albedo",
        "Precipitable Water": "precipitable_water",
    }

    for column_name in weather_df.columns:
        if column_name in [*DSET_MAP.keys()]:
            weather_df.rename(
                columns={column_name: DSET_MAP[column_name]}, inplace=True
            )

    return weather_df


def read_h5(gid, file, attributes=None, **_):
    """
    Read a locally stored h5 weather file that follows NSRDB conventions.


    Parameters:
    -----------
    file : (str)
        file path and name of h5 file to be read
    gid : (int)
        gid for the desired location
    attributes : (list)
        List of weather attributes to extract from NSRDB

    Returns:
    --------
    weather_df : (pd.DataFrame)
        DataFrame of weather data
    meta : (dict)
        Dictionary of metadata for the weather data
    """

    if os.path.dirname(file):
        fp = file
    else:
        fp = os.path.join(os.path.dirname(__file__), os.path.basename(file))

    with Outputs(fp, mode="r") as f:
        meta = f.meta.loc[gid]
        index = f.time_index
        dattr = f.attrs

    # TODO: put into utilities
    if attributes == None:
        attributes = list(dattr.keys())
        try:
            attributes.remove("meta")
            attributes.remove("tmy_year_short")
        except ValueError:
            pass

    weather_df = pd.DataFrame(index=index, columns=attributes)
    for dset in attributes:
        with Outputs(fp, mode="r") as f:
            weather_df[dset] = f[dset, :, gid]

    return weather_df, meta.to_dict()


def ini_h5_geospatial(fps):
    """
    initialize an h5 weather file that follows NSRDB conventions for
    geospatial analyses.

    Parameters:
    -----------
    file_path : (str)
        file path and name of h5 file to be read
    gid : (int)
        gid for the desired location
    attributes : (list)
        List of weather attributes to extract from NSRDB

    Returns:
    --------
    weather_df : (pd.DataFrame)
        DataFrame of weather data
    meta : (dict)
        Dictionary of metadata for the weather data
    """
    dss = []
    drop_variables = ["meta", "time_index", "tmy_year", "tmy_year_short", "coordinates"]

    for i, fp in enumerate(fps):
        hf = h5py.File(fp, "r")
        attr = list(hf)
        attr_to_read = [elem for elem in attr if elem not in drop_variables]

        chunks = []
        shapes = []
        for var in attr_to_read:
            chunks.append(
                hf[var].chunks if hf[var].chunks is not None else (np.nan, np.nan)
            )
            shapes.append(
                hf[var].shape if hf[var].shape is not None else (np.nan, np.nan)
            )
        chunks = min(set(chunks))
        shapes = min(set(shapes))

        if i == 0:
            time_index = pd.to_datetime(hf["time_index"][...].astype(str)).values
            meta_df = pd.read_hdf(fp, key="meta")
            coords = {"gid": meta_df.index.values, "time": time_index}
            coords_len = {"time": time_index.shape[0], "gid": meta_df.shape[0]}

        ds = xr.open_dataset(
            fp,
            engine="h5netcdf",
            phony_dims="sort",
            chunks={"phony_dim_0": chunks[0], "phony_dim_1": chunks[1]},
            drop_variables=drop_variables,
            mask_and_scale=False,
            decode_cf=True,
        )

        for var in ds.data_vars:
            if hasattr(getattr(ds, var), "psm_scale_factor"):
                scale_factor = 1 / ds[var].psm_scale_factor
                getattr(ds, var).attrs["scale_factor"] = scale_factor

        # TODO: delete
        # if tuple(coords_len.values()) == (
        #     ds.sizes["phony_dim_0"],
        #     ds.sizes["phony_dim_1"],
        # ):
        #     rename = {"phony_dim_0": "time", "phony_dim_1": "gid"}
        # elif tuple(coords_len.values()) == (
        #     ds.sizes["phony_dim_1"],
        #     ds.sizes["phony_dim_0"],
        # ):
        #     rename = {"phony_dim_0": "gid", "phony_dim_1": "time"}
        # else:
        #     raise ValueError("Dimensions do not match for {}".format(var))
        rename = {}
        for (
            phony,
            length,
        ) in ds.sizes.items():
            if length == coords_len["time"]:
                rename[phony] = "time"
            elif length == coords_len["gid"]:
                rename[phony] = "gid"
        ds = ds.rename(rename)
        ds = ds.assign_coords(coords)

        # TODO: In case re-chunking becomes necessary
        # ax0 = list(ds.sizes.keys())[list(ds.sizes.values()).index(shapes[0])]
        # ax1 = list(ds.sizes.keys())[list(ds.sizes.values()).index(shapes[1])]
        # ds = ds.chunk(chunks={ax0:chunks[0], ax1:chunks[1]})
        dss.append(ds)

    ds = xr.merge(dss)
    ds = xr.decode_cf(ds)

    # Rechunk time axis - TODO: fix this
    # ds = ds.chunk(chunks={"time": -1, "gid": ds.chunks["gid"]})

    weather_ds = ds

    return weather_ds, meta_df


def get_NSRDB_fnames(satellite, names, NREL_HPC=False, **_):
    """
    Get a list of NSRDB files for a given satellite and year

    Parameters:
    -----------
    satellite : (str)
        'GOES', 'METEOSAT', 'Himawari', 'SUNY', 'CONUS', 'Americas'
    names : (int or str)
        PVLIB naming convention year or 'TMY':
        If int, year of desired data
        If str, 'TMY' or 'TMY3'
    NREL_HPC : (bool)
        If True, use NREL HPC path
        If False, use AWS path

    Returns:
    --------
    nsrdb_fnames : (list)
        List of NSRDB files for a given satellite and year
    hsds : (bool)
        If True, use h5pyd to access NSRDB files
        If False, use h5py to access NSRDB files
    """

    sat_map = {
        "GOES": "full_disc",
        "METEOSAT": "meteosat",
        "Himawari": "himawari",
        "SUNY": "india",
        "CONUS": "conus",
        "Americas": "current",
    }

    if NREL_HPC:
        hpc_fp = "/kfs2/pdatasets/NSRDB/"
        hsds = False
    else:
        hpc_fp = "/nrel/nsrdb/"
        hsds = True

    if type(names) in [int, float]:
        nsrdb_fp = os.path.join(
            hpc_fp, sat_map[satellite], "*_{}.h5".format(int(names))
        )
        nsrdb_fnames = glob.glob(nsrdb_fp)
    else:
        nsrdb_fp = os.path.join(
            hpc_fp, sat_map[satellite], "*_{}*.h5".format(names.lower())
        )
        nsrdb_fnames = glob.glob(nsrdb_fp)

    if len(nsrdb_fnames) == 0:
        raise FileNotFoundError(
            "Couldn't find NSRDB input files! \nSearched for: '{}'".format(nsrdb_fp)
        )

    return nsrdb_fnames, hsds


def get_NSRDB(
    satellite=None,
    names="TMY",
    NREL_HPC=False,
    gid=None,
    location=None,
    geospatial=False,
    attributes=None,
    **_,
):
    """
    Get NSRDB weather data from different satellites and years.

    Provide either gid or location tuple.

    Parameters:
    -----------
    satellite : (str)
        'GOES', 'METEOSAT', 'Himawari', 'SUNY', 'CONUS', 'Americas'
    names : (int or str)
        If int, year of desired data
        If str, 'TMY' or 'TMY3'
    NREL_HPC : (bool)
        If True, use NREL HPC path
        If False, use AWS path
    gid : (int)
        gid for the desired location
    location : (tuple)
        (latitude, longitude) for the desired location
    attributes : (list)
        List of weather attributes to extract from NSRDB

    Returns:
    --------
    weather_df : (pd.DataFrame)
        DataFrame of weather data
    meta : (dict)
        Dictionary of metadata for the weather data
    """

    DSET_MAP = {"air_temperature": "temp_air", "Relative Humidity": "relative_humidity"}
    META_MAP = {"elevation": "altitude"}

    if (
        satellite == None
    ):  # TODO: This function is not fully written as of January 3, 2024
        satellite, gid = get_satellite(location)
        print("the satellite is ", satellite)
    if not geospatial:
        nsrdb_fnames, hsds = get_NSRDB_fnames(
            satellite=satellite, names=names, NREL_HPC=NREL_HPC
        )

        dattr = {}
        for i, file in enumerate(nsrdb_fnames):
            with NSRDBX(file, hsds=hsds) as f:
                if i == 0:
                    if gid == None:  # TODO: add exception handling
                        gid = f.lat_lon_gid(location)
                    meta = f["meta", gid].iloc[0]
                    index = f.time_index

                lattr = f.datasets
                for attr in lattr:
                    dattr[attr] = file

        if attributes == None:
            attributes = list(dattr.keys())
            try:
                attributes.remove("meta")
                attributes.remove("tmy_year_short")
            except ValueError:
                pass

        weather_df = pd.DataFrame(index=index)

        for dset in attributes:
            # switch dset names to pvlib standard
            if dset in [*DSET_MAP.keys()]:
                column_name = DSET_MAP[dset]
            else:
                column_name = dset

            with NSRDBX(dattr[dset], hsds=hsds) as f:
                weather_df[column_name] = f[dset, :, gid]

        # switch meta key names to pvlib standard
        re_idx = []
        for key in [*meta.index]:
            if key in META_MAP.keys():
                re_idx.append(META_MAP[key])
            else:
                re_idx.append(key)
        meta.index = re_idx

        return weather_df, meta.to_dict()

    elif geospatial:
        nsrdb_fnames, hsds = get_NSRDB_fnames(satellite, names, NREL_HPC)
        weather_ds, meta_df = ini_h5_geospatial(nsrdb_fnames)

        if attributes is not None:
            weather_ds = weather_ds[attributes]

        for dset in weather_ds.data_vars:
            if dset in DSET_MAP.keys():
                weather_ds = weather_ds.rename({dset: DSET_MAP[dset]})

        for mset in meta_df.columns:
            if mset in META_MAP.keys():
                meta_df.rename(columns={mset: META_MAP[mset]}, inplace=True)

        return weather_ds, meta_df


def repeat_annual_time_series(time_series, start_year, n_years):
    """
    Repeat a pandas time series dataframe containing annual data.
    For example, repeat TMY data by n_years, adding in leap days as necessary.
    For now, this function requires 1 or more full years of uniform
    interval (non-leap year) data, i.e. length must be a multiple of 8760.
    On leap days, all data is set to 0.

    TODO: make it possible to have weirder time series, e.g. non uniform intervals.
    Include option for synthetic leap day data

    Parameters:
    -----------
    time_series : (pd.DataFrame)
        pandas dataframe with DatetimeIndex

    time_series : (int)
        desired starting year of time_series

    n_years : (int)
        number of years to repeat time_series

    Returns:
    --------
    new_time_series : (pd.DataFrame)
        pandas dataframe repeated n_years
    """

    if len(time_series) % 8760 != 0:
        raise ValueError("Length of time_series must be a multiple of 8760")

    tz = time_series.index.tz
    time_series = time_series.tz_localize(
        None
    )  # timezone aware timeseries can cause problems, we'll make it tz-naive for now

    time_series.index = time_series.index.map(lambda dt: dt.replace(year=start_year))

    start = time_series.index[0]

    for year in range(start_year, start_year + n_years):
        if year == start_year:
            if is_leap_year(year):
                this_year = time_series.copy()
                this_year.index = time_series.index.map(
                    lambda dt: dt.replace(year=year)
                )
                this_year = pd.concat(
                    [
                        this_year[: str(year) + "-02-28"],
                        pd.DataFrame(
                            0,
                            index=pd.date_range(
                                start=datetime.datetime(
                                    year=year, month=2, day=29, minute=start.minute
                                ),
                                end=datetime.datetime(year=year, month=3, day=1),
                                freq="H",
                            ),
                            columns=time_series.columns,
                        ),
                        this_year[str(year) + "-03-01" :],
                    ]
                )
                new_time_series = this_year

            else:
                this_year = time_series.copy()
                this_year.index = time_series.index.map(
                    lambda dt: dt.replace(year=year)
                )
                new_time_series = this_year

        else:
            if is_leap_year(year):
                this_year = time_series.copy()
                this_year.index = time_series.index.map(
                    lambda dt: dt.replace(year=year)
                )
                this_year = pd.concat(
                    [
                        this_year[: str(year) + "-02-28"],
                        pd.DataFrame(
                            0,
                            index=pd.date_range(
                                start=datetime.datetime(
                                    year=year, month=2, day=29, minute=start.minute
                                ),
                                end=datetime.datetime(year=year, month=3, day=1),
                                freq="H",
                            ),
                            columns=time_series.columns,
                        ),
                        this_year[str(year) + "-03-01" :],
                    ]
                )
                new_time_series = pd.concat([new_time_series, this_year])

            else:
                this_year = time_series.copy()
                this_year.index = time_series.index.map(
                    lambda dt: dt.replace(year=year)
                )
                new_time_series = pd.concat([new_time_series, this_year])

    new_time_series.index = new_time_series.index.tz_localize(
        tz=tz
    )  # add back in the timezone

    return new_time_series


def is_leap_year(year):
    """Returns True if year is a leap year"""
    if year % 4 != 0:
        return False
    elif year % 100 != 0:
        return True
    elif year % 400 != 0:
        return False
    else:
        return True


def get_satellite(location):
    """
    identify a satellite to use for a given lattitude and longitude. This is to provide default values worldwide, but a more
    experienced user may want to specify a specific satellite to get better data.

    Provide a location tuple.

    Parameters:
    -----------
    location : (tuple)
        (latitude, longitude) for the desired location

    Returns:
    --------
    satellite : (str)
        'GOES', 'METEOSAT', 'Himawari', 'SUNY', 'CONUS', 'Americas'
    gid : (int)
        gid for the desired location
    """

    # this is just a placeholder till the actual code gets programmed.
    satellite = "PSM3"

    # gid = f.lat_lon_gid(lat_lon=location) # I couldn't get this to work
    gid = None
    return satellite, gid


def write(data_df, metadata, savefile="WeatherFile.csv"):
    """
    Saves dataframe with weather data and any associated meta data in an *.csv format.
    The metadata will be formatted on the first two lines with the first being the descriptor
    and the second line being the value. Then the meterological, time and other data series
    headers on on the third line with all the subsequent data on the remaining lines. This
    format can be read by the PVDeg software.

    Parameters
    -----------
    data_df : pandas.DataFrame
        timeseries data.
    metdata : dictionary
        Dictionary with 'latitude', 'longitude', 'altitude', 'source',
        'tz' for timezone, and other meta data.
    savefile : str
        Name of file to save output as.
        Name of file to save output as.
    standardSAM : boolean
        This checks the dataframe to avoid having a leap day, then averages it
        to SAM style (closed to the right),
        and fills the years so it starst on YEAR/1/1 0:0 and ends on
        YEAR/12/31 23:00.
    includeminute ; Bool
        For hourly data, if SAM input does not have Minutes, it calculates the
        sun position 30 minutes prior to the hour (i.e. 12 timestamp means sun
         position at 11:30).
        If minutes are included, it will calculate the sun position at the time
        of the timestamp (12:00 at 12:00)
        Set to true if resolution of data is sub-hourly.
        Name of file to save output as.
    standardSAM : boolean
        This checks the dataframe to avoid having a leap day, then averages it
        to SAM style (closed to the right),
        and fills the years so it starst on YEAR/1/1 0:0 and ends on
        YEAR/12/31 23:00.
    includeminute ; Bool
        For hourly data, if SAM input does not have Minutes, it calculates the
        sun position 30 minutes prior to the hour (i.e. 12 timestamp means sun
         position at 11:30).
        If minutes are included, it will calculate the sun position at the time
        of the timestamp (12:00 at 12:00)
        Set to true if resolution of data is sub-hourly.

    Returns
    -------
    Nothing, it just writes the file.

    """

    meta_string = (
        ", ".join(str(key) for key, value in metadata.items())
        + "\n"
        + ", ".join(str(value) for key, value in metadata.items())
    )

    result_df = pd.concat([data_df], axis=1).reindex()

    savedata = result_df.to_string(index=False).split("\n")
    savedata.pop(0)
    savedata = [",".join(ele.split()) for ele in savedata]
    savedata = "\n".join(savedata)
    columns = list(
        data_df.columns
    )  # This had to be pulled out separately because spaces can get turned into commas in the header names.
    str1 = ""
    for ele in columns:
        str1 = str1 + ele + ","
    savedata = meta_string + "\n" + str1 + "\n" + savedata

    file1 = open(savefile, "w")
    file1.writelines(savedata)
    file1.close()<|MERGE_RESOLUTION|>--- conflicted
+++ resolved
@@ -46,12 +46,7 @@
         Dictionary of metadata for the weather data
     """
 
-<<<<<<< HEAD
-    # WHY WAS THIS TAKEN OUT???
-    META_MAP = {"elevation": "altitude", "Local Time Zone": "timezone"} 
-=======
     META_MAP = {"elevation": "altitude", "Local Time Zone": "timezone"}
->>>>>>> 98124795
 
     if type(id) is tuple:
         location = id
