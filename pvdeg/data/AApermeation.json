--- conflicted
+++ resolved
@@ -8,12 +8,7 @@
 	"contributor": "Michael Kempe",
 	"source": "Urban Weber, Ralf Eiden, Christine Strubel, Thorsten Soegding, Markus Heiss, Peter Zachmann, Kurt Nattermann, Harry Engelmann, Annelene Dethlefsen, Norbert Lenck, Acetic Acid Production, Migration and Corrosion Effects in Ethylene-Vinyl-Acetate-(EVA-)Based PV Modules, 27th European Photovoltaic Solar Energy Conference and Exhibition.",
 	"comment": "Extracted from Figure 10 of Weber et al. The activation energy does not exactly match that in the published work (35.0 kJ/mol). I did this because I wanted to include the prefactor.",
-<<<<<<< HEAD
-      "Ead": { "units": "kJ/mol", "value": 39.1970399216688 },
-      "Do": { "units": "cm²/s", "value": 0.190570685252167 }
-=======
       "Ead": { "name": "Diffusivity Activation Energy", "units": "kJ/mol", "value": 39.1970399216688 },
       "Do": { "name": "Diffusivity Prefactor", "units": "cm²/s", "value": 0.190570685252167 }
->>>>>>> 38840378
     }
 }