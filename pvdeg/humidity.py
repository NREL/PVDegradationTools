--- conflicted
+++ resolved
@@ -63,11 +63,7 @@
 def dew_yield(elevation, dew_point, dry_bulb, wind_speed, n):
     """Estimate the dew yield in [mm/day].
         This may be useful for degradation modeling where the presence of water is a
-<<<<<<< HEAD
-        factor. E.g. much greater surface conductivity on glass promoting potential 
-=======
         factor. E.g. much greater surface conductivity on glass promoting potential
->>>>>>> 03a3f346
         induced degradation (PID).
 
         Calculation taken from: Beysens,
@@ -179,10 +175,6 @@
 
 
 def diffusivity_weighted_water(
-<<<<<<< HEAD
-    rh_ambient, temp_ambient, temp_module, So=None, Eas=None, Ead=None,
-    encapsulant="W001"
-=======
     rh_ambient,
     temp_ambient,
     temp_module,
@@ -190,7 +182,6 @@
     Eas=None,
     Ead=None,
     encapsulant="W001",
->>>>>>> 03a3f346
 ):
     """Calculate the diffusivity weighted average module surface RH.
 
@@ -219,23 +210,12 @@
     Return
     ------
     diffuse_weighted_water : pandas series (float)
-<<<<<<< HEAD
-        Average water content in equilibrium with the module surface, weighted 
-=======
         Average water content in equilibrium with the module surface, weighted
->>>>>>> 03a3f346
         by the encapsulant diffusivity in [g/cm³].
     """
 
     if So is None or Eas is None or Ead is None:
         So = utilities._read_material(
-<<<<<<< HEAD
-            name=encapsulant, fname="H2Opermeation", item=None, fp=None)["So"]
-        Eas = utilities._read_material(
-            name=encapsulant, fname="H2Opermeation", item=None, fp=None)["Eas"]
-        Ead = utilities._read_material(
-            name=encapsulant, fname="H2Opermeation", item=None, fp=None)["Ead"]
-=======
             name=encapsulant, fname="H2Opermeation", item=None, fp=None
         )["So"]["value"]
         Eas = utilities._read_material(
@@ -244,7 +224,6 @@
         Ead = utilities._read_material(
             name=encapsulant, fname="H2Opermeation", item=None, fp=None
         )["Ead"]["value"]
->>>>>>> 03a3f346
 
     # Get the relative humidity of the surface
     rh_surface = surface_relative(rh_ambient, temp_ambient, temp_module)
@@ -265,7 +244,9 @@
     denominator = denominator.sum(axis=0, skipna=True)
 
     diffuse_weighted_water = (numerator / denominator) / 100
-
+    diffuse_weighted_water = (numerator / denominator) / 100
+
+    return diffuse_weighted_water
     return diffuse_weighted_water
 
 
@@ -315,17 +296,12 @@
         Ead = utilities._read_material(
             name=encapsulant, fname="H2Opermeation", item=None, fp=None)["Ead"]["value"]
     diffuse_water = diffusivity_weighted_water(
-<<<<<<< HEAD
-        rh_ambient=rh_ambient, temp_ambient=temp_ambient, temp_module=temp_module, So=So,
-        Eas=Eas, Ead=Ead
-=======
         rh_ambient=rh_ambient,
         temp_ambient=temp_ambient,
         temp_module=temp_module,
         So=So,
         Eas=Eas,
         Ead=Ead,
->>>>>>> 03a3f346
     )
 
     front_encapsulant = (
@@ -335,10 +311,7 @@
 
     return front_encapsulant
 
-<<<<<<< HEAD
-=======
-
->>>>>>> 03a3f346
+
 def csat(temp_module, So=None, Eas=None, encapsulant="W001"):
     """Return saturation of Water Concentration [g/cm³].
 
@@ -357,11 +330,7 @@
     Eas : float
         Encapsulant solubility activation energy in [kJ/mol]
     encapsulant : str
-<<<<<<< HEAD
-        This is the code number for the encapsulant. 
-=======
         This is the code number for the encapsulant.
->>>>>>> 03a3f346
         The default is EVA 'W001'.
 
     Returns
@@ -369,15 +338,6 @@
     Csat : pandas series (float)
         Saturation of Water Concentration [g/cm³]
     """
-<<<<<<< HEAD
-    
-    if So is None or Eas is None:
-        So = utilities._read_material(
-            name=encapsulant, fname="H2Opermeation", item=None, fp=None)["So"]
-        Eas = utilities._read_material(
-            name=encapsulant, fname="H2Opermeation", item=None, fp=None)["Eas"]
-    
-=======
 
     if So is None or Eas is None:
         So = utilities._read_material(
@@ -385,7 +345,6 @@
         Eas = utilities._read_material(
             name=encapsulant, fname="H2Opermeation", item=None, fp=None)["Eas"]["value"]
 
->>>>>>> 03a3f346
     # Saturation of water concentration
     Csat = So * np.exp(-(Eas / (R_GAS * (273.15 + temp_module))))
 
@@ -397,11 +356,7 @@
     Return Equilibration water concentration [g/cm³].
 
     Calculation is used in determining Relative Humidity of Backside Solar Module
-<<<<<<< HEAD
-    Encapsulant, and returns Equilibration water concentration [g/cm³]. 
-=======
     Encapsulant, and returns Equilibration water concentration [g/cm³].
->>>>>>> 03a3f346
     For most coding, it is better to just run the calculation insitu. The code is
     here for completeness and for informational purposes.
 
@@ -594,8 +549,6 @@
     return Ce
 
 
-<<<<<<< HEAD
-=======
 @jit
 def Ce_numba(
     start,
@@ -765,7 +718,6 @@
 
     return back_encapsulant
 
->>>>>>> 03a3f346
 
 def backsheet_from_encap(rh_back_encap, rh_surface_outside):
     """Calculate the Relative Humidity of solar module backsheet as timeseries.
@@ -901,11 +853,7 @@
     back_encap_thickness=None,
     backsheet="W017",
     encapsulant="W001",
-<<<<<<< HEAD
-    ** weather_kwargs
-=======
     **weather_kwargs,
->>>>>>> 03a3f346
 ):
     """Calculate the Relative Humidity of solar module backsheet from timeseries data.
 
@@ -929,11 +877,7 @@
         (e.g. SAPM). The NSRDB provides calculations at 2 m (i.e module height) but SAPM
         uses a 10m height. It is recommended that a power-law relationship between
         height and wind speed of 0.33 be used*. This results in a wind speed that is
-<<<<<<< HEAD
-        1.7 times higher. It is acknowledged that this can vary significantly.               
-=======
         1.7 times higher. It is acknowledged that this can vary significantly.
->>>>>>> 03a3f346
     Po_b : float
         Water permeation rate prefactor [g·mm/m²/day].
         The suggested value for PET W17 is Po = 1319534666.90318 [g·mm/m²/day].
@@ -962,17 +906,6 @@
 
     Returns
     --------
-<<<<<<< HEAD
-    rh_surface_outside : float pandas dataframe 
-        relative humidity of the PV module surface as a time-series,
-    rh_front_encap: float pandas dataframe 
-        relative humidity of the PV frontside encapsulant as a time-series,
-    rh_back_encap : float pandas dataframe
-        relative humidity of the PV backside encapsulant as a time-series,
-    Ce_back_encap : float pandas dataframe 
-        concentration of water in the PV backside encapsulant as a time-series,
-    rh_backsheet : float pandas dataframe 
-=======
     rh_surface_outside : float pandas dataframe
         relative humidity of the PV module surface as a time-series,
     rh_front_encap: float pandas dataframe
@@ -982,7 +915,6 @@
     Ce_back_encap : float pandas dataframe
         concentration of water in the PV backside encapsulant as a time-series,
     rh_backsheet : float pandas dataframe
->>>>>>> 03a3f346
         relative humidity of the PV backsheet as a time-series
     """
     # solar_position = spectral.solar_position(weather_df, meta)
@@ -997,6 +929,7 @@
         tilt=tilt,
         azimuth=azimuth,
         sky_model=sky_model,
+        **weather_kwargs,
         **weather_kwargs,
     )
 
@@ -1008,6 +941,7 @@
         conf=conf,
         wind_factor=wind_factor,
         **weather_kwargs,
+        **weather_kwargs,
     )
 
     rh_surface_outside = surface_relative(
@@ -1020,6 +954,10 @@
         rh_ambient=weather_df["relative_humidity"],
         temp_ambient=weather_df["temp_air"],
         temp_module=temp_module,
+        So=So_e,
+        Eas=Ea_s_e,
+        Ead=Ea_d_e,
+        encapsulant=encapsulant,
         So=So_e,
         Eas=Ea_s_e,
         Ead=Ea_d_e,
@@ -1035,17 +973,18 @@
         t=backsheet_thickness,
         So_e=So_e,
         Ea_s_e=Ea_s_e,
+        Po_b=Po_b,
+        Ea_p_b=Ea_p_b,
+        t=backsheet_thickness,
+        So_e=So_e,
+        Ea_s_e=Ea_s_e,
         back_encap_thickness=back_encap_thickness,
         backsheet=backsheet,
         encapsulant=encapsulant,
         output="rh",
     )
 
-<<<<<<< HEAD
     Ce_back_encap = Ce(
-=======
-    Ce_back_encap = _Ce(
->>>>>>> 03a3f346
         rh_ambient=weather_df["relative_humidity"],
         temp_ambient=weather_df["temp_air"],
         temp_module=temp_module,
@@ -1060,11 +999,7 @@
         output="Ce",
     )
 
-<<<<<<< HEAD
     rh_backsheet = (rh_back_encap + rh_surface_outside)/2
-=======
-    rh_backsheet = (rh_back_encap + rh_surface_outside) / 2
->>>>>>> 03a3f346
 
     data = {
         "RH_surface_outside": rh_surface_outside,
