--- conflicted
+++ resolved
@@ -500,18 +500,10 @@
     x_0=6.5,
     model_kwarg={},
 ):
-<<<<<<< HEAD
     """
     Estimate the 98ᵗʰ percential temperature for the module at the given tilt, azimuth, and x_eff.
-    If any of these factors are not supplied, it default to latitide tilt, equatorial facing, and
+    If any of these factors are not supplied, it will default to latitide tilt, equatorial facing, and
     open rack mounted as needed.
-=======
-    """Estimate 98th percentile module temperature for given tilt, azimuth, and x_eff.
-
-    Estimate the 98ᵗʰ percentile temperature for the module at the given tilt,
-    azimuth, and x_eff. If any of these factors are supplied, it default to latitide
-    tilt, equatorial facing, and open rack mounted, respectively.
->>>>>>> bcad702b
 
     Parameters
     ----------
