"""Collection of classes and functions to obtain spectral parameters."""

from pvdeg import humidity
from pvdeg.utilities import nrel_kestrel_check

from pvlib import iotools
import os
import glob
import pandas as pd
from rex import NSRDBX, Outputs
import datetime
import numpy as np
import h5py
import dask.dataframe as dd
from dask.delayed import delayed
import xarray as xr


# Global dataset mapping for standardizing weather variable names across different
# weather data sources
META_MAP = {
    "elevation": "altitude",
    "Elevation": "altitude",
    "Local Time Zone": "tz",
    "Time Zone": "tz",
    "timezone": "tz",
    "Dew Point": "dew_point",
    "Longitude": "longitude",
    "Latitude": "latitude",
}

DSET_MAP = {
    "year": "Year",
    "month": "Month",
    "day": "Day",
    "hour": "Hour",
    "minute": "Minute",
    "second": "Second",
    "GHI": "ghi",
    "DHI": "dhi",
    "DNI": "dni",
    "Clearsky GHI": "ghi_clear",
    "Clearsky DHI": "dhi_clear",
    "Clearsky DNI": "dni_clear",
    "Solar Zenith Angle": "solar_zenith",
    "Temperature": "temp_air",
    "air_temperature": "temp_air",
    "Relative Humidity": "relative_humidity",
    "Dew Point": "dew_point",
    "temp_dew": "dew_point",
    "Pressure": "pressure",
    "Wind Speed": "wind_speed",
    "Wind Direction": "wind_direction",
    "Surface Albedo": "albedo",
    "surface_albedo": "albedo",
    "Precipitable Water": "precipitable_water",
    "Module_Temperature": "module_temperature",
}


TIME_PERIODICITY_MAP = {
    # pandas time freq string arg
    # ideally these should be the same
    "h": 8760,
    "1h": 8760,
    "30min": 17520,
    "15min": 35040,
}

ENTRIES_PERIODICITY_MAP = {
    # pandas time freq string arg
    # ideally these should be the same
    8760: "1h",
    17520: "30min",
    35040: "15min",
}


def get(database: str, id=None, geospatial=False, **kwargs):
    """
    Load weather data directly from  NSRDB or through any other PVLIB i/o
    tools function.

    Parameters
    ----------
    database : (str)
        'NSRDB' or 'PVGIS'. Use "PSM3" for tmy NSRDB data.
    id : (int or tuple)
        If NSRDB, id is the gid for the desired location.
        If PVGIS, id is a tuple of (latitude, longitude) for the desired location
    geospatial : (bool)
        If True, initialize weather data via xarray dataset and meta data via
        dask dataframe. This is useful for large scale geospatial analyses on
        distributed compute systems. Geospaital analyses are only supported for
        NSRDB data and locally stored h5 files that follow pvlib conventions.
    **kwargs :
        Additional keyword arguments to pass to the get_weather function
        (see pvlib.iotools.get_psm3 for PVGIS, and get_NSRDB for NSRDB)

    Returns
    -------
    weather_df : (pd.DataFrame)
        DataFrame of weather data
    meta : (dict)
        Dictionary of metadata for the weather data

    Example
    -------
    Collecting a single site of PSM3 NSRDB data. *Api key and email must be replaced
    with your personal api key and email*.
    [Request a key!](https://developer.nrel.gov/signup/)

    .. code-block:: python

        weather_arg = {
            'api_key': <api_key>,
            'email': <email>,
            'names': 'tmy',
            'attributes': [],
            'map_variables': True
        }

        weather_df, meta_dict =
        pvdeg.weather.get(database="PSM3",id=(25.783388, -80.189029), **weather_arg)

    Collecting a single site of PVGIS TMY data

    .. code-block:: python

        weather_df, meta_dict = pvdeg.weather.get(database="PVGIS", id=(49.95, 1.5))

    Collecting geospatial data from NSRDB on Kestrel (NREL INTERNAL USERS ONLY)

    satellite options:
        ``"GOES", "METEOSAT", "Himawari", "SUNY", "CONUS", "Americas"``


    .. code-block:: python

        weather_db = "NSRDB"
        weather_arg = {
            "satellite": "Americas",
            "names": "TMY",
            "NREL_HPC": True,
            "attributes": [
                    "air_temperature",
                    "wind_speed",
                    "dhi",
                    "ghi",
                    "dni",
                    "relative_humidity",
                ],
        }

        geo_weather, geo_meta = pvdeg.weather.get(
            weather_db, geospatial=True, **weather_arg
        )
    """

    if type(id) is tuple:
        location = id
        gid = None
        lat = location[0]
        lon = location[1]
    elif type(id) is int:
        gid = id
        location = None
    elif id is None:
        if not geospatial:
            raise TypeError(
                "Specify location via tuple (latitude, longitude), or gid integer."
            )

    if not geospatial:
        if database == "NSRDB":
            weather_df, meta = get_NSRDB(gid=gid, location=location, **kwargs)
        elif database == "PVGIS":
            URL = "https://re.jrc.ec.europa.eu/api/v5_2/"
            weather_df, meta = iotools.get_pvgis_tmy(
                latitude=lat, longitude=lon, url=URL, **kwargs
            )
            inputs = meta["inputs"]
            meta = inputs["location"]
        elif database == "PSM3":
            weather_df, meta = iotools.get_psm3(latitude=lat, longitude=lon, **kwargs)
        elif database == "local":
            fp = kwargs.pop("file")
            fn, fext = os.path.splitext(fp)
            weather_df, meta = read(gid=gid, file_in=fp, file_type=fext[1:], **kwargs)
        else:
            raise NameError("Weather database not found.")

        for key in [*meta.keys()]:
            if key in META_MAP.keys():
                meta[META_MAP[key]] = meta.pop(key)

        if database == "NSRDB" or database == "PSM3":
            meta["wind_height"] = 2
            meta["Source"] = "NSRDB"
        elif database == "PVGIS":
            meta["wind_height"] = 10
            meta["Source"] = "PVGIS"
        else:
            meta["wind_height"] = None

        # switch weather data headers and metadata to pvlib standard
        map_weather(weather_df)
        map_meta(meta)

        if "relative_humidity" not in weather_df.columns:
            print(
                "\r",
                'Column "relative_humidity" not found in DataFrame. Calculating...',
                end="",
            )
            weather_df = humidity._ambient(weather_df)
            print(
                "\r",
                "                                                                    ",
                end="",
            )
            print("\r", end="")

        return weather_df, meta

    elif geospatial:
        if database == "NSRDB":
            nrel_kestrel_check()

            weather_ds, meta_df = get_NSRDB(geospatial=geospatial, **kwargs)
            meta_df["wind_height"] = 2
        elif database == "local":
            fp = kwargs.pop("file")
            weather_ds, meta_df = ini_h5_geospatial(fp)
        else:
            raise NameError(f"Geospatial analysis not implemented for {database}.")

        return weather_ds, meta_df


def read(file_in, file_type, map_variables=True, **kwargs):
    """Read a locally stored weather file of any PVLIB compatible type.

    #TODO: add error handling

    Parameters
    ----------
    file_in : (path)
        full file path to the desired weather file
    file_type : (str)
        type of weather file from list below (verified)
        [psm3, tmy3, epw, h5, csv]
    """

    supported = ["psm3", "tmy3", "epw", "h5", "csv"]
    file_type = file_type.upper()

    if file_type in ["PSM3", "PSM"]:
        weather_df, meta = iotools.read_psm3(filename=file_in, map_variables=True)
    elif file_type in ["TMY3", "TMY"]:
        weather_df, meta = iotools.read_tmy3(
            filename=file_in
        )  # map variable not worki - check pvlib for map_variables
    elif file_type == "EPW":
        weather_df, meta = iotools.read_epw(filename=file_in)
    elif file_type == "H5":
        weather_df, meta = read_h5(file=file_in, **kwargs)
    elif file_type == "CSV":
        weather_df, meta = csv_read(filename=file_in)
    else:
        print(f"File-Type not recognized. supported types:\n{supported}")

    if not isinstance(meta, dict):
        meta = meta.to_dict()

    # map meta-names as needed
    if map_variables is True:
        map_weather(weather_df)
        map_meta(meta)

    if weather_df.index.tzinfo is None:
        tz = "Etc/GMT%+d" % -meta["tz"]
        weather_df = weather_df.tz_localize(tz)

    return weather_df, meta


def csv_read(filename):
    """Read a locally stored csv weather file.

    The first line contains the meta data variable names, and the second line contains
    the meta data values. This is followed by the meterological data.

    Parameters
    ----------
    file_path : (str)
        file path and name of h5 file to be read

    Returns
    -------
    weather_df : (pd.DataFrame)
        DataFrame of weather data
    meta : (dict)
        Dictionary of metadata for the weather data
    """
    file1 = open(filename, "r")
    # get the meta data from the first two lines
    metadata_fields = file1.readline().split(",")
    metadata_fields[-1] = metadata_fields[-1].strip()  # strip trailing newline
    metadata_values = file1.readline().split(",")
    metadata_values[-1] = metadata_values[-1].strip()  # strip trailing newline
    meta = dict(zip(metadata_fields, metadata_values))
    for (
        key
    ) in meta:  # converts everything to a float that is possible to convert to a float
        try:
            meta[key] = float(meta[key])
        except:
            pass
    # get the column headers
    columns = file1.readline().split(",")
    columns[-1] = columns[-1].strip()  # strip trailing newline
    # remove blank columns if they are there
    columns = [col for col in columns if col != ""]
    dtypes = dict.fromkeys(columns, float)  # all floats except datevec
    dtypes.update(Year=int, Month=int, Day=int, Hour=int, Minute=int)
    dtypes["Cloud Type"] = int
    dtypes["Fill Flag"] = int
    weather_df = pd.read_csv(
        file1,
        header=None,
        names=columns,
        usecols=columns,
        dtype=dtypes,
        delimiter=",",
        lineterminator="\n",
    )
    try:
        dtidx = pd.to_datetime(
            weather_df[["Year", "Month", "Day", "Hour", "Minute", "Second"]]
        )
    except:
        try:
            dtidx = pd.to_datetime(
                weather_df[["Year", "Month", "Day", "Hour", "Minute"]]
            )
        except:
            try:
                dtidx = pd.to_datetime(weather_df[["Year", "Month", "Day", "Hour"]])
            finally:
                dtidx = print(
                    "Your data file should have columns for Year, Month, Day, and Hour"
                )
    weather_df.index = pd.DatetimeIndex(dtidx)
    file1.close()

    return weather_df, meta


def map_meta(meta):
    """
    Update the headings for meterological data to standard forms.

    Updated forms outlined in https://github.com/DuraMAT/pv-terms.

    Returns
    -------
    meta : dictionary
        DataFrame of weather data with modified column headers.
    """

    # map meta-names as needed
    for key in [*meta.keys()]:
        if key in META_MAP.keys():
            meta[META_MAP[key]] = meta.pop(key)

    return meta


def map_weather(weather_df):
    """

    Update the headings for meterological data to standard forms.

    Standard outlined in https://github.com/DuraMAT/pv-terms.

    Returns
    -------
    weather_df : (pd.DataFrame)
        DataFrame of weather data with modified column headers.
    """
<<<<<<< HEAD
    DSET_MAP = {
        "year": "Year",
        "month": "Month",
        "day": "Day",
        "hour": "Hour",
        "minute": "Minute",
        "second": "Second",
        "GHI": "ghi",
        "DHI": "dhi",
        "DNI": "dni",
        "Clearsky GHI": "ghi_clear",
        "Clearsky DHI": "dhi_clear",
        "Clearsky DNI": "dni_clear",
        "Solar Zenith Angle": "solar_zenith",
        "Temperature": "temp_air",
        "air_temperature": "temp_air",
        "Relative Humidity": "relative_humidity",
        "Dew Point": "dew_point",
        "temp_dew": "dew_point",
        "Pressure": "pressure",
        "Wind Speed": "wind_speed",
        "Wind Direction": "wind_direction",
        "Surface Albedo": "albedo",
        "surface_albedo": "albedo",
        "Precipitable Water": "precipitable_water",
        "Module_Temperature": "module_temperature",
    }
=======
>>>>>>> cbccdc9a

    if isinstance(weather_df, pd.DataFrame):
        for column_name in weather_df.columns:
            if column_name in [*DSET_MAP.keys()]:
                weather_df.rename(
                    columns={column_name: DSET_MAP[column_name]}, inplace=True
                )

        return weather_df

    elif isinstance(weather_df, xr.Dataset):
        weather_df = weather_df.rename(
            {
                key: value
                for key, value in DSET_MAP.items()
                if key in weather_df.data_vars
            }
        )

        return weather_df

    else:
        raise TypeError("input must be pd.DataFrame or xr.Dataset")


def read_h5(gid, file, attributes=None, **_):
    """Read a locally stored h5 weather file that follows NSRDB conventions.

    Parameters:
    -----------
    file : (str)
        file path and name of h5 file to be read
    gid : (int)
        gid for the desired location
    attributes : (list)
        List of weather attributes to extract from NSRDB

    Returns:
    --------
    weather_df : (pd.DataFrame)
        DataFrame of weather data
    meta : (dict)
        Dictionary of metadata for the weather data
    """
    if os.path.dirname(file):
        fp = file
    else:
        fp = os.path.join(os.path.dirname(__file__), os.path.basename(file))

    with Outputs(fp, mode="r") as f:
        meta = f.meta.loc[gid]
        index = f.time_index
        dattr = f.attrs

    # TODO: put into utilities
    if attributes is None:
        attributes = list(dattr.keys())
        try:
            attributes.remove("meta")
            attributes.remove("tmy_year_short")
        except ValueError:
            pass

    weather_df = pd.DataFrame(index=index, columns=attributes)
    for dset in attributes:
        with Outputs(fp, mode="r") as f:
            weather_df[dset] = f[dset, :, gid]

    return weather_df, meta.to_dict()


def ini_h5_geospatial(fps):
    """
    Initialize h5 weather file that follows NSRDB conventions for geospatial analyses.

    Parameters
    ----------
    file_path : (str)
        file path and name of h5 file to be read
    gid : (int)
        gid for the desired location
    attributes : (list)
        List of weather attributes to extract from NSRDB

    Returns
    -------
    weather_df : (pd.DataFrame)
        DataFrame of weather data
    meta : (dict)
        Dictionary of metadata for the weather data
    """
    dss = []
    drop_variables = ["meta", "time_index", "tmy_year", "tmy_year_short", "coordinates"]

    for i, fp in enumerate(fps):
        hf = h5py.File(fp, "r")
        attr = list(hf)
        attr_to_read = [elem for elem in attr if elem not in drop_variables]

        chunks = []
        shapes = []
        for var in attr_to_read:
            chunks.append(
                hf[var].chunks if hf[var].chunks is not None else (np.nan, np.nan)
            )
            shapes.append(
                hf[var].shape if hf[var].shape is not None else (np.nan, np.nan)
            )
        chunks = min(set(chunks))
        shapes = min(set(shapes))

        if i == 0:
            time_index = pd.to_datetime(hf["time_index"][...].astype(str)).values
            meta_df = pd.read_hdf(fp, key="meta")
            coords = {"gid": meta_df.index.values, "time": time_index}
            coords_len = {"time": time_index.shape[0], "gid": meta_df.shape[0]}

        ds = xr.open_dataset(
            fp,
            engine="h5netcdf",
            phony_dims="sort",
            chunks={"phony_dim_0": chunks[0], "phony_dim_1": chunks[1]},
            drop_variables=drop_variables,
            mask_and_scale=False,
            decode_cf=True,
        )

        for var in ds.data_vars:
            if hasattr(getattr(ds, var), "psm_scale_factor"):
                scale_factor = 1 / ds[var].psm_scale_factor
                getattr(ds, var).attrs["scale_factor"] = scale_factor

        # TODO: delete
        # if tuple(coords_len.values()) == (
        #     ds.sizes["phony_dim_0"],
        #     ds.sizes["phony_dim_1"],
        # ):
        #     rename = {"phony_dim_0": "time", "phony_dim_1": "gid"}
        # elif tuple(coords_len.values()) == (
        #     ds.sizes["phony_dim_1"],
        #     ds.sizes["phony_dim_0"],
        # ):
        #     rename = {"phony_dim_0": "gid", "phony_dim_1": "time"}
        # else:
        #     raise ValueError("Dimensions do not match for {}".format(var))
        rename = {}
        for (
            phony,
            length,
        ) in ds.sizes.items():
            if length == coords_len["time"]:
                rename[phony] = "time"
            elif length == coords_len["gid"]:
                rename[phony] = "gid"
        ds = ds.rename(rename)
        ds = ds.assign_coords(coords)

        # TODO: In case re-chunking becomes necessary
        # ax0 = list(ds.sizes.keys())[list(ds.sizes.values()).index(shapes[0])]
        # ax1 = list(ds.sizes.keys())[list(ds.sizes.values()).index(shapes[1])]
        # ds = ds.chunk(chunks={ax0:chunks[0], ax1:chunks[1]})
        dss.append(ds)

    ds = xr.merge(dss)
    ds = xr.decode_cf(ds)

    # Rechunk time axis
    ds = ds.unify_chunks()
    ds = ds.chunk(chunks={"time": -1, "gid": ds.chunks["gid"]})

    weather_ds = ds

    return weather_ds, meta_df


def get_NSRDB_fnames(satellite, names, NREL_HPC=False, **_):
    """Get a list of NSRDB files for a given satellite and year.

    Parameters
    ----------
    satellite : (str)
        'GOES', 'METEOSAT', 'Himawari', 'SUNY', 'CONUS', 'Americas'
    names : (int or str)
        PVLIB naming convention year or 'TMY':
        If int, year of desired data
        If str, 'TMY' or 'TMY3'
    NREL_HPC : (bool)
        If True, use NREL HPC path
        If False, use AWS path

    Returns
    -------
    nsrdb_fnames : (list)
        List of NSRDB files for a given satellite and year
    hsds : (bool)
        If True, use h5pyd to access NSRDB files
        If False, use h5py to access NSRDB files
    """
    sat_map = {
        "GOES": "full_disc",
        "METEOSAT": "meteosat",
        "Himawari": "himawari",
        "SUNY": "india",
        "CONUS": "conus",
        "Americas": "current",
    }
    if NREL_HPC:
        hpc_fp = "/datasets/NSRDB/"
        hsds = False
    else:
        hpc_fp = "/nrel/nsrdb/v3/"
        hsds = True

    if type(names) in [int, float]:
        nsrdb_fp = os.path.join(
            hpc_fp, sat_map[satellite], "*_{}.h5".format(int(names))
        )
        nsrdb_fnames = glob.glob(nsrdb_fp)
    else:
        nsrdb_fp = os.path.join(
            hpc_fp, sat_map[satellite], "*_{}*.h5".format(names.lower())
        )
        nsrdb_fnames = glob.glob(nsrdb_fp)

    if len(nsrdb_fnames) == 0:
        raise FileNotFoundError(
            "Couldn't find NSRDB input files! \nSearched for: '{}'".format(nsrdb_fp)
        )

    return nsrdb_fnames, hsds


def get_NSRDB(
    satellite=None,
    names="TMY",
    NREL_HPC=False,
    gid=None,
    location=None,
    geospatial=False,
    attributes=None,
    **_,
):
    """Get NSRDB weather data from different satellites and years.

    Provide either gid or location tuple.

    Parameters
    ----------
    satellite : (str)
        'GOES', 'METEOSAT', 'Himawari', 'SUNY', 'CONUS', 'Americas'
    names : (int or str)
        If int, year of desired data
        If str, 'TMY' or 'TMY3'
    NREL_HPC : (bool)
        If True, use NREL HPC path
        If False, use AWS path
    gid : (int)
        gid for the desired location
    location : (tuple)
        (latitude, longitude) for the desired location
    attributes : (list)
        List of weather attributes to extract from NSRDB

    Returns
    -------
    weather_df : (pd.DataFrame)
        DataFrame of weather data
    meta : (dict)
        Dictionary of metadata for the weather data
    """
<<<<<<< HEAD
    DSET_MAP = {"air_temperature": "temp_air", "Relative Humidity": "relative_humidity"}
=======
>>>>>>> cbccdc9a

    if (
        satellite is None
    ):  # TODO: This function is not fully written as of January 3, 2024
        satellite, gid = get_satellite(location)
    if not geospatial:
        nsrdb_fnames, hsds = get_NSRDB_fnames(
            satellite=satellite, names=names, NREL_HPC=NREL_HPC
        )

        dattr = {}
        for i, file in enumerate(nsrdb_fnames):
            with NSRDBX(file, hsds=hsds) as f:
                if i == 0:
                    if gid is None:  # TODO: add exception handling
                        gid = f.lat_lon_gid(location)
                    meta = f["meta", gid].iloc[0]
                    index = f.time_index

                lattr = f.datasets
                for attr in lattr:
                    dattr[attr] = file

        if attributes is None:
            attributes = list(dattr.keys())
            try:
                attributes.remove("meta")
                attributes.remove("tmy_year_short")
            except ValueError:
                pass

        weather_df = pd.DataFrame(index=index)

        for dset in attributes:
            # switch dset names to pvlib standard
            if dset in [*DSET_MAP.keys()]:
                column_name = DSET_MAP[dset]
            else:
                column_name = dset

            with NSRDBX(dattr[dset], hsds=hsds) as f:
                weather_df[column_name] = f[dset, :, gid]

        # switch meta key names to pvlib standard
        re_idx = []
        for key in [*meta.index]:
            if key in META_MAP.keys():
                re_idx.append(META_MAP[key])
            else:
                re_idx.append(key)
        meta.index = re_idx

        return weather_df, meta.to_dict()

    elif geospatial:
        # new versions have multiple files per satellite-year to reduce filesizes
        # this is great for yearly data but TMY has multiple files
        # the year attached to the TMY file in the filesystem/name is seemingly
        # the year it was created. this creates problems, we only want to combine the
        # files if they are NOT TMY

        nsrdb_fnames, hsds = get_NSRDB_fnames(satellite, names, NREL_HPC)

        if isinstance(names, str) and names.lower() in ["tmy", "tmy3"]:
            nsrdb_fnames = nsrdb_fnames[-1:]  # maintain as list with last element

        weather_ds, meta_df = ini_h5_geospatial(nsrdb_fnames)

        if attributes is not None:
            weather_ds = weather_ds[attributes]

        for dset in weather_ds.data_vars:
            if dset in DSET_MAP.keys():
                weather_ds = weather_ds.rename({dset: DSET_MAP[dset]})

        for mset in meta_df.columns:
            if mset in META_MAP.keys():
                meta_df.rename(columns={mset: META_MAP[mset]}, inplace=True)

        return weather_ds, meta_df


def repeat_annual_time_series(time_series, start_year, n_years):
    """Repeat a pandas time series dataframe containing annual data.

    For example, repeat
    TMY data by n_years, adding in leap days as necessary. For now, this function
    requires 1 or more full years of uniform interval (non-leap year) data, i.e. length
    must be a multiple of 8760. On leap days, all data is set to 0.

    TODO: make it possible to have weirder time series, e.g. non uniform intervals.
    Include option for synthetic leap day data

    Parameters
    ----------
    time_series : (pd.DataFrame)
        pandas dataframe with DatetimeIndex

    time_series : (int)
        desired starting year of time_series

    n_years : (int)
        number of years to repeat time_series

    Returns
    -------
    new_time_series : (pd.DataFrame)
        pandas dataframe repeated n_years
    """
    if len(time_series) % 8760 != 0:
        raise ValueError("Length of time_series must be a multiple of 8760")

    tz = time_series.index.tz
    time_series = time_series.tz_localize(
        None
    )  # timezone aware timeseries can cause problems, we'll make it tz-naive for now

    time_series.index = time_series.index.map(lambda dt: dt.replace(year=start_year))

    start = time_series.index[0]

    for year in range(start_year, start_year + n_years):
        if year == start_year:
            if is_leap_year(year):
                this_year = time_series.copy()
                this_year.index = time_series.index.map(
                    lambda dt: dt.replace(year=year)
                )
                this_year = pd.concat(
                    [
                        this_year[: str(year) + "-02-28"],
                        pd.DataFrame(
                            0,
                            index=pd.date_range(
                                start=datetime.datetime(
                                    year=year, month=2, day=29, minute=start.minute
                                ),
                                end=datetime.datetime(year=year, month=3, day=1),
                                freq="H",
                            ),
                            columns=time_series.columns,
                        ),
                        this_year[str(year) + "-03-01" :],
                    ]
                )
                new_time_series = this_year

            else:
                this_year = time_series.copy()
                this_year.index = time_series.index.map(
                    lambda dt: dt.replace(year=year)
                )
                new_time_series = this_year

        else:
            if is_leap_year(year):
                this_year = time_series.copy()
                this_year.index = time_series.index.map(
                    lambda dt: dt.replace(year=year)
                )
                this_year = pd.concat(
                    [
                        this_year[: str(year) + "-02-28"],
                        pd.DataFrame(
                            0,
                            index=pd.date_range(
                                start=datetime.datetime(
                                    year=year, month=2, day=29, minute=start.minute
                                ),
                                end=datetime.datetime(year=year, month=3, day=1),
                                freq="H",
                            ),
                            columns=time_series.columns,
                        ),
                        this_year[str(year) + "-03-01" :],
                    ]
                )
                new_time_series = pd.concat([new_time_series, this_year])

            else:
                this_year = time_series.copy()
                this_year.index = time_series.index.map(
                    lambda dt: dt.replace(year=year)
                )
                new_time_series = pd.concat([new_time_series, this_year])

    new_time_series.index = new_time_series.index.tz_localize(
        tz=tz
    )  # add back in the timezone

    return new_time_series


def is_leap_year(year):
    """Return True if year is a leap year."""
    if year % 4 != 0:
        return False
    elif year % 100 != 0:
        return True
    elif year % 400 != 0:
        return False
    else:
        return True


def get_satellite(location):
    """Identify a satellite to use for a given lattitude and longitude.

    This is to
    provide default values worldwide, but a more experienced user may want to specify a
    specific satellite to get better data.

    Provide a location tuple.

    Parameters:
    -----------
    location : (tuple)
        (latitude, longitude) for the desired location

    Returns:
    --------
    satellite : (str)
        'GOES', 'METEOSAT', 'Himawari', 'SUNY', 'CONUS', 'Americas'
    gid : (int)
        gid for the desired location
    """
    # this is just a placeholder till the actual code gets programmed.
    satellite = "PSM3"

    # gid = f.lat_lon_gid(lat_lon=location) # I couldn't get this to work
    gid = None
    return satellite, gid


def write(data_df, metadata, savefile="WeatherFile.csv"):
    """Save dataframe with weather data and any associated meta data in an *.csv format.

    The metadata will be formatted on the first two lines with the first being
    the descriptor and the second line being the value. Then the meterological, time and
    other data series headers on on the third line with all the subsequent data on the
    remaining lines. This format can be read by the PVDeg software.

    Parameters
    ----------
    data_df : pandas.DataFrame
        timeseries data.
    metdata : dictionary
        Dictionary with 'latitude', 'longitude', 'altitude', 'source',
        'tz' for timezone, and other meta data.
    savefile : str
        Name of file to save output as.
        Name of file to save output as.
    standardSAM : boolean
        This checks the dataframe to avoid having a leap day, then averages it
        to SAM style (closed to the right),
        and fills the years so it starst on YEAR/1/1 0:0 and ends on
        YEAR/12/31 23:00.
    includeminute ; Bool
        For hourly data, if SAM input does not have Minutes, it calculates the
        sun position 30 minutes prior to the hour (i.e. 12 timestamp means sun
         position at 11:30).
        If minutes are included, it will calculate the sun position at the time
        of the timestamp (12:00 at 12:00)
        Set to true if resolution of data is sub-hourly.
        Name of file to save output as.
    standardSAM : boolean
        This checks the dataframe to avoid having a leap day, then averages it
        to SAM style (closed to the right),
        and fills the years so it starst on YEAR/1/1 0:0 and ends on
        YEAR/12/31 23:00.
    includeminute ; Bool
        For hourly data, if SAM input does not have Minutes, it calculates the
        sun position 30 minutes prior to the hour (i.e. 12 timestamp means sun
         position at 11:30).
        If minutes are included, it will calculate the sun position at the time
        of the timestamp (12:00 at 12:00)
        Set to true if resolution of data is sub-hourly.

    Returns
    -------
    Nothing, it just writes the file.
    """
    meta_string = (
        ", ".join(str(key) for key, value in metadata.items())
        + "\n"
        + ", ".join(str(value) for key, value in metadata.items())
    )

    result_df = pd.concat([data_df], axis=1).reindex()

    savedata = result_df.to_string(index=False).split("\n")
    savedata.pop(0)
    savedata = [",".join(ele.split()) for ele in savedata]
    savedata = "\n".join(savedata)
    columns = list(
        data_df.columns
    )  # pulled out separately as spaces can get turned into commas in the header names.
    str1 = ""
    for ele in columns:
        str1 = str1 + ele + ","
    savedata = meta_string + "\n" + str1 + "\n" + savedata

    file1 = open(savefile, "w")
    file1.writelines(savedata)
    file1.close()


def get_anywhere(database="PSM3", id=None, **kwargs):
    """
    Load weather data directly from  NSRDB or through any other PVLIB i/o
    tools function. Only works for a single location look-up, not for geospatial analysis.

    Parameters:
    -----------
    database : (str)
        'PSM3' or 'PVGIS'
        Indicates the first database to try. PSM3 is for the NSRDB
    id : (int or tuple)
        The gid or tuple with latitude and longitude for the desired location.
        Using a gid is not recommended because it is specific to one database.
    API_KEY : (str)
        This is used to access the NSRDB without limitation if a custom key is supplied.
    **kwargs :
        Additional keyword arguments to pass to the get_weather function
        (see pvlib.iotools.get_psm3 for PVGIS, and get_NSRDB for NSRDB)

    Returns:
    --------
    weather_df : (pd.DataFrame)
        DataFrame of weather data
    meta : (dict)
        Dictionary of metadata for the weather data
    """

    weather_arg = {
        "api_key": "DEMO_KEY",  # Pass in a custom key to avoid access limitations.
        "email": "user@mail.com",
        "names": "tmy",
        "attributes": [],
        "map_variables": True,
        "geospatial": False,
    }
    weather_arg.update(kwargs)  # Will default to the kwargs passed to the function.

    if database == "PSM3":
        try:
            weather_db, meta = get(database="PSM3", id=id, **weather_arg)
        except:
            try:
                weather_db, meta = get(
                    database="PVGIS", id=id, **{"map_variables": True}
                )
            except:
                meta = {
                    "result": "This location was not found in either the NSRDB or PVGIS"
                }
                weather_db = {"result": "NA"}
    else:
        try:
            weather_db, meta = get(database="PVGIS", id=id, **{"map_variables": True})
        except:
            try:
                weather_db, meta = get(database="PSM3", id=id, **weather_arg)
            except:
                meta = {
                    "result": "This location was not found in either the NSRDB or PVGIS"
                }
                weather_db = {"result": "NA"}

    return weather_db, meta


def roll_tmy(weather_df: pd.DataFrame, meta: dict) -> pd.DataFrame:
    """Wrap ends of TMY UTC DataFrame to align with local time based on timezone offset.

    Parameters:
    ----------
    weather_df : pd.DataFrame
        The input DataFrame containing TMY data with a UTC datetime index.
    meta : dict
        Metadata dictionary containing at least the 'tz' key, representing timezone
        offset in hours (e.g., -8 for UTC-8).

    Returns:
    -------
    pd.DataFrame
        The rolled DataFrame aligned to local times with a new datetime index spanning a
        typical year.

    Raises:
    ------
    ValueError
        If the timezone offset is not a multiple of the data frequency or if the
        frequency cannot be inferred.
    """
    # Extract timezone offset in hours
    tz_offset = meta.get("tz", 0)  # Default to UTC if not specified

    # Step 1: Localize the index to UTC
    weather_df_local = weather_df.copy()
    weather_df_local.index = pd.to_datetime(weather_df_local.index)
    weather_df_local = weather_df_local.tz_localize("UTC")

    # Step 2: Convert to desired local timezone
    # 'Etc/GMT+X' corresponds to UTC-X
    if tz_offset >= 0:
        local_tz = f"Etc/GMT-{tz_offset}"
    else:
        local_tz = f"Etc/GMT+{abs(tz_offset)}"

    try:
        weather_df_local = weather_df_local.tz_convert(local_tz)
    except Exception as e:
        raise ValueError(f"Invalid timezone offset: {tz_offset}. Error: {e}")

    # Step 3: Make timezone-naive
    weather_df_naive = weather_df_local.tz_localize(None)

    # Step 4: Determine frequency
    freq = pd.infer_freq(weather_df_naive.index)
    if freq is None:
        raise ValueError(
            "Cannot infer frequency of the DataFrame index. Ensure it is regular."
        )

    # Step 5: Calculate the shift amount
    # To align local time to start at 00:00, shift by -tz_offset hours
    # For example, tz_offset = -8 (UTC-8) => shift by +8 hours
    total_shift = pd.Timedelta(hours=-tz_offset)

    if freq.isalpha():
        freq = "1" + freq

    row_timedelta = pd.to_timedelta(
        freq
    )  # this probably broke because it was a string without an hourly frequency

    if total_shift % row_timedelta != pd.Timedelta(0):
        raise ValueError("Timezone offset must be a multiple of the data frequency.")

    num_shift = int(total_shift / row_timedelta)

    # Step 6: Perform the shift (roll the DataFrame)
    if num_shift > 0:
        rearranged = pd.concat(
            [weather_df_naive.iloc[num_shift:], weather_df_naive.iloc[:num_shift]]
        )
    elif num_shift < 0:
        rearranged = pd.concat(
            [weather_df_naive.iloc[num_shift:], weather_df_naive.iloc[:num_shift]]
        )
    else:
        rearranged = weather_df_naive.copy()

    # Step 7: Assign a new datetime index spanning a typical non-leap year
    # Preserve the original start time's hour, minute, second, etc.
    # Using year 2001 as it is not a leap year

    # Extract the time component from the first timestamp
    original_start_time = rearranged.index[0].time()
    start_time = pd.Timestamp("2001-01-01") + pd.Timedelta(
        hours=0,
        minutes=original_start_time.minute,
    )

    expected_num_rows = rearranged.shape[0]

    # Create the new datetime index with the preserved start time
    new_index = pd.date_range(start=start_time, periods=expected_num_rows, freq=freq)

    # Handle potential leap day if present in new_index
    # Since 2001 is not a leap year, ensure no Feb 29 exists
    new_index = new_index[~((new_index.month == 2) & (new_index.day == 29))]

    # Assign the new index to the rearranged DataFrame
    rearranged = rearranged.iloc[: len(new_index)]  # Ensure lengths match
    rearranged.index = new_index

    return rearranged


# RENAME, THIS SHOULD NOT REFERENCE PVGIS
def _process_weather_result_distributed(weather_df):
    """Create xarray.Dataset using np.array backend from pvgis weather dataframe."""
    import dask.array as da

    weather_df.index.rename("time", inplace=True)
    weather_ds = weather_df.to_xarray().drop_vars("time").copy()

    for var in weather_ds.data_vars:
        dask_array = da.from_array(weather_ds[var].values, chunks="auto")

        weather_ds[var] = (weather_ds[var].dims, dask_array)

    return weather_ds


@delayed
def _weather_distributed_vec(
    database: str,
    coord: float,
    api_key: str,  # NSRDB api key
    email: str,  # NSRDB developer email
):
    """
    Distributed weather calculation for use with dask futures/delayed

    Parameters
    ----------
    database: str
        database/source from `pvdeg.weather.get`
    coord: tuple[float]
        (latitude, longitude) coordinate pair. (`pvdeg.weather.get` id)
    api_key: str
        NSRDB developer api key (see `pvdeg.weather.get`)
    email: str
        NSRDB developer email (see `pvdeg.weather.get`)

    Returns
    --------
        Returns ds, dict, None if unsucessful
        Returns None, None, Exception if unsucessful
    """

    # we want to fail loudly, quickly
    if database == "PVGIS":  # does not need api key
        weather_df, meta_dict = get(database=database, id=coord)
    elif database == "PSM3":
        weather_df, meta_dict = get(
            database=database, id=coord, api_key=api_key, email=email
        )
    else:
        raise NotImplementedError(
            f'database {database} not implemented, options: "PVGIS", "PSM3"'
        )

    # convert single location dataframe to xarray dataset
    weather_ds = _process_weather_result_distributed(weather_df=weather_df)

    return weather_ds, meta_dict, None


# THE NSRDB shapes could be moved to their own definition
# organization style question?
def empty_weather_ds(gids_size, periodicity, database) -> xr.Dataset:
    """
    Create an empty weather dataframe for generalized input.

    Parameters
    ---------
    gids_size: int
        number of entries to create along gid axis
    periodicity: str
        freqency, pandas `freq` string arg from `pd.date_range`.

        .. code-block:: python
            "1h"
            "30min"
            "15min"
    database: str
        database from `pvdeg.weather.get`

    Returns
    -------
    weather_ds: xarray.Dataset
        Weather dataset of the same format/shapes given by a `pvdeg.weather.get`
        geospatial call or `pvdeg.weather.weather_distributed` call or
        GeosptialScenario.get_geospatial_data`.
    """
    import dask.array as da

    pvgis_shapes = {
        "temp_air": ("gid", "time"),
        "relative_humidity": ("gid", "time"),
        "ghi": ("gid", "time"),
        "dni": ("gid", "time"),
        "dhi": ("gid", "time"),
        "IR(h)": ("gid", "time"),
        "wind_speed": ("gid", "time"),
        "wind_direction": ("gid", "time"),
        "pressure": ("gid", "time"),
    }

    nsrdb_shapes = {
        "Year": ("gid", "time"),
        "Month": ("gid", "time"),
        "Day": ("gid", "time"),
        "Hour": ("gid", "time"),
        "Minute": ("gid", "time"),
        "temp_air": ("gid", "time"),
        "dew_point": ("gid", "time"),
        "dhi": ("gid", "time"),
        "dni": ("gid", "time"),
        "ghi": ("gid", "time"),
        "albedo": ("gid", "time"),
        "pressure": ("gid", "time"),
        "wind_direction": ("gid", "time"),
        "wind_speed": ("gid", "time"),
        "relative_humidity": ("gid", "time"),
    }

    attrs = {}
    global_attrs = {}

    dims = {"gid", "time"}
    dims_size = {"time": TIME_PERIODICITY_MAP[periodicity], "gid": gids_size}

    if database == "NSRDB" or database == "PSM3":
        # shapes = shapes | nsrdb_extra_shapes
        shapes = nsrdb_shapes
    elif database == "PVGIS":
        shapes = pvgis_shapes
    else:
        raise ValueError(f"database must be PVGIS, NSRDB, PSM3 not {database}")

    weather_ds = xr.Dataset(
        data_vars={
            var: (dim, da.empty([dims_size[d] for d in dim]), attrs.get(var))
            for var, dim in shapes.items()
        },
        coords={
            "time": pd.date_range(
                "2022-01-01",
                freq=periodicity,
                periods=TIME_PERIODICITY_MAP[periodicity],
            ),
            "gid": np.linspace(0, gids_size - 1, gids_size, dtype=int),
        },
        attrs=global_attrs,
    )

    return weather_ds


# add some check to see if a dask client exists
# can force user to pass dask client to ensure it exists
# if called without dask client we will return a xr.Dataset
# with dask backend that does not appear as if it failed until we compute it


# TODO: implement rate throttling so we do not make too many requests.
# TODO: multiple API keys to get around NSRDB key rate limit. 2 key, email pairs means twice the speed ;)
# TODO: this overwrites NSRDB GIDS when database == "PSM3"


def weather_distributed(
    database: str,
    coords: list[tuple],
    api_key: str = "",
    email: str = "",
):
    """
    Grab weather using pvgis for all of the following locations using dask for parallelization.
    You must create a dask client with multiple processes before calling this function, otherwise results will not be properly calculated.

    PVGIS supports up to 30 requests per second so your dask client should not have more than $x$ workers/threads
    that would put you over this limit.

    NSRDB (including `database="PSM3"`) is rate limited and your key will face
    restrictions after making too many requests.
    See rates [here](https://developer.nrel.gov/docs/solar/nsrdb/guide/).

    Parameters
    ----------
    database : (str)
        'PVGIS' or 'NSRDB' (not implemented yet)
    coords: list[tuple]
        list of tuples containing (latitude, longitude) coordinates

        .. code-block:: python

            coords_example = [
                (49.95, 1.5),
                (51.95, -9.5),
                (51.95, -8.5),
                (51.95, -4.5),
                (51.95, -3.5)]

    api_key: str
        Only required when making NSRDB requests using "PSM3".
        [NSRDB developer API key](https://developer.nrel.gov/signup/)

    email: str
        Only required when making NSRDB requests using "PSM3".
        [NSRDB developer account email associated with `api_key`](https://developer.nrel.gov/signup/)

    Returns
    -------
    weather_ds : xr.Dataset
        Weather data for all locations requested in an xarray.Dataset using a dask array
        backend.
    meta_df : pd.DataFrame
        Pandas DataFrame containing metadata for all requested locations. Each row maps
        to a single entry in the weather_ds.
    gids_failed: list
        list of index failed coordinates in input `coords`
    """
    import dask.delayed
    import dask.distributed

    try:
        client = dask.distributed.get_client()
        print("Connected to a Dask scheduler | Dashboard:", client.dashboard_link)
    except ValueError:
        raise RuntimeError("No Dask scheduler found. Ensure a dask client is running.")

    if database != "PVGIS" and database != "PSM3":
        raise NotImplementedError(
            f"Only 'PVGIS' and 'PSM3' are implemented, you entered {database}"
        )

    delays = [
        _weather_distributed_vec(database, coord, api_key, email) for coord in coords
    ]

    futures = client.compute(delays)
    results = client.gather(futures)

    # results is a 2d list
    # results[0] is the weather_ds with dask backend
    # results[1] is meta_dict
    weather_ds_collection = [row[0] for row in results]
    meta_dict_collection = [row[1] for row in results]

    indexes_failed = []

    time_length = weather_ds_collection[0].sizes["time"]
    periodicity = ENTRIES_PERIODICITY_MAP[time_length]

    # weather_ds = pvgis_hourly_empty_weather_ds(len(results)) # create empty weather
    # xr.dataset
    weather_ds = empty_weather_ds(
        gids_size=len(results),
        periodicity=periodicity,
        database=database,
    )

    meta_df = pd.DataFrame.from_dict(
        meta_dict_collection
    )  # create populated meta pd.DataFrame

    # gids are spatially meaningless if data is from PVGIS, they will only show
    # corresponding entries between weather_ds and meta_df
    # only meaningfull if data is from NSRDB
    # this loop can be refactored, it is a little weird
    for i, row in enumerate(results):
        if row[2]:
            indexes_failed.append(i)
            continue

        weather_ds[dict(gid=i)] = weather_ds_collection[i]

    return weather_ds, meta_df, indexes_failed

    # def _nsrdb_to_uniform(weather_df: pd.DataFrame, meta: dict) -> tuple[pd.DataFrame, dict]:

    #     map_weather(weather_df=weather_df)
    #     map_meta(meta)

    # check if weather is localized, convert to GMT (like pvgis)
    # check if time index is on the hour or 30 minutes
    # weather_df.index - pd.Timedelta("30m")

    # NSRDB datavars
    # Year  Month  Day  Hour  Minute  dew_point  dhi
    # dni  ghi  albedo  pressure  temp_air
    # wind_direction  wind_speed  relative_humidity

    # weather_dropables = ['Year',  'Month',  'Day',  'Hour',  'Minute',  'dew_point']
    # meta_dropables = [...]

    # NSRDB meta
    # {'Source': 'NSRDB',
    #  'Location ID': '145809',
    #  'City': '-',
    #  'State': '-',
    #  'Country': '-',
    #  'Dew Point Units': 'c',
    #  'DHI Units': 'w/m2',
    #  'DNI Units': 'w/m2',
    #  'GHI Units': 'w/m2',
    #  'Temperature Units': 'c',
    #  'Pressure Units': 'mbar',
    #  'Wind Direction Units': 'Degrees',
    #  'Wind Speed Units': 'm/s',
    #  'Surface Albedo Units': 'N/A',
    #  'Version': '3.2.0',
    #  'latitude': 39.73,
    #  'longitude': -105.18,
    #  'altitude': 1820,
    #  'tz': -7,
    #  'wind_height': 2}
    ...


# def _pvgis_to_uniform(weather_df: pd.DataFrame, meta: dict) -> tuple[pd.DataFrame, dict]:

# map_weather(weather_df=weather_df)
# map_meta(meta)

# drop meaningless variables

# pvgis datavars
# temp_air  relative_humidity   ghi  dni   dhi
# IR(h)  wind_speed  wind_direction  pressure

# weather_dropables = ["IR(h)"]
# meta_dropables = ['irradiance_time_offset', ...]

# pvgis meta
# {'latitude': 24.7136,
#   'longitude': 46.6753,
#   'irradiance_time_offset': -0.1955,
#   'altitude': 646.0,
#   'wind_height': 10,
#   'Source': 'PVGIS'})
# ...<|MERGE_RESOLUTION|>--- conflicted
+++ resolved
@@ -389,36 +389,6 @@
     weather_df : (pd.DataFrame)
         DataFrame of weather data with modified column headers.
     """
-<<<<<<< HEAD
-    DSET_MAP = {
-        "year": "Year",
-        "month": "Month",
-        "day": "Day",
-        "hour": "Hour",
-        "minute": "Minute",
-        "second": "Second",
-        "GHI": "ghi",
-        "DHI": "dhi",
-        "DNI": "dni",
-        "Clearsky GHI": "ghi_clear",
-        "Clearsky DHI": "dhi_clear",
-        "Clearsky DNI": "dni_clear",
-        "Solar Zenith Angle": "solar_zenith",
-        "Temperature": "temp_air",
-        "air_temperature": "temp_air",
-        "Relative Humidity": "relative_humidity",
-        "Dew Point": "dew_point",
-        "temp_dew": "dew_point",
-        "Pressure": "pressure",
-        "Wind Speed": "wind_speed",
-        "Wind Direction": "wind_direction",
-        "Surface Albedo": "albedo",
-        "surface_albedo": "albedo",
-        "Precipitable Water": "precipitable_water",
-        "Module_Temperature": "module_temperature",
-    }
-=======
->>>>>>> cbccdc9a
 
     if isinstance(weather_df, pd.DataFrame):
         for column_name in weather_df.columns:
@@ -689,10 +659,6 @@
     meta : (dict)
         Dictionary of metadata for the weather data
     """
-<<<<<<< HEAD
-    DSET_MAP = {"air_temperature": "temp_air", "Relative Humidity": "relative_humidity"}
-=======
->>>>>>> cbccdc9a
 
     if (
         satellite is None
