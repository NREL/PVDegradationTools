# Byte-compiled / optimized / DLL files
__pycache__/
*.py[cod]
*$py.class

# C extensions
*.so

# Distribution / packaging
.Python
env/
build/
develop-eggs/
dist/
downloads/
eggs/
.eggs/
lib/
lib64/
parts/
sdist/
var/
*.egg-info/
.installed.cfg
*.egg
#binder/

# PyInstaller
#  Usually these files are written by a python script from a template
#  before PyInstaller builds the exe, so as to inject date/other infos into it.
*.manifest
*.spec

# Installer logs
pip-log.txt
pip-delete-this-directory.txt

# Unit test / coverage reports
htmlcov/
.tox/
.coverage
.coverage.*
.cache
nosetests.xml
coverage.xml
*,cover
.hypothesis/
.pytest_cache/

<<<<<<< HEAD
=======
# pvdeg scenario output files generated
pvd_*
tests/pvd_*

>>>>>>> 3997cba4
# Translations
*.mo
*.pot

# Django stuff:
*.log
local_settings.py

# Flask stuff:
instance/
.webassets-cache

# Scrapy stuff:
.scrapy

# Sphinx documentation
docs/sphinx/_build/

# tutorial jupyter-book
pvdeg_tutorials/_build/

# PyBuilder
target/

# IPython Notebook
.ipynb_checkpoints

# pyenv
.python-version

# celery beat schedule file
celerybeat-schedule

# dotenv
.env

# virtualenv
venv/
ENV/

# Spyder project settings
.spyderproject

# Rope project settings
.ropeproject

# vscode
.vscode/

#Demo
demo/chunk_files/
demo/logs/
demo/old

TEMP/

# Slurm log files
slurm-*.out<|MERGE_RESOLUTION|>--- conflicted
+++ resolved
@@ -47,13 +47,10 @@
 .hypothesis/
 .pytest_cache/
 
-<<<<<<< HEAD
-=======
 # pvdeg scenario output files generated
 pvd_*
 tests/pvd_*
 
->>>>>>> 3997cba4
 # Translations
 *.mo
 *.pot
