--- conflicted
+++ resolved
@@ -520,13 +520,8 @@
         dictionary of material parameters, or "not found" message, or a summary of all
         entries with specific item entries.
     """
-<<<<<<< HEAD
-    
-    if fp == None:
-=======
 
     if fp is None:
->>>>>>> 298acdd8
         with open(pvdeg_datafiles[fname]) as f:
             data = json.load(f)
         f.close()
@@ -550,14 +545,8 @@
     return mat_dict
 
 
-<<<<<<< HEAD
-
-# previously: fname="materials.json"
-# add control over what parameters (O2, H2, AA)?
-=======
 # currently this is only designed for Oxygen Permeation. It could easily be adapted for
 # all permeation data.
->>>>>>> 298acdd8
 def _add_material(
     name,
     alias,
