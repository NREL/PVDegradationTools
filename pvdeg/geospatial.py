--- conflicted
+++ resolved
@@ -256,11 +256,7 @@
         },
         coords={dim: ds_gids[dim] for dim in dims},
         attrs=global_attrs,
-<<<<<<< HEAD
-    )#.chunk({dim: ds_gids.chunks[dim] for dim in dims})
-=======
     )  # .chunk({dim: ds_gids.chunks[dim] for dim in dims})
->>>>>>> 0dc50898
 
     return output_template
 
