"""
Collection of classes and functions for standard development.
"""

import numpy as np
import pandas as pd
import dask.dataframe as dd
import pvlib
from rex import NSRDBX
from rex import Outputs
from pathlib import Path
from random import random
from concurrent.futures import ProcessPoolExecutor, as_completed
from typing import Union, Tuple

# from gaps import ProjectPoints

<<<<<<< HEAD
from pvdeg import (
    temperature, 
    spectral, 
    utilities, 
    weather,
)
=======
from pvdeg import temperature, spectral, utilities, weather
from pvdeg.decorators import geospatial_quick_shape

# passing all tests after updating temperature models but this should be checked throughly before final release
>>>>>>> 42eaa0de


@geospatial_quick_shape(1, ["T_0", "T_inf", "poa"])
def eff_gap_parameters(
    weather_df=None,
    meta=None,
    weather_kwarg=None,
    sky_model="isotropic",
    temp_model="sapm",
    conf_0="insulated_back_glass_polymer",
    conf_inf="open_rack_glass_polymer",
    tilt=None,
    azimuth=None,
    wind_factor=0.33,
    model_kwarg={},
):
    """
    Calculate and set up data necessary to calculate the effective standoff distance for rooftop mounded PV system
    according to IEC TS 63126. The the temperature is modeled for T_0 and T_inf and the corresponding test
    module temperature must be provided in the weather data.

    Parameters
    ----------
    weather_df : pd.DataFrame
        Weather data for a single location.
    meta : pd.DataFrame
        Meta data for a single location.
    weather_kwarg : dict
        other variables needed to access a particular weather dataset.
    sky_model : str, optional
        Options: 'isotropic', 'klucher', 'haydavies', 'reindl', 'king', 'perez'.
    temp_model : str, optional
        Options: 'sapm'.  'pvsyst' and 'faiman' and others from PVlib.
        Performs the calculation for the cell temperature.
    conf_0 : str, optional
        Model for the high temperature module on the exponential decay curve.
        Default: 'insulated_back_glass_polymer'
    conf_inf : str, optional
        Model for the lowest temperature module on the exponential decay curve.
        Default: 'open_rack_glass_polymer'
    tilt : float, optional
        Tilt angle of PV system relative to horizontal. [°]
    azimuth : float, optional
        Azimuth angle of PV system relative to north. [°]
    wind_factor : float, optional
        Wind speed correction exponent to account for different wind speed measurement heights
        between weather database (e.g. NSRDB) and the tempeature model (e.g. SAPM)
        The NSRDB provides calculations at 2 m (i.e module height) but SAPM uses a 10 m height.
        It is recommended that a power-law relationship between height and wind speed of 0.33
        be used*. This results in a wind speed that is 1.7 times higher. It is acknowledged that
        this can vary significantly.


    References
    ----------
    R. Rabbani, M. Zeeshan, "Exploring the suitability of MERRA-2 reanalysis data for wind energy
    estimation, analysis of wind characteristics and energy potential assessment for selected
    sites in Pakistan", Renewable Energy 154 (2020) 1240-1251.


    Returns
    -------
    T_0 : float
        An array of temperature values for a module with an insulated back or an
        alternatively desired small or zero standoff, [°C]. Used as the basis for the
        maximum achievable temperature.
    T_inf : float
        An array of temperature values for a module that is rack mounted, [°C].
    poa : float
        An array of values for the plane of array irradiance, [W/m²]

    """

    parameters = ["temp_air", "wind_speed", "dhi", "ghi", "dni"]

    if isinstance(weather_df, dd.DataFrame):
        weather_df = weather_df[parameters].compute()
        weather_df.set_index("time", inplace=True)
    elif isinstance(weather_df, pd.DataFrame):
        weather_df = weather_df[parameters]
    elif weather_df is None:
        weather_df, meta = weather.get(**weather_kwarg)

    solar_position = spectral.solar_position(weather_df, meta)
    poa = spectral.poa_irradiance(
        weather_df,
        meta,
        sol_position=solar_position,
        tilt=tilt,
        azimuth=azimuth,
        sky_model=sky_model,
    )

    T_0 = temperature.temperature(
        cell_or_mod="cell",
        weather_df=weather_df,
        meta=meta,
        poa=poa,
        temp_model=temp_model,
        conf=conf_0,
        wind_factor=wind_factor,
        model_kwarg=model_kwarg,
    )

    T_inf = temperature.temperature(
        cell_or_mod="cell",
        weather_df=weather_df,
        meta=meta,
        poa=poa,
        temp_model=temp_model,
        conf=conf_inf,
        wind_factor=wind_factor,
        model_kwarg=model_kwarg,
    )

    return T_0, T_inf, poa


def eff_gap(T_0, T_inf, T_measured, T_ambient, poa, x_0=6.5, poa_min=400, t_amb_min=0):
    """
    Calculate the effective standoff distance for rooftop mounded PV system
    according to IEC TS 63126. The 98ᵗʰ percentile calculations for T_0 and T_inf are
    also calculated.

    Parameters
    ----------
    T_0 : pd.series
        An array of temperature values for a module with an insulated back or an
        alternatively desired small or zero standoff. Used as the basis for the
        maximum achievable temperature, [°C].
    T_inf : pd.series
        An array of temperature values for a module that is rack mounted, [°C].
    T_measured : pd.series
        An array of values for the measured module temperature, [°C].
    T_ambient : pd.series
        An array of values for the ambient temperature, [°C].
    poa : pd.series
        An array of values for the plane of array irradiance, [W/m²]
    x_0 : float, optional
        Thermal decay constant [cm], [Kempe, PVSC Proceedings 2023].
        According to edition 2 of IEC TS 63126 a value of 6.5 cm is recommended.
    poa_min : float, optional
        Minimum iradiance
    t_ambient_min : floa, optional
        Minimum am

    Returns
    -------
    x_eff : float
        Effective module standoff distance. While not the actual physical standoff,
        this can be thought of as a heat transfer coefficient that produces results
        that are similar to the modeled singl module temperature with that gap.

    References
    ----------
    M. Kempe, et al. Close Roof Mounted System Temperature Estimation for Compliance
    to IEC TS 63126, PVSC Proceedings 2023
    """

    n = 0
    summ = 0
    for i in range(0, len(T_0)):
        if T_ambient.iloc[i] > t_amb_min:
            if poa.iloc[i] > poa_min:
                n = n + 1
                summ = summ + (T_0.iloc[i] - T_measured.iloc[i]) / (
                    T_0.iloc[i] - T_inf.iloc[i]
                )
    try:
        x_eff = -x_0 * np.log(1 - summ / n)
        # x_eff = np.multiply(np.negative(x_0), np.log(np.subtract(1, np.divide(summ, n))))
    except RuntimeWarning as e:
        x_eff = (
            np.nan
        )  # results if the specified T₉₈ is cooler than an open_rack temperature
    if x_eff < 0:
        x_eff = 0

    return x_eff


# test conf for other temperature models
@geospatial_quick_shape(
    0, ["x", "T98_0", "T98_inf"]
)  # numeric result, with corresponding datavariable names
def standoff(
    weather_df: pd.DataFrame = None,
    meta: dict = None,
    weather_kwarg: dict = None,
    tilt: Union[float, int] = None,
    azimuth: Union[float, int] = None,
    sky_model: str = "isotropic",
    temp_model: str = "sapm",
    conf_0: str = "insulated_back_glass_polymer",
    conf_inf: str = "open_rack_glass_polymer",
    conf_0_kwarg={},
    conf_inf_kwarg={},
    T98: float = 70,  # [°C]
    x_0: float = 6.5,  # [cm]
    wind_factor: float = 0.33,
    irradiance_kwarg={},
    model_kwarg={},
) -> pd.DataFrame:
    """
    Calculate a minimum standoff distance for roof mounded PV systems.
    Will default to horizontal tilt. If the azimuth is not provided, it
    will use equator facing.
    You can use customized temperature models for the building integrated
    and the rack mounted configuration, but it will still assume an
    exponential decay.

    Parameters
    ----------
    weather_df : pd.DataFrame
        Weather data for a single location.
    meta : pd.DataFrame
        Meta data for a single location.
    weather_kwarg : dict
        other variables needed to access a particular weather dataset.
    tilt : float, optional
        Tilt angle of PV system relative to horizontal. [°]
    azimuth : float, optional
        Azimuth angle of PV system relative to north. [°]
    sky_model : str, optional
        Options: 'isotropic', 'klucher', 'haydavies', 'reindl', 'king', 'perez'.
    temp_model : str, optional
        Performs the calculations for the cell temperature.
        Options:
        `'sapm_cell'`,`'sapm_module'`,`'pvsyst_cell'`,`'faiman'`,`'faiman_rad'`,
        `'ross'`,`'noct_sam'`, `'fuentes'`, `'generic_linear'`.
        Note: we cannot simply drop in `pvsyst` using `conf_0=insulated` and
        `conf_inf=freestanding`. This will yield erroneous results as these
        configurtions represent different cases. Must provide equivalent
        `conf_0_kwarg` and `conf_inf_kwarg` between temperature models.
    conf_0 : str, optional
        Model for the high temperature module on the exponential decay curve.
        Default: 'insulated_back_glass_polymer'
    conf_inf : str, optional
        Model for the lowest temperature module on the exponential decay curve.
        Default: 'open_rack_glass_polymer'
    conf_0_kwarg : dict, optional
        keyword arguments for the high tempeature module on the exponential
        decay curve. Use for temperature models other than ``sapm`` model
        arguments representing an 'insulated_back_glass_polymer' module.
    conf_inf_kwarg : dict, optional
        keyword arguments for the lowest tempeature module on the exponential
        decay curve. Use for temperature models other than ``sapm`` model
        arguments representing an 'open_rack_glass_polymer' module.
    x_0 : float, optional
        Thermal decay constant (cm), [Kempe, PVSC Proceedings 2023]
    wind_factor : float, optional
        Wind speed correction exponent to account for different wind speed measurement heights
        between weather database (e.g. NSRDB) and the tempeature model (e.g. SAPM)
        The NSRDB provides calculations at 2 m (i.e module height) but SAPM uses a 10 m height.
        It is recommended that a power-law relationship between height and wind speed of 0.33
        be used*. This results in a wind speed that is 1.7 times higher. It is acknowledged that
        this can vary significantly.
    irradiance_kwarg : (dict, optional)
        keyword argument dictionary used for the poa irradiance caluation.
        options: ``sol_position``, ``tilt``, ``azimuth``, ``sky_model``. See ``pvdeg.spectral.poa_irradiance``.
        Used in place of dedicated arguments in the case of a top down scenario
        method call.
    model_kwarg : dict, optional
        dictionary to provide to the temperature model, see temperature.temperature for more information

    R. Rabbani, M. Zeeshan, "Exploring the suitability of MERRA-2 reanalysis data for wind energy
        estimation, analysis of wind characteristics and energy potential assessment for selected
        sites in Pakistan", Renewable Energy 154 (2020) 1240-1251.

    Returns
    -------
    x : float [cm]
        Minimum installation distance in centimeter per IEC TS 63126 when the default settings are used.
        Effective gap "x" for the lower limit for Level 1 or Level 0 modules (IEC TS 63216)
    T98_0 : float [°C]
        This is the 98ᵗʰ percential temperature of a theoretical module with no standoff.
    T98_inf : float [°C]
        This is the 98ᵗʰ percential temperature of a theoretical rack mounted module.

    References
    ----------
    M. Kempe, et al. Close Roof Mounted System Temperature Estimation for Compliance
    to IEC TS 63126, PVSC Proceedings 2023
    """

    parameters = ["temp_air", "wind_speed", "dhi", "ghi", "dni"]

    if isinstance(weather_df, dd.DataFrame):
        weather_df = weather_df[parameters].compute()
        weather_df.set_index("time", inplace=True)
    elif isinstance(weather_df, pd.DataFrame):
        weather_df = weather_df[parameters]
    elif weather_df is None:
        weather_df, meta = weather.get(**weather_kwarg)

    solar_position = spectral.solar_position(weather_df, meta)

    irradiance_dict = {
        "sol_position": solar_position,
        "tilt": tilt,
        "azimuth": azimuth,
        "sky_model": sky_model,
    }

    poa = spectral.poa_irradiance(
        weather_df=weather_df, meta=meta, **irradiance_dict | irradiance_kwarg
    )

    T_0 = temperature.temperature(
        cell_or_mod="cell",
        weather_df=weather_df,
        meta=meta,
        poa=poa,
        temp_model=temp_model,
        conf=conf_0,
        wind_factor=wind_factor,
        model_kwarg=model_kwarg | conf_0_kwarg,  # may lead to undesired behavior, test
    )
    T98_0 = T_0.quantile(q=0.98, interpolation="linear")

    T_inf = temperature.temperature(
        cell_or_mod="cell",
        weather_df=weather_df,
        meta=meta,
        poa=poa,
        temp_model=temp_model,
        conf=conf_inf,
        wind_factor=wind_factor,
        model_kwarg=model_kwarg
        | conf_inf_kwarg,  # may lead to undesired behavior, test
    )
    T98_inf = T_inf.quantile(q=0.98, interpolation="linear")

    try:
        x = -x_0 * np.log(1 - (T98_0 - T98) / (T98_0 - T98_inf))
    except RuntimeWarning as e:
        x = np.nan
        # results if the specified T₉₈ is cooler than an open_rack temperature
    if x < 0:
        x = 0

    res = {"x": x, "T98_0": T98_0, "T98_inf": T98_inf}
    df_res = pd.DataFrame.from_dict(res, orient="index").T

    return df_res


def interpret_standoff(standoff_1=None, standoff_2=None):
    """
    This is a set of statments designed to provide a printable output to interpret the results of standoff calculations.
    At a minimum, data for Standoff_1 must be included.

    Parameters
    ----------
    Standoff_1 and Standoff_2 : df
    This is the dataframe output from the standoff calculation method for calculations at 70°C and 80°C, respectively.
        x : float [°C]
            Minimum installation distance in centimeter per IEC TS 63126 when the default settings are used.
            Effective gap "x" for the lower limit for Level 1 or Level 0 modules (IEC TS 63216)
        T98_0 : float [°C]
            This is the 98ᵗʰ percential temperature of a theoretical module with no standoff.
        T98_inf : float [°C]
            This is the 98ᵗʰ percential temperature of a theoretical rack mounted module.

    Returns
    -------
    Output: str
        This is an interpretation of the accepatble effective standoff values suitable for presentation.
    """

    if standoff_1 is not None:
        x70 = standoff_1["x"].iloc[0]
        T98_0 = standoff_1["T98_0"].iloc[0]
        T98_inf = standoff_1["T98_inf"].iloc[0]
        if standoff_2 is not None:
            x80 = standoff_2["x"].iloc[0]
        else:
            try:
                x80 = -(-x70 / (np.log(1 - (T98_0 - 70) / (T98_0 - T98_inf)))) * np.log(
                    1 - (T98_0 - 80) / (T98_0 - T98_inf)
                )
            except RuntimeWarning as e:
                x80 = None
    else:
        x70 = None

    if x70 == None:
        Output = "Insufficient data for IEC TS 63126 Level determination."
    else:
        if T98_0 is not None:
            Output = (
                "The estimated T₉₈ of an insulated-back module is "
                + "%.1f" % T98_0
                + "°C. \n"
            )
        if T98_inf is not None:
            Output = (
                Output
                + "The estimated T₉₈ of an open-rack module is "
                + "%.1f" % T98_inf
                + "°C. \n"
            )
        if x80 == None:
            Output = (
                Output
                + "The minimum standoff for Level 0 certification and T₉₈<70°C is "
                + "%.1f" % x70
                + " cm."
            )
        else:
            Output = (
                Output
                + "Level 0 certification is valid for a standoff greather than "
                + "%.1f" % x70
                + " cm. \n"
            )
            if x70 > 0:
                if x80 > 0:
                    Output = (
                        Output
                        + "Level 1 certification is required for a standoff between than "
                        + "%.1f" % x70
                        + " cm, and "
                        + "%.1f" % x80
                        + " cm. \n"
                    )
                    Output = (
                        Output
                        + "Level 2 certification is required for a standoff less than "
                        + "%.1f" % x80
                        + " cm."
                    )
                else:
                    Output = (
                        Output
                        + "Level 1 certification is required for a standoff less than "
                        + "%.1f" % x70
                        + " cm. \n"
                    )
                    Output = (
                        Output
                        + "Level 2 certification is never required for this temperature profile."
                    )

    return Output


@geospatial_quick_shape(0, ["T98"])
def T98_estimate(
    weather_df=None,
    meta=None,
    weather_kwarg=None,
    sky_model="isotropic",
    temp_model="sapm",
    conf_0="insulated_back_glass_polymer",
    conf_inf="open_rack_glass_polymer",
    wind_factor=0.33,
    tilt=None,
    azimuth=None,
    x_eff=None,
    x_0=6.5,
    model_kwarg={},
):
    """
    Estimate the 98ᵗʰ percential temperature for the module at the given tilt, azimuth, and x_eff.
    If any of these factors are supplied, it default to latitide tilt, equatorial facing, and
    open rack mounted, respectively.

    Parameters
    ----------
    x_eff : float
        This is the effective module standoff distance according to the model. [cm]
    x_0 : float, optional
        Thermal decay constant. [cm]
    weather_df : pd.DataFrame
        Weather data for a single location.
    meta : pd.DataFrame
        Meta data for a single location.
    weather_kwarg : dict
        other variables needed to access a particular weather dataset.
    tilt : float,
        Tilt angle of PV system relative to horizontal. [°]
    azimuth : float, optional
        Azimuth angle of PV system relative to north. [°]
    sky_model : str, optional
        Options: 'isotropic', 'klucher', 'haydavies', 'reindl', 'king', 'perez'.
    temp_model : str, optional
        Options: 'sapm'.  'pvsyst' and 'faiman' will be added later.
        Performs the calculations for the cell temperature.
    conf_0 : str, optional
        Model for the high temperature module on the exponential decay curve.
        Default: 'insulated_back_glass_polymer'
    conf_inf : str, optional
        Model for the lowest temperature module on the exponential decay curve.
        Default: 'open_rack_glass_polymer'
    wind_factor : float, optional
        Wind speed correction exponent to account for different wind speed measurement heights
        between weather database (e.g. NSRDB) and the tempeature model (e.g. SAPM)
        The NSRDB provides calculations at 2 m (i.e module height) but SAPM uses a 10 m height.
        It is recommended that a power-law relationship between height and wind speed of 0.33
        be used*. This results in a wind speed that is 1.7 times higher. It is acknowledged that
        this can vary significantly.
    model_kwarg : dict, optional
        keyword argument dictionary to provide other arguments to the temperature model.
        See temperature.temperature for more information.

    R. Rabbani, M. Zeeshan, "Exploring the suitability of MERRA-2 reanalysis data for wind energy
        estimation, analysis of wind characteristics and energy potential assessment for selected
        sites in Pakistan", Renewable Energy 154 (2020) 1240-1251.

    Returns
    -------
    T98: float
        This is the 98ᵗʰ percential temperature for the module at the given tilt, azimuth, and x_eff.

    """

    parameters = ["temp_air", "wind_speed", "dhi", "ghi", "dni"]

    if isinstance(weather_df, dd.DataFrame):
        weather_df = weather_df[parameters].compute()
        weather_df.set_index("time", inplace=True)
    elif isinstance(weather_df, pd.DataFrame):
        weather_df = weather_df[parameters]
    elif weather_df is None:
        weather_df, meta = weather.get(**weather_kwarg)

    solar_position = spectral.solar_position(weather_df, meta)
    poa = spectral.poa_irradiance(
        weather_df=weather_df,
        meta=meta,
        sol_position=solar_position,
        tilt=tilt,
        azimuth=azimuth,
        sky_model=sky_model,
    )
    T_inf = temperature.temperature(
        cell_or_mod="cell",
        weather_df=weather_df,
        meta=meta,
        poa=poa,
        temp_model=temp_model,
        conf=conf_inf,
        wind_factor=wind_factor,
        model_kwarg=model_kwarg,
    )

    T98_inf = T_inf.quantile(q=0.98, interpolation="linear")

    if x_eff == None:
        return T98_inf
    else:
        T_0 = temperature.temperature(
            cell_or_mod="cell",
            weather_df=weather_df,
            meta=meta,
            poa=poa,
            temp_model=temp_model,
            conf=conf_0,
            wind_factor=wind_factor,
            model_kwarg=model_kwarg,
        )
        T98_0 = T_0.quantile(q=0.98, interpolation="linear")
        T98 = T98_0 - (T98_0 - T98_inf) * (1 - np.exp(-x_eff / x_0))

        return T98


def standoff_x(
    weather_df,
    meta,
    tilt,
    azimuth,
    sky_model,
    temp_model=None,
    conf_0=None,
    conf_inf=None,
    T98=None,
    x_0=None,
    wind_factor=None,
    model_kwarg={},
):
    """
    Calculate a minimum standoff distance for roof mounded PV systems.
    Will default to horizontal tilt and return only that value. It just passes
    through the calling function and returns a single value.

    Parameters
    ----------
    See Standoff() documentation

    Returns
    -------
    x : float [cm]
        Minimum installation distance in centimeter per IEC TS 63126 when the default settings are used.
        Effective gap "x" for the lower limit for Level 1 or Level 0 modules (IEC TS 63216)
    """

    temp_df = standoff(
        weather_df=weather_df,
        meta=meta,
        tilt=tilt,
        azimuth=azimuth,
        sky_model=sky_model,
        temp_model=temp_model,
        model_kwarg=model_kwarg,
        conf_0=conf_0,
        conf_inf=conf_inf,
        T98=T98,
        x_0=x_0,
        wind_factor=wind_factor,
    ).x[0]

    return temp_df


def vertical_POA(
    weather_df,
    meta,
    jsonfolder='/projects/pvsoiling/pvdeg/analysis/northern_lat/jsons',
    samjsonname='vertical',
    weather_kwarg=None,
):
    """
    Run a SAM

    Parameters
    ----------
    weather_df : pd.DataFrame
        Weather data for a single location.
    meta : pd.DataFrame
        Meta data for a single location.
    weather_kwarg : dict
        other variables needed to access a particular weather dataset.
    jsonfolder : string
        Location and base name for the json files

    Returns
    -------
    annual_gh : float [Wh/m2/y]
        Annual GHI
    annual_energy : float [kWh]
        Annual AC energy
    lcoa_nom : float [cents/kWh]
        LCOE Levelized cost of energy nominal
    """

    import PySAM
    import PySAM.Pvsamv1 as PV
    import PySAM.Grid as Grid
    import PySAM.Utilityrate5 as UtilityRate
    import PySAM.Cashloan as Cashloan
    import json
    import os
    import sys
    
    parameters = ["temp_air", "wind_speed", "dhi", "ghi", "dni"]
    #print("weather_df KEYs", weather_df.keys())
    #print("meta KEYs", meta.keys())

    
    if isinstance(weather_df, dd.DataFrame):
        weather_df = weather_df[parameters].compute()
        weather_df.set_index("time", inplace=True)
    elif isinstance(weather_df, pd.DataFrame):
        weather_df = weather_df[parameters]
    elif weather_df is None:
        weather_df, meta = weather.get(**weather_kwarg)


    file_names = ["pvsamv1", "grid", "utilityrate5", "cashloan"]
    pv4 = PV.new()  # also tried PVWattsSingleOwner
    grid4 = Grid.from_existing(pv4)
    ur4 = UtilityRate.from_existing(pv4)
    so4 = Cashloan.from_existing(grid4, 'FlatPlatePVCommercial')

    # LOAD Values
    for count, module in enumerate([pv4, grid4, ur4, so4]):
        filetitle= samjsonname + '_' + file_names[count] + ".json"
        with open(os.path.join(jsonfolder,filetitle), 'r') as file:
            data = json.load(file)
            for k, v in data.items():
                if k == 'number_inputs':
                    continue
                try:
                    #if sys.version.split(' ')[0] == '3.11.7':  
                        # Bypassing this as it's not working with my pandas. the printouts
                        # like "<Pvsamv1 object at 0x7f0f01339cf0> dc_adjust_periods [[0, 0, 0]]" 
                        # means it is going to the except. !!!! 
                        
                    
                        # Check needed for python 3.10.7 and perhaps other releases above 3.10.4.
                        # This prevents the failure "UnicodeDecodeError: 'utf-8' codec can't decode byte... 
                        # This bug will be fixed on a newer version of pysam (currently not working on 5.1.0)
                    if 'adjust_' in k:  # This check is needed for Python 3.10.7 and some others. Not needed for 3.7.4
                        #print(k)
                        k = k.split('adjust_')[1]
                    module.value(k, v)
                except AttributeError:
                    # there is an error is setting the value for ppa_escalation
                    print(module, k, v)

    pv4.unassign('solar_resource_file')
                
    #print("Type meta ", meta)

    if 'tz' not in meta:
        meta['tz'] = '+0'
        
    #if meta.get('tz') == None: 
        #meta.loc['tz'] = '+0'

    if "albedo" not in weather_df.columns:
        #weather_df['albedo'] = 0.2 # new pandas cries with this. dumb.
        weather_df.loc[:,'albedo'] = 0.2

    data = {'dn':list(weather_df.dni),
           'df':list(weather_df.dhi),
            'gh':list(weather_df.ghi),
           'tdry':list(weather_df.temp_air),
           'wspd':list(weather_df.wind_speed),
           'lat':meta['latitude'],
           'lon':meta['longitude'],
           'tz':meta['tz'],
           'elev':meta['altitude'],
           'year':list(weather_df.index.year),
           'month':list(weather_df.index.month),
           'day':list(weather_df.index.day),
           'hour':list(weather_df.index.hour),
           'minute':list(weather_df.index.minute),
           'alb':list(weather_df.albedo)}

    pv4.value('solar_resource_data', data)

    pv4.execute()
    grid4.execute()
    ur4.execute()
    so4.execute()
    
    # SAVE RESULTS|
    results = pv4.Outputs.export()
    economicresults = so4.Outputs.export()
    
    annual_gh = results['annual_gh']
    annual_energy = results['annual_ac_gross']
    lcoe_nom = economicresults['lcoe_nom']
    
    res = {"annual_gh": annual_gh, "annual_energy": annual_energy, "lcoe_nom": lcoe_nom}
    df_res = pd.DataFrame.from_dict(res, orient="index").T

    return df_res

# this may only work with PVGIS
def pysam(
    weather_df: pd.DataFrame,
    meta: dict,
    model: str,
    model_default: str,
    results: list[str] = None,
) -> dict:
    """
    Run pySam simulation.

    Parameters
    -----------
    weather_df: pd.DataFrame
        DataFrame of weather data. As returned by ``pvdeg.weather.get``
    meta: dict
        Dictionary of metadata for the weather data. As returned by ``pvdeg.weather.get``
    model: str
        choose pySam module.

            options: ``pvwatts8``, ``pysamv1``

    results: list[str]
        list of strings corresponding to pysam outputs.

    Returns
    -------
    pysam_res: dict
        dictionary of outputs

    """
    import PySAM.Pvwattsv8 as pv8
    import PySAM.Pvsamv1 as pv1
    import json

    weather_df = utilities.add_time_columns_tmy(weather_df=weather_df)

    solar_resource = {
        'lat': meta['latitude'],
        'lon': meta['longitude'],
        'tz': meta['tz'] if 'tz' in meta.keys() else 0,
        'elev': meta['altitude'],
        'year': list(weather_df['Year']),
        'month': list(weather_df['Month']),
        'day': list(weather_df['Day']),
        'hour': list(weather_df['Hour']),
        'minute': list(weather_df['Minute']),
        'dn': list(weather_df['dni']),
        'df': list(weather_df['dhi']),
        'wspd': list(weather_df['wind_speed']),
        'tdry': list(weather_df['temp_air']),
        'alb' : weather_df['albedo'] if 'albedo' in weather_df.columns.values else [0.2]*len(weather_df)
    }

    # https://nrel-pysam.readthedocs.io/en/main/modules/Pvwattsv8.html
    # https://nrel-pysam.readthedocs.io/en/main/modules/Pvsamv1.html
    if model == "pvwatts8": 
        pysam_model = pv8.default(model_default) # PVWattsCommerical
    elif model == "pysamv1":
        pysam_model = pv1.default(model_default) # FlatPlatePVCommercial

    pysam_model.SolarResource.solar_resource_data = solar_resource
    pysam_model.execute()
    outputs = pysam_model.Outputs.export()

    if not results:
        return outputs

    pysam_res = {}
    for key in results:
        pysam_res[key] = outputs[key]
    return pysam_res<|MERGE_RESOLUTION|>--- conflicted
+++ resolved
@@ -15,19 +15,16 @@
 
 # from gaps import ProjectPoints
 
-<<<<<<< HEAD
 from pvdeg import (
     temperature, 
     spectral, 
     utilities, 
     weather,
 )
-=======
-from pvdeg import temperature, spectral, utilities, weather
+
 from pvdeg.decorators import geospatial_quick_shape
 
 # passing all tests after updating temperature models but this should be checked throughly before final release
->>>>>>> 42eaa0de
 
 
 @geospatial_quick_shape(1, ["T_0", "T_inf", "poa"])
