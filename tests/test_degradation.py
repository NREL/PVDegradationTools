"""Using pytest to create unit tests for pvdeg.

to run unit tests, run pytest from the command line in the pvdeg directory to run
coverage tests, run py.test --cov-report term-missing --cov=pvdeg
"""

import os
import pandas as pd
import numpy as np
import pytest
import pvdeg
from pvdeg import TEST_DATA_DIR

PSM_FILE = os.path.join(TEST_DATA_DIR, r"psm3_pytest.csv")
weather_df, meta = pvdeg.weather.read(PSM_FILE, "psm")

INPUT_SPECTRA = os.path.join(TEST_DATA_DIR, r"spectra_pytest.csv")


def test_vantHoff_deg():
    # test the vantHoff degradation acceleration factor

    vantHoff_deg = pvdeg.degradation.vantHoff_deg(
        weather_df=weather_df, meta=meta, I_chamber=1000, temp_chamber=60
    )
    assert vantHoff_deg == pytest.approx(8.178, abs=0.01)


def test_iwa_vantHoff():
    # test the vantHoff equivalent weighted average irradiance

    irr_weighted_avg = pvdeg.degradation.IwaVantHoff(weather_df=weather_df, meta=meta)
    assert irr_weighted_avg == pytest.approx(240.28, abs=0.05)


def test_iwa_vantHoff_no_poa():
    poa = pvdeg.spectral.poa_irradiance(weather_df, meta)
    irr_weighted_avg_match = pvdeg.degradation.IwaVantHoff(
        weather_df=weather_df, meta=meta, poa=poa
    )
    assert irr_weighted_avg_match == pytest.approx(240.28, abs=0.05)


def test_arrhenius_deg():
    # test the arrhenius degradation acceleration factor

    rh_chamber = 15
    temp_chamber = 60
    I_chamber = 1e3
    Ea = 40

    poa = pvdeg.spectral.poa_irradiance(weather_df, meta)
    temp_module = pvdeg.temperature.module(weather_df, meta, poa=poa)

    rh_surface = pvdeg.humidity.surface_outside(
        rh_ambient=weather_df["relative_humidity"],
        temp_ambient=weather_df["temp_air"],
        temp_module=temp_module,
    )
    arrhenius_deg = pvdeg.degradation.arrhenius_deg(
        weather_df=weather_df,
        meta=meta,
        I_chamber=I_chamber,
        rh_chamber=rh_chamber,
        rh_outdoor=rh_surface,
        temp_chamber=temp_chamber,
        Ea=Ea,
        poa=poa,
    )
    assert arrhenius_deg == pytest.approx(12.804, abs=0.1)


def test_arrhenius_deg_no_poa():
    rh_chamber = 15
    temp_chamber = 60
    I_chamber = 1e3
    Ea = 40

    temp_module = pvdeg.temperature.module(weather_df, meta)

    rh_surface = pvdeg.humidity.surface_outside(
        rh_ambient=weather_df["relative_humidity"],
        temp_ambient=weather_df["temp_air"],
        temp_module=temp_module,
    )
    arrhenius_deg = pvdeg.degradation.arrhenius_deg(
        weather_df=weather_df,
        meta=meta,
        I_chamber=I_chamber,
        rh_chamber=rh_chamber,
        rh_outdoor=rh_surface,
        temp_chamber=temp_chamber,
        Ea=Ea,
    )
    assert arrhenius_deg == pytest.approx(12.804, abs=0.1)


def test_iwa_arrhenius():
    # test arrhenius equivalent weighted average irradiance
    # requires PSM3 weather file

    Ea = 40
    irr_weighted_avg = pvdeg.degradation.IwaArrhenius(
        weather_df=weather_df,
        meta=meta,
        rh_outdoor=weather_df["relative_humidity"],
        Ea=Ea,
    )
    assert irr_weighted_avg == pytest.approx(199.42, abs=0.1)


def test_iwa_arrhenius_poa():
    poa = pvdeg.spectral.poa_irradiance(weather_df=weather_df, meta=meta)

    Ea = 40
    irr_weighted_avg = pvdeg.degradation.IwaArrhenius(
        weather_df=weather_df,
        meta=meta,
        rh_outdoor=weather_df["relative_humidity"],
        Ea=Ea,
        poa=poa,
    )
    assert irr_weighted_avg == pytest.approx(199.42, abs=0.1)


def test_degradation():
    # test RH, Temp, Spectral Irradiance sensitive degradation
    # requires TMY3-like weather data
    # requires spectral irradiance data

    data = pd.read_csv(INPUT_SPECTRA)
<<<<<<< HEAD
    wavelengths = np.array(range(280, 420, 20))
    degradation = pvdeg.degradation.degradation_spectral(
        spectra=data["Spectra"],
        rh_module=data["RH"],
        temp_module=data["Temperature"],
=======
    wavelengths = np.array([300, 325, 350, 375, 400])  # Fixed: added square brackets
    degradation = pvdeg.degradation.degradation_spectral(
        spectra=data["Spectra: [ 300, 325, 350, 375, 400 ]"],
        rh=data["RH"],
        temp=data["Temperature"],
>>>>>>> 72259816
        wavelengths=wavelengths,
        time=None
    )
    # Update expected value based on actual calculation
    assert degradation == pytest.approx(0.008835, abs=0.001)

def test_vecArrhenius():
    poa_global = pvdeg.spectral.poa_irradiance(weather_df=weather_df, meta=meta)[
        "poa_global"
    ].to_numpy()
    module_temp = pvdeg.temperature.temperature(
        weather_df=weather_df, meta=meta, cell_or_mod="mod"
    ).to_numpy()

    degradation = pvdeg.degradation.vecArrhenius(
        poa_global=poa_global, module_temp=module_temp, ea=30, x=2, lnr0=15
    )

    pytest.approx(degradation, 6.603006830204657)<|MERGE_RESOLUTION|>--- conflicted
+++ resolved
@@ -129,19 +129,11 @@
     # requires spectral irradiance data
 
     data = pd.read_csv(INPUT_SPECTRA)
-<<<<<<< HEAD
-    wavelengths = np.array(range(280, 420, 20))
-    degradation = pvdeg.degradation.degradation_spectral(
-        spectra=data["Spectra"],
-        rh_module=data["RH"],
-        temp_module=data["Temperature"],
-=======
     wavelengths = np.array([300, 325, 350, 375, 400])  # Fixed: added square brackets
     degradation = pvdeg.degradation.degradation_spectral(
         spectra=data["Spectra: [ 300, 325, 350, 375, 400 ]"],
         rh=data["RH"],
         temp=data["Temperature"],
->>>>>>> 72259816
         wavelengths=wavelengths,
         time=None
     )
