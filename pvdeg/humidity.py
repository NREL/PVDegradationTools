"""Collection of classes and functions for humidity calculations."""

import numpy as np
import pandas as pd
from numba import jit
import warnings

from pvdeg import temperature, spectral, decorators, utilities

# Constants
R_GAS = 0.00831446261815324  # Gas constant in kJ/(mol·K)


def relative(temperature_air, dew_point):
    """Calculate ambient relative humidity from dry bulb air temperature and dew point.

    References
    ----------
    Alduchov, O. A., and R. E. Eskridge, 1996: Improved Magnus' form approximation of
    saturation vapor pressure. J. Appl. Meteor., 35, 601-609.
    August, E. F., 1828: Ueber die Berechnung der Expansivkraft des Wasserdunstes. Ann.
    Phys. Chem., 13, 122-137.
    Magnus, G., 1844: Versuche über die Spannkräfte des Wasserdampfs. Ann. Phys. Chem.,
    61, 225-247.

    Parameters
    ----------
    temperature_air : pd.Series or float
        Series or float of ambient air temperature. [°C]

    dew_point : pd.Series or float
        Series or float of dew point temperature. [°C]

    Notes
    -----
    Passing NaN values in either ``temperature_air`` or ``dew_point`` at any index
    position will return NaN values in the output at those same position(s) in
    ``relative_humidity``.

    Returns
    -------
    relative_humidity : pd.Series or float
        Series or float of ambient relative humidity. [%]
    """
    if (
        (isinstance(temperature_air, pd.Series) and temperature_air.isna().any())
        or (isinstance(dew_point, pd.Series) and dew_point.isna().any())
        or (isinstance(temperature_air, float) and pd.isna(temperature_air))
        or (isinstance(dew_point, float) and pd.isna(dew_point))
    ):
        warnings.warn(
            "Input contains NaN values. Output will contain NaNs at those positions."
        )

    num = np.exp(17.625 * dew_point / (243.04 + dew_point))
    den = np.exp(17.625 * temperature_air / (243.04 + temperature_air))

    return 100 * num / den



@jit
def dew_yield(elevation, dew_point, dry_bulb, wind_speed, n):
    """Estimate the dew yield in [mm/day].
        This may be useful for degradation modeling where the presence of water is a
        factor. E.g. much greater surface conductivity on glass promoting potential 
        induced degradation (PID).

        Calculation taken from: Beysens,
        "Estimating dew yield worldwide from a few meteo data", Atmospheric Research 167
        (2016) 146-155.

    Parameters
    ----------
    elevation : int
        Site elevation [km]
    dew_point : float
        Dewpoint temperature in Celsius [°C]
    dry_bulb : float
        Air temperature "dry bulb temperature" [°C]
    wind_speed : float
        Air or windspeed measure [m/s]
    n : float
        Total sky cover(okta)
        This is a quasi emperical scale from 0 to 8 used in meterology which corresponds
        to 0-sky completely clear, to 8-sky completely cloudy. Does not account for
        cloud type or thickness.

    Returns
    -------
    dew_yield : float
        Amount of dew yield in [mm/day]
    """
    wind_speed_cut_off = 4.4
    dew_yield = (1 / 12) * (
        0.37
        * (
            1
            + (0.204323 * elevation)
            - (0.0238893 * elevation**2)
            - (18.0132 - (1.04963 * elevation**2) + (0.21891 * elevation**2))
            * (10 ** (-3) * dew_point)
        )
        * ((((dew_point + 273.15) / 285) ** 4) * (1 - (n / 8)))
        + (0.06 * (dew_point - dry_bulb))
        * (1 + 100 * (1 - np.exp(-((wind_speed / wind_speed_cut_off) ** 20))))
    )

    return dew_yield


def water_saturation_pressure(temp, average=True):
    """Calculate the water saturation temperature or dew point for given vapor pressure.

    Water saturation pressure (psat) model created from an emperical fit of
    ln(psat) vs temperature using a 6th order polynomial fit. The fit produced
    R^2=0.999813. Calculation created by Michael Kempe, unpublished data.

    Parameters:
    -----------
    temp : series, float
        The air temperature (dry bulb) as a time-indexed series [C]
    average : boolean, default = True
        If true, return both water saturation pressure serires and the average water
        saturation pressure (used for certain calcs)
    Returns:
    --------
    water_saturation_pressure : array, float
        Saturation point
    avg_water_saturation_pressure : float, optional
        Mean saturation point for the series given
    """
    water_saturation_pressure = np.exp(
        (3.2575315268e-13 * temp**6)
        - (1.5680734584e-10 * temp**5)
        + (2.2213041913e-08 * temp**4)
        + (2.3720766595e-7 * temp**3)
        - (4.0316963015e-04 * temp**2)
        + (7.9836323361e-02 * temp)
        - (5.6983551678e-1)
    )
    if average:
        return water_saturation_pressure, water_saturation_pressure.mean()
    else:
        return water_saturation_pressure


def surface_relative(rh_ambient, temp_ambient, temp_module):
    """Calculate the Relative Humidity of a Solar Panel Surface at module temperature.

    Parameters
    ----------
    rh_ambient : float
        The ambient outdoor environmnet relative humidity [%].
    temp_ambient : float
        The ambient outdoor environmnet temperature [°C]
    temp_module : float
        The surface temperature of the solar panel module [°C]

    Returns
    --------
    rh_Surface : float
        The relative humidity of the surface of a solar module as a fraction or percent
        depending on input.
    """
    rh_Surface = (
        rh_ambient
        * (
            water_saturation_pressure(temp_ambient)[0]
            / water_saturation_pressure(temp_module)[0]
        )
    )

    return rh_Surface


def diffusivity_weighted_water(
    rh_ambient, temp_ambient, temp_module, So=None, Eas=None, Ead=None,
    encapsulant="W001"
):
    """Calculate the diffusivity weighted average module surface RH.

    Parameters
    ----------
    rh_ambient : series (float)
        Ambient outdoor relative humidity. [%] Example: 50 = 50%, NOT 0.5 = 50%
    temp_ambient : series (float)
        Ambient outdoor temperature [°C]
    temp_module : pandas series (float)
        The surface temperature in Celsius of the solar panel module
        "module temperature [°C]"
    So : float
        Encapsulant solubility prefactor in [g/cm³]
        Will default to 1.81390702[g/cm³] which is the suggested value for EVA 'W001' if
        not specified.
    Eas : float
        Encapsulant solubility activation energy in [kJ/mol]
        Eas = 16.729 [kJ/mol] is the suggested value for EVA.
    Ead : float
        Encapsulant diffusivity activation energy in [kJ/mol]
        Ead = 38.14 [kJ/mol] is the suggested value for EVA.
    encapsulant : str
        This is the code number for the encapsulant. The default is EVA 'W001'.

    Return
    ------
    diffuse_weighted_water : pandas series (float)
        Average water content in equilibrium with the module surface, weighted 
        by the encapsulant diffusivity in [g/cm³].
    """

    if So is None or Eas is None or Ead is None:
        So = utilities._read_material(
            name=encapsulant, fname="H2Opermeation", item=None, fp=None)["So"]["value"]
        Eas = utilities._read_material(
            name=encapsulant, fname="H2Opermeation", item=None, fp=None)["Eas"]["value"]
        Ead = utilities._read_material(
            name=encapsulant, fname="H2Opermeation", item=None, fp=None)["Ead"]["value"]

    # Get the relative humidity of the surface
    rh_surface = surface_relative(rh_ambient, temp_ambient, temp_module)

    # Generate a series of the numerator values "prior to summation"
    numerator = (
        So
        * np.exp(-(Eas / (R_GAS * (temp_module + 273.15))))
        * rh_surface
        * np.exp(-(Ead / (R_GAS * (temp_module + 273.15))))
    )
    # get the summation of the numerator
    numerator = numerator.sum(axis=0, skipna=True)

    denominator = np.exp(-(Ead / (R_GAS * (temp_module + 273.15))))

    # get the summation of the denominator
    denominator = denominator.sum(axis=0, skipna=True)

    diffuse_weighted_water = (numerator / denominator) / 100

    return diffuse_weighted_water


def front_encapsulant(
    rh_ambient, temp_ambient, temp_module, So=None, Eas=None, Ead=None,
    encapsulant="W001"
):
    """Calculate diffusivity weighted average Relative Humidity of the module surface.

    Parameters
    ----------
    rh_ambient : series (float)
        Ambient outdoor relative humidity. [%] Example: 50 = 50%, NOT 0.5 = 50%
    temp_ambient : series (float)
        Ambient outdoor temperature [°C]
    temp_module : pandas series (float)
        The surface temperature in Celsius of the solar panel module
        "module temperature [°C]"
    So : float
        Encapsulant solubility prefactor in [g/cm³]
        Will default to 1.81390702[g/cm³] which is the suggested value for EVA 001 if
        not specified.
    Eas : float
        Encapsulant solubility activation energy in [kJ/mol]
        Eas = 16.729 [kJ/mol] is the suggested value for EVA.
    Ead : float
        Encapsulant diffusivity activation energy in [kJ/mol]
        Ead = 38.14 [kJ/mol] is the suggested value for EVA.
    encapsulant : str
        This is the code number for the encapsulant. The default is EVA 'W001'.

    Return
    ------
    front_encapsulant : pandas series (float)
        Relative Humidity of the photovoltaic module  frontside encapsulant. [%]
    """
    if So is None or Eas is None or Ead is None:
        So = utilities._read_material(
            name=encapsulant, fname="H2Opermeation", item=None, fp=None)["So"]["value"]
        Eas = utilities._read_material(
            name=encapsulant, fname="H2Opermeation", item=None, fp=None)["Eas"]["value"]
        Ead = utilities._read_material(
            name=encapsulant, fname="H2Opermeation", item=None, fp=None)["Ead"]["value"]
    diffuse_water = diffusivity_weighted_water(
        rh_ambient=rh_ambient, temp_ambient=temp_ambient, temp_module=temp_module, So=So,
        Eas=Eas, Ead=Ead
    )

    front_encapsulant = (
        diffuse_water
        / (So * np.exp(-(Eas / (R_GAS * (temp_module + 273.15)))))
    ) * 100

    return front_encapsulant

def csat(temp_module, So=None, Eas=None, encapsulant="W001"):
    """Return saturation of Water Concentration [g/cm³].

    Calculation is used in determining Relative Humidity of Backside Solar Module
    Encapsulant, and returns saturation of Water Concentration [g/cm³].
    For most coding, it is better to just run the calculation insitu. The code is
    here for completeness and for informational purposes.

    Parameters
    ----------
    temp_module : pandas series (float)
        The surface temperature in Celsius of the solar panel module
        "module temperature [°C]"
    So : float
        Encapsulant solubility prefactor in [g/cm³]
    Eas : float
        Encapsulant solubility activation energy in [kJ/mol]
    encapsulant : str
        This is the code number for the encapsulant. 
        The default is EVA 'W001'.

    Returns
    -------
    Csat : pandas series (float)
        Saturation of Water Concentration [g/cm³]
    """
    
    if So is None or Eas is None:
        So = utilities._read_material(
            name=encapsulant, fname="H2Opermeation", item=None, fp=None)["So"]["value"]
        Eas = utilities._read_material(
            name=encapsulant, fname="H2Opermeation", item=None, fp=None)["Eas"]["value"]
    
    # Saturation of water concentration
    Csat = So * np.exp(-(Eas / (R_GAS * (273.15 + temp_module))))

    return Csat


def ceq(Csat, rh_SurfaceOutside):
    """
    Return Equilibration water concentration [g/cm³].

    Calculation is used in determining Relative Humidity of Backside Solar Module
    Encapsulant, and returns Equilibration water concentration [g/cm³]. 
    For most coding, it is better to just run the calculation insitu. The code is
    here for completeness and for informational purposes.

    Parameters
    ----------
    Csat : pandas series (float)
        Saturation of Water Concentration [g/cm³]
    rh_SurfaceOutside : pandas series (float)
        The relative humidity of the surface of a solar module (%)

    Returns
    -------
    Ceq : pandas series (float)
        Equilibration water concentration [g/cm³]
    """
    Ceq = Csat * (rh_SurfaceOutside / 100)

    return Ceq


<<<<<<< HEAD
def Ce(
    temp_module=None,
    rh_surface=None,
    rh_ambient=None,
    temp_ambient=None,
=======
def back_encapsulant_water_concentration(
    temp_module,
    rh_surface,
>>>>>>> 38840378
    start=None,
    Po_b=None,
    Ea_p_b=None,
    t=None,
    So_e=None,
    Ea_s_e=None,
    back_encap_thickness=None,
    backsheet="W017",
    encapsulant="W001",
    output="rh",
):
    """Return water concentration in encapsulant.

    Calculation is used in determining Relative Humidity of Backside Solar Module
    Encapsulant. This function returns a numpy array of the Concentration of water
    in the encapsulant at every time step.

    This calculation uses a quasi-steady state approximation of the diffusion
    equation to calculate the concentration of water in the encapsulant. For this,
    it is assumed that the diffusion in the encapsulant is much larger than the
    diffusion in the backsheet, and it ignores the transients in the backsheet.

    Numba was used to isolate recursion requiring a for loop
    Numba Functions are very fast because they compile and run in machine code but
    can  not use pandas dataframes.

    Parameters
    -----------
    temp_module : pandas series (float)
        The surface temperature in Celsius of the solar panel module
        "module temperature [°C]"
    rh_surface : list (float)
        The relative humidity of the surface of a solar module [%]
        EXAMPLE: "50 = 50% NOT 0.5 = 50%"
        if this parameter is not provided, it will be calculated using rh_ambient and temp_ambient.
    rh_ambient : series (float)
        Ambient outdoor relative humidity. [%] Example: 50 = 50%, NOT 0.5 = 50%
        If rh_surface is not provided, this parameter along with temp_ambient will be used to calculate it.
    temp_ambient : series (float)
        Ambient outdoor temperature [°C]
        If rh_surface is not provided, this parameter along with rh_ambient will be used to calculate it.
    start : float
        Initial value of the Concentration of water in the encapsulant.
        by default, the function will use half the equilibrium value as the first
        value
    Po_b : float
        Water permeation rate prefactor [g·mm/m²/day].
        The suggested value for PET W17 is Po = 1319534666.90318 [g·mm/m²/day].
    Ea_p_b : float
        Backsheet permeation  activation energy [kJ/mol] .
        For PET backsheet W017, Ea_p_b=55.4064573018373 [kJ/mol]
    t : float
        Thickness of the backsheet [mm].
        The suggested default for a PET backsheet is t=0.3 [mm]
    So_e : float
        Encapsulant solubility prefactor in [g/cm³]
        So = 1.81390702[g/cm³] is the suggested value for EVA W001.
    Ea_s_e : float
        Encapsulant solubility activation energy in [kJ/mol]
        Eas = 16.729[kJ/mol] is the suggested value for EVA W001.
    back_encap_thickness : float
        Thickness of the backside encapsulant [mm].
        The suggested value for EVA encapsulant is 0.46 mm
    backsheet : str
        This is the code number for the backsheet.
        The default is PET 'W017'.
    encapsulant : str
        This is the code number for the encapsulant.
        The default is EVA 'W001'.
    output : str
        The default is "rh" which is the relative humidity in the encapsulant
        in [%], any other value, e.g. "Ce" will return the concentration in [g/cm³].


    Returns
    --------
    Ce_list : Pandas series (float)
        Concentration of water in the encapsulant at every time step in [g/cm³],
        or the relative humidity in [%] depending on the output parameter.

    """
    if rh_surface is None:
        if rh_ambient is None or temp_ambient is None:
            raise ValueError(
                "If rh_surface is not provided, both rh_ambient and temp_ambient must be provided."
            )
        # Get the relative humidity of the surface
        rh_surface = surface_outside(
            rh_ambient=rh_ambient, temp_ambient=temp_ambient, temp_module=temp_module
        )
    else:
        raise ValueError(
            "rh_surface most be provided, or rh_ambient and temp_ambient must be provided to calculate rh_surface."
        )
    
    Ce_list = np.zeros(len(temp_module))
    Ce_out = temp_module
    if not isinstance(temp_module, np.ndarray):
        temp_module = temp_module.to_numpy()
    if not isinstance(rh_surface, np.ndarray):
        rh_surface = rh_surface.to_numpy()

    if Po_b is None or Ea_p_b is None:
        Po_b = utilities._read_material(
            name=backsheet, fname="H2Opermeation", item=None, fp=None
        )["Po"]["value"]
        Ea_p_b = utilities._read_material(
            name=backsheet, fname="H2Opermeation", item=None, fp=None
        )["Eap"]["value"]
        if t is None:
            if "t" in utilities._read_material(
                name=backsheet, fname="H2Opermeation", item=None, fp=None
            ):
                t = utilities._read_material(
                    name=backsheet, fname="H2Opermeation", item=None, fp=None
                )["t"]["value"]
            else:
                t = 0.3
    if So_e is None or Ea_s_e is None:
        So_e = utilities._read_material(
            name=encapsulant, fname="H2Opermeation", item=None, fp=None
        )["So"]["value"]
        Ea_s_e = utilities._read_material(
            name=encapsulant, fname="H2Opermeation", item=None, fp=None
        )["Eas"]["value"]
        if back_encap_thickness is None:
            if "t" in utilities._read_material(
                name=encapsulant, fname="H2Opermeation", item=None, fp=None
            ):
                back_encap_thickness = utilities._read_material(
                    name=encapsulant, fname="H2Opermeation", item=None, fp=None
                )["t"]["value"]
            else:
                back_encap_thickness = 0.46
    # Convert the parameters to the correct and convenient units
    WVTRo = Po_b / 100 / 100 / 24 / t
    EaWVTR = Ea_p_b / R_GAS
    So = So_e * back_encap_thickness / 10
    Eas = Ea_s_e / R_GAS
    # Ce is the initial start of concentration of water

    


    if start is None:
        Ce_start = (
            So * np.exp(-(Eas / (temp_module[0] + 273.15))) * rh_surface[0] / 100 / 2
        )
    else:
        Ce_start = start
        Ce_list = _Ce(WVTRo, EaWVTR, temp_module, So, Eas, Ce_start, rh_surface)

    print("error check=", So, Eas, Ce_start, WVTRo, EaWVTR, temp_module, rh_surface)
    print(Ce_list)

    if output == "rh":
        # Convert the concentration to relative humidity
        Ce_list = 100 * (Ce_list / (So * np.exp(-(Eas / (temp_module + 273.15)))))
        Ce_list = pd.Series(Ce_list, name="RH_back_encapsulant")
    else:
        Ce_list = pd.Series(Ce_list, name="Ce_back_encapsulant")

    print(Ce_list)

    Ce_list.index = Ce_out.index
    return Ce_list


@jit
def _Ce(
    WVTRo,
    EaWVTR,
    temp_module,
    So,
    Eas,
    Ce_start,
    rh_surface,
):
    """
    This is a helper function for the Ce function that is used to calculate the
    concentration of water in the encapsulant.

    Parameters
    -----------
    All the parameters must be Numba compilable types. I.e. numpy arrays or floats.
    
    Returns
    --------
    Ce_list : Numba array (float)
        Concentration of water in the encapsulant at every time step in [g/cm³].

    """
    Ce = Ce_start
    for i in range(1, len(rh_surface)):
        Ce = Ce + (WVTRo * np.exp(-EaWVTR / (temp_module[i] + 273.15))) / (
            So * np.exp(-Eas / (temp_module[i] + 273.15))
        ) * (rh_surface[i] / 100 * So * np.exp(-Eas / (temp_module[i] + 273.15)) - Ce)

    return Ce



def backsheet_from_encap(rh_back_encap, rh_surface_outside):
    """Calculate the Relative Humidity of solar module backsheet as timeseries.

    Requires the RH of the backside encapsulant and the outside surface of
    the module.

    Parameters
    ----------
    rh_back_encap : pandas series (float)
        Relative Humidity of Frontside Solar module Encapsulant. *See rh_back_encap()
    rh_surface_outside : pandas series (float)
        The relative humidity of the surface of a solar module.
        *See surface_relative()

    Returns
    -------
    RHbacksheet_series : pandas series (float)
        Relative Humidity of Backside Backsheet of a Solar Module [%]
    """
    RHbacksheet_series = (rh_back_encap + rh_surface_outside) / 2

    return RHbacksheet_series


def backsheet(
    rh_ambient,
    temp_ambient,
    temp_module,
    start=None,
    Po_b=None,
    Ea_p_b=None,
    t=None,
    So_e=None,
    Ea_s_e=None,
    back_encap_thickness=None,
    backsheet="W017",
    encapsulant="W001",
):
    """
    Calculate the relative humidity in a solar module backsheet as timeseries.
    It assume a value that is the average of the RH of the backside encapsulant and the
    outside surface of the module.

    Parameters
    ----------
    rh_ambient : pandas series (float)
        The ambient outdoor environmnet relative humidity in (%)
        EXAMPLE: "50 = 50% NOT .5 = 50%"
    temp_ambient : pandas series (float)
        The ambient outdoor environmnet temperature in Celsius
    temp_module : list (float)
        The surface temperature in Celsius of the solar panel module
        "module temperature [°C]"
    start : float
        Initial value of the Concentration of water in the encapsulant.
        by default, the function will use an equilibrium value as the first value
    Po_b : float
        Water permeation rate prefactor [g·mm/m²/day].
        The suggested value for PET W17 is Po = 1319534666.90318 [g·mm/m²/day].
    Ea_p_b : float
        Backsheet permeation  activation energy [kJ/mol] .
        For PET backsheet W017, Ea_p_b=55.4064573018373 [kJ/mol]
    t : float
        Thickness of the backsheet [mm].
        The suggested default for a PET backsheet is t=0.3 [mm]
    So_e : float
        Encapsulant solubility prefactor in [g/cm³]
        So = 1.81390702[g/cm³] is the suggested value for EVA W001.
    Ea_s_e : float
        Encapsulant solubility activation energy in [kJ/mol]
        Eas = 16.729[kJ/mol] is the suggested value for EVA W001.
    back_encap_thickness : float
        Thickness of the backside encapsulant [mm].
        The suggested value for EVA encapsulant  is 0.46 mm.
    backsheet : str
        This is the code number for the backsheet.
        The default is PET 'W017'.
    encapsulant : str
        This is the code number for the encapsulant.
        The default is EVA 'W001'.

    Returns
    --------
    rh_backsheet : float series or array
        relative humidity of the PV backsheet as a time-series [%]
    """

    # Get the relative humidity of the surface
    surface = surface_relative(
        rh_ambient=rh_ambient, temp_ambient=temp_ambient, temp_module=temp_module
    )

    # Get the relative humidity of the back encapsulant
    RHback_series = back_encapsulant_water_concentration(
        rh_surface=surface,
        # temp_ambient=temp_ambient,
        temp_module=temp_module,
        start=start,
        Po_b=Po_b,
        Ea_p_b=Ea_p_b,
        t=t,
        So_e=So_e,
        Ea_s_e=Ea_s_e,
        back_encap_thickness=back_encap_thickness,
        backsheet=backsheet,
        encapsulant=encapsulant,
        output="rh",
    )

    return (RHback_series + surface) / 2


@decorators.geospatial_quick_shape(
    "timeseries",
    ["RH_surface_outside", "RH_front_encap", "RH_back_encap", "RH_backsheet"],
)
def module(
    weather_df,
    meta,
    tilt=None,
    azimuth=180,
    sky_model="isotropic",
    temp_model="sapm",
    conf="open_rack_glass_glass",
    wind_factor=0.33,
    Po_b=None,
    Ea_p_b=None,
    backsheet_thickness=None,
    So_e=None,
    Ea_s_e=None,
    Ea_d_e=None,
    back_encap_thickness=None,
    backsheet="W017",
    encapsulant="W001",
    ** weather_kwargs
):
    """Calculate the Relative Humidity of solar module backsheet from timeseries data.

    Parameters
    ----------
    weather_df : pd.DataFrame
        Weather data for a single location.
    meta : pd.DataFrame
        Meta data for a single location.
    tilt : float, optional
        Tilt angle of PV system relative to horizontal.
    azimuth : float, optional
        Azimuth angle of PV system relative to north.
    sky_model : str, optional
        Options: 'isotropic', 'klucher', 'haydavies', 'reindl', 'king', 'perez'.
    temp_model : str, optional
        Options: 'sapm', 'pvsyst', 'faiman', 'sandia'.
    wind_factor : float, optional
        Wind speed correction exponent to account for different wind speed measurement
        heights between weather database (e.g. NSRDB) and the tempeature model
        (e.g. SAPM). The NSRDB provides calculations at 2 m (i.e module height) but SAPM
        uses a 10m height. It is recommended that a power-law relationship between
        height and wind speed of 0.33 be used*. This results in a wind speed that is
        1.7 times higher. It is acknowledged that this can vary significantly.               
    Po_b : float
        Water permeation rate prefactor [g·mm/m²/day].
        The suggested value for PET W17 is Po = 1319534666.90318 [g·mm/m²/day].
    Ea_p_b : float
        Backsheet permeation  activation energy [kJ/mol].
    backsheet_thickness : float
        Thickness of the backsheet [mm].
        The suggested default for a PET backsheet is t=0.3 mm
    So_e : float
        Encapsulant solubility prefactor in [g/cm³]
    Ea_s_e : float
        Encapsulant solubility activation energy in [kJ/mol]
    Ea_d_e : float
        Encapsulant diffusivity activation energy in [kJ/mol]
    back_encap_thickness : float
        Thickness of the backside encapsulant [mm].
        The suggested value for EVA encapsulant  is 0.46 mm.
    backsheet : str
        This is the code number for the backsheet.
        The default is PET 'W017'.
    encapsulant : str
        This is the code number for the encapsulant.
        The default is EVA 'W001'.
    **weather_kwargs : keyword arguments
        Additional keyword arguments passed to the weather data reader.

    Returns
    --------
    rh_surface_outside : float pandas dataframe 
        relative humidity of the PV module surface as a time-series,
    rh_front_encap: float pandas dataframe 
        relative humidity of the PV frontside encapsulant as a time-series,
    rh_back_encap : float pandas dataframe
        relative humidity of the PV backside encapsulant as a time-series,
    Ce_back_encap : float pandas dataframe 
        concentration of water in the PV backside encapsulant as a time-series,
    rh_backsheet : float pandas dataframe 
        relative humidity of the PV backsheet as a time-series
    """
    # solar_position = spectral.solar_position(weather_df, meta)
    # poa = spectral.poa_irradiance(weather_df, meta, solar_position, tilt, azimuth,
    # sky_model)
    # temp_module = temperature.module(weather_df, poa, temp_model, mount_type,
    # wind_factor)

    poa = spectral.poa_irradiance(
        weather_df=weather_df,
        meta=meta,
        tilt=tilt,
        azimuth=azimuth,
        sky_model=sky_model,
        **weather_kwargs,
    )

    temp_module = temperature.module(
        weather_df=weather_df,
        meta=meta,
        poa=poa,
        temp_model=temp_model,
        conf=conf,
        wind_factor=wind_factor,
        **weather_kwargs,
    )

    rh_surface_outside = surface_relative(
        rh_ambient=weather_df["relative_humidity"],
        temp_ambient=weather_df["temp_air"],
        temp_module=temp_module,
    )

    rh_front_encap = front_encapsulant(
        rh_ambient=weather_df["relative_humidity"],
        temp_ambient=weather_df["temp_air"],
        temp_module=temp_module,
        So=So_e,
        Eas=Ea_s_e,
        Ead=Ea_d_e,
        encapsulant=encapsulant,
    )

    rh_back_encap = Ce(
        rh_ambient=weather_df["relative_humidity"],
        temp_ambient=weather_df["temp_air"],
        temp_module=temp_module,
        Po_b=Po_b,
        Ea_p_b=Ea_p_b,
        t=backsheet_thickness,
        So_e=So_e,
        Ea_s_e=Ea_s_e,
        back_encap_thickness=back_encap_thickness,
        backsheet=backsheet,
        encapsulant=encapsulant,
        output="rh",
    )

    Ce_back_encap = Ce(
        rh_ambient=weather_df["relative_humidity"],
        temp_ambient=weather_df["temp_air"],
        temp_module=temp_module,
        Po_b=Po_b,
        Ea_p_b=Ea_p_b,
        t=backsheet_thickness,
        So_e=So_e,
        Ea_s_e=Ea_s_e,
        back_encap_thickness=back_encap_thickness,
        backsheet=backsheet,
        encapsulant=encapsulant,
        output="Ce",
    )

    rh_backsheet = (rh_back_encap + rh_surface_outside)/2

    data = {
        "RH_surface_outside": rh_surface_outside,
        "RH_front_encap": rh_front_encap,
        "RH_back_encap": rh_back_encap,
        "Ce_back_encap": Ce_back_encap,
        "RH_backsheet": rh_backsheet,
    }
    results = pd.DataFrame(data=data)
    return results<|MERGE_RESOLUTION|>--- conflicted
+++ resolved
@@ -357,17 +357,11 @@
     return Ceq
 
 
-<<<<<<< HEAD
-def Ce(
+def back_encapsulant_water_concentration(
     temp_module=None,
     rh_surface=None,
     rh_ambient=None,
     temp_ambient=None,
-=======
-def back_encapsulant_water_concentration(
-    temp_module,
-    rh_surface,
->>>>>>> 38840378
     start=None,
     Po_b=None,
     Ea_p_b=None,
