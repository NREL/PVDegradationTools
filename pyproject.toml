--- conflicted
+++ resolved
@@ -28,17 +28,10 @@
     "PV",
 ]
 dependencies = [
-<<<<<<< HEAD
     "aiohttp==3.12.14",
-    "numpy==1.26.4",
-    "pvlib==0.10.3",
-    "scipy<1.14.0",
-=======
-    "aiohttp==3.10.11",
     "numpy>=1.19.3",
     "pvlib>=0.12.0",
     "scipy>1.6.0",
->>>>>>> cbccdc9a
     "NREL-rex",
     "cartopy",
     "dask[dataframe]",
