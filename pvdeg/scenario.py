--- conflicted
+++ resolved
@@ -1083,1123 +1083,4 @@
             """
             pipeline_html += step_content
         pipeline_html += "</div>"
-<<<<<<< HEAD
-        return pipeline_html
-
-
-class GeospatialScenario(Scenario):
-    def __init__(
-        self,
-        name: str = None,
-        path: str = None,
-        gids: Optional[Union[list, np.ndarray]] = None,
-        modules: list = [],
-        pipeline: dict = {},
-        file=None,
-        results=None,
-        hpc=False,
-        geospatial=False,
-        weather_data: xr.Dataset = None,
-        meta_data: pd.DataFrame = None,
-        func: Callable = None,
-        template: xr.Dataset = None,
-    ):
-        super().__init__(
-            name=name,
-            path=path,
-            gids=gids,
-            modules=modules,
-            pipeline=pipeline,
-            file=file,
-            results=results,
-            weather_data=weather_data,
-            meta_data=meta_data,
-        )
-        self.geospatial = geospatial
-        self.hpc = hpc
-        self.func = func
-        self.template = template
-
-    def __eq__(self, other):
-        raise NotImplementedError("""
-            Cannot directly compare pvdeg.GeospatialScenario objects
-            due to larger than memory/out of memory datasets stored in 
-            GeospatialScenario.weather_data attribute.
-            """)
-                                 
-
-    # add restoring from gids functionality from nsrdb
-    def addLocation(
-        self,
-        country: Optional[str] = None,
-        state: Optional[str] = None,
-        county: Optional[str] = None,
-        year: int = 2022,
-        satellite: str = "Americas",
-        nsrdb_attributes: List[str] = [
-            "air_temperature",
-            "wind_speed",
-            "dhi",
-            "ghi",
-            "dni",
-            "relative_humidity",
-        ],
-        downsample_factor: int = 0,
-        gids: Optional[Union[int, List[int], np.ndarray]] = None,
-        bbox_kwarg: Optional[dict] = {},
-        see_added: bool = False,
-    ) -> None:
-        """
-        Add a location to the scenario. This can be done in three ways: Pass (region, region_col) for gid list.
-
-        Parameters:
-        -----------
-        country : str
-            country to include from NSRDB. Currently supports full string names only.
-            Either single string form or list of strings form.
-            Examples:
-            - ``country='United States'``
-            - ``country=['United States']``
-            - ``country=['Mexico', 'Canada']``
-
-        state : str
-            combination of states or provinces to include from NSRDB.
-            Supports two-letter codes for American states. Can mix two-letter
-            codes with full length strings. Can take single string, or list of strings (len >= 1)
-            Examples:
-            - ``state='Washington'``
-            - ``state=WA`` (state abbr is case insensitive)
-            - ``state=['CO', 'British Columbia']``
-
-        county : str
-            county to include from NSRDB. If duplicate county exists in two
-            states present in the ``state`` argument, both will be included.
-            If no state is provided
-        downsample_factor : int
-            downsample the weather and metadata attached to the region you have selected. default(0), means no downsampling
-        year : int
-            year of data to use from NSRDB, default = ``2022``
-        nsrdb_attributes : list(str)
-            list of strings of weather attributes to grab from the NSRDB, must be valid NSRDB attributes (insert list of valid options here).\
-            Default = ``['air_temperature', 'wind_speed', 'dhi', 'ghi', 'dni', 'relative_humidity']``
-        see_added : bool
-            flag true if you want to see a runtime notification for added location/gids
-        """
-
-        if self.gids is not None:
-            print(
-                "Scenario already has designated project points.\nNothing has been added."
-            )
-            print(self.gids)
-            return
-
-        weather_db = "NSRDB"
-        weather_arg = {
-            "satellite": satellite,
-            "names": year,
-            "NREL_HPC": True,
-            "attributes": nsrdb_attributes,
-        }
-
-        geo_weather, geo_meta = pvdeg.weather.get(
-            weather_db, geospatial=True, **weather_arg
-        )
-
-        if gids:
-            geo_meta = geo_meta.loc[gids]
-
-        if bbox_kwarg:
-            bbox_gids = pvdeg.geospatial.apply_bounding_box(geo_meta, **bbox_kwarg)
-            geo_meta = geo_meta.loc[bbox_gids]
-
-
-        #                Downselect by Region
-        # ======================================================
-
-        # string to list whole word list or keep list
-        toList = lambda s: s if isinstance(s, list) else [s]
-
-        if country:
-            countries = toList(country)
-            self._check_set(countries, set(geo_meta["country"]))
-            geo_meta = geo_meta[geo_meta["country"].isin(countries)]
-
-
-        if state:
-            states = toList(state)
-            states = [
-                pvdeg.utilities._get_state(entry) if len(entry) == 2 else entry
-                for entry in states
-            ]
-
-            self._check_set(states, set(geo_meta["state"]))
-            geo_meta = geo_meta[geo_meta["state"].isin(states)]
-
-
-        if county:
-            if isinstance(county, str):
-                county = toList(county)
-
-            self._check_set(county, set(geo_meta["county"]))
-            geo_meta = geo_meta[geo_meta["county"].isin(county)]
-        # ======================================================
-
-        geo_meta, geo_gids = pvdeg.utilities.gid_downsampling(
-            geo_meta, downsample_factor
-        )
-
-        self.weather_data = geo_weather
-        self.meta_data = geo_meta
-        self.gids = geo_gids
-
-        if see_added:
-            message = f"Gids Added - {self.gids}"
-            warnings.warn(message, UserWarning)
-
-        return
-
-    def location_bounding_box(
-        self,
-        coord_1: Optional[tuple[float]] = None,
-        coord_2: Optional[tuple[float]] = None,
-        coords: Optional[np.ndarray[float]] = None,
-    ) -> None:
-        """
-
-        Apply a latitude-longitude rectangular bounding box to
-        geospatial scenario metadata.
-
-        Parameters:
-        -----------
-        coord_1 : list, tuple
-            Top left corner of bounding box as lat-long coordinate pair as list or
-            tuple.
-        coord_2 : list, tuple
-            Bottom right corner of bounding box as lat-long coordinate pair in list
-            or tuple.
-        coords : np.array
-            2d tall numpy array of [lat, long] pairs. Bounding box around the most
-            extreme entries of the array. Alternative to providing top left and
-            bottom right box corners. Could be used to select amongst a subset of
-            data points. ex) Given all points for the planet, downselect based on
-            the most extreme coordinates for the United States coastline information.
-
-        Returns:
-        --------
-        None
-        """
-        bbox_gids = pvdeg.geospatial.apply_bounding_box(
-            self.meta_data, coord_1, coord_2, coords
-        )
-
-        self.meta_data = self.meta_data.loc[bbox_gids]
-
-    def classify_mountains_radii(
-        self,
-        kdtree,
-        rad_1: Union[float, int] = 12,
-        rad_2: Union[float, int] = 1,
-        threshold_factor: Union[float, int] = 1.25,
-        elevation_floor: Union[float, int] = 0,
-        bbox_kwarg: Optional[dict] = {},
-    ):
-        """
-        Find mountains from elevation metadata using sklearn kdtree for fast lookup.
-        Compares a large area of points to a small area of points to find
-        significant changes in elevation representing mountains. Tweak the radii
-        to determine the sensitivity and noise. Bad radii cause the result to
-        become unstable quickly. kdtree can be generated using
-        ``pvdeg.geospatial.meta_KDTree``
-
-        Parameters:
-        -----------
-        meta_df : pd.DataFrame
-            Dataframe of metadata as generated by pvdeg.weather.get for geospatial
-        kdtree : sklearn.neighbors.KDTree
-            kdtree containing latitude-longitude pairs for quick lookups
-            Generate using ``pvdeg.geospatial.meta_KDTree``
-        rad_1 : float
-            radius of the larger search area whose elevations are compared against
-            the smaller search area. controls the kdtree query region.
-        rad_2 : float
-            radius of the smaller search area whose elevations are compared to the
-            larger area. controls the kdtree query region.
-        threshold_factor : float
-            change the significance level of elevation difference between
-            small and large regions. Higher means terrain must be more extreme to
-            register as a mountain. Small changes result in large differences here.
-            When the left side of the expression is greater, the datapoint is
-            classified as a mountain.
-            ``local mean elevation > broad mean elevation * threshold_factor``
-        elevation_floor : int
-            minimum inclusive elevation in meters. If a point has smaller location
-            it will be clipped from result.
-
-        Returns:
-        --------
-        None, strictly updates meta_data attribute of geospatial scenari instance.
-        """
-
-        gids = pvdeg.geospatial.identify_mountains_radii(
-            meta_df=self.meta_data,
-            kdtree=kdtree,
-            rad_1=rad_1,
-            rad_2=rad_2,
-            threshold_factor=threshold_factor,
-            elevation_floor=elevation_floor,
-            bbox_kwarg=bbox_kwarg,
-        )
-
-        self.meta_data["mountain"] = (self.meta_data.index).isin(gids)
-        return
-
-    def classify_mountains_weights(
-        self,
-        kdtree,
-        threshold: int = 0,
-        percentile: int = 75,
-        k_neighbors: int = 3,
-        method: str = "mean",
-        normalization: str = "linear",
-    ):
-        """
-        Add a column to the scenario meta_data dataframe containing a boolean
-        True or False value representing if the entry is a near a mountain.
-        Calculated from weights assigned during stochastic downselection.
-
-        Parameters:
-        -----------
-        kdtree : sklearn.neighbors.KDTree or str
-            kdtree containing latitude-longitude pairs for quick lookups
-            Generate using ``pvdeg.geospatial.meta_KDTree``. Can take a pickled
-            kdtree as a path to the .pkl file.
-        threshold : float
-            minimum weight that a mountain can be identifed.
-            value between `[0,1]` (inclusive)
-        percentile : float, int, (default = 75)
-            mountain classification sensitivity. Calculates percentile of values
-            remaining after thresholding, weights above this percentile are
-            classified as mountains. value between `[0, 100]` (inclusive)
-        k_neighbors : int, (default = 3)
-            number of neighbors to check for elevation data in nearest neighbors
-        method : str, (default = 'mean')
-            method to calculate elevation weights for each point.
-            Options : `'mean'`, `'sum'`, `'median'`
-        normalization : str, (default = 'linear')
-            function to apply when normalizing weights. Logarithmic uses log_e/ln
-            options : `'linear'`, `'logarithmic'`, '`exponential'`
-
-        Returns:
-        --------
-        None, strictly updates meta_data attribute of scenario.
-
-        See Also:
-        ---------
-        `pvdeg.geospatial.identify_mountains_weights`
-        """
-        gids = pvdeg.geospatial.identify_mountains_weights(
-            meta_df=self.meta_data,
-            kdtree=kdtree,
-            threshold=threshold,
-            percentile=percentile,
-            k_neighbors=k_neighbors,
-            method=method,
-            normalization=normalization,
-        )
-
-        self.meta_data["mountain"] = (self.meta_data.index).isin(gids)
-        return
-
-    def meta_KDtree(self, leaf_size=40, fp=None):
-        """
-        Create a KDTree from this scenario's current metadata
-        
-        Parameters
-        ----------
-        leaf_size:
-            Number of points at which to switch to brute-force. See sci kit docs.
-        fp: str, optional
-            Location to save pickled kdtree so we don't have to rebuild the tree.
-            If none, no file saved. must be ``.pkl`` file extension. Open saved
-            pkl file with joblib (sklearn dependency).
-
-        Returns
-        --------
-        kdtree: sklearn.neighbors.KDTree
-            kdtree containing latitude-longitude pairs for quick lookups
-        """
-
-        return pvdeg.geospatial.meta_KDtree(meta_df=self.meta_data, leaf_size=leaf_size, fp=fp)
-
-    def classify_feature(
-        self,
-        kdtree=None,
-        feature_name=None,
-        resolution="10m",
-        radius=None,
-        bbox_kwarg={},
-    ):
-        """
-        kdtree : sklearn.neighbors.KDTree or str
-            kdtree containing latitude-longitude pairs for quick lookups
-            Generate using ``pvdeg.geospatial.meta_KDTree``. Can take a pickled
-            kdtree as a path to the .pkl file.
-        feature_name : str
-            cartopy.feature.NaturalEarthFeature feature key.
-            Options: ``'lakes'``, ``'rivers_lake_centerlines'``, ``'coastline'``
-        resolution : str
-            cartopy.feature.NaturalEarthFeature resolution.
-            Options: ``'10m'``, ``'50m'``, ``'110m'``
-        radius : float
-            Area around feature coordinates to include in the downsampled result.
-            Bigger area means larger radius and more samples included.
-            pass
-
-        Returns:
-        --------
-        None, strictly updates meta_data attribute of scenario.
-
-        See Also:
-        ---------
-        `pvdeg.geospatial.feature_downselect`
-        """
-
-        feature_gids = pvdeg.geospatial.feature_downselect(
-            meta_df=self.meta_data,
-            kdtree=kdtree,
-            feature_name=feature_name,
-            resolution=resolution,
-            radius=radius,
-            bbox_kwarg=bbox_kwarg,
-        )
-
-        self.meta_data[feature_name] = (self.meta_data.index).isin(feature_gids)
-        return
-
-    def downselect_elevation_stochastic(
-        self,
-        kdtree,
-        downselect_prop,
-        k_neighbors=3,
-        method="mean",
-        normalization="linear",
-    ):
-        """
-        Prefenetially downselect data points based on elevation and update
-        scenario metadata.
-
-        Parameters:
-        -----------
-        kdtree : sklearn.neighbors.KDTree or str
-            kdtree containing latitude-longitude pairs for quick lookups
-            Generate using ``pvdeg.geospatial.meta_KDTree``. Can take a pickled
-            kdtree as a path to the .pkl file.
-        downselect_prop : float
-            proportion of original datapoints to keep in output gids list
-        k_neighbors : int, (default = 3)
-            number of neighbors to check for elevation data in nearest neighbors
-        method : str, (default = 'mean')
-            method to calculate elevation weights for each point.
-            Options : `'mean'`, `'sum'`, `'median'`
-        normalization : str, (default = 'linear')
-            function to apply when normalizing weights. Logarithmic uses $log_e$, $ln$
-            options : `'linear'`, `'log'`, '`exp'`, `'invert-linear'`
-
-        Returns:
-        --------
-        None
-
-        See Also:
-        ---------
-        `pvdeg.geospatial.elevation_stochastic_downselect` for more info/docs
-        """
-        gids = pvdeg.geospatial.elevation_stochastic_downselect(
-            meta_df=self.meta_data,
-            kdtree=kdtree,
-            downselect_prop=downselect_prop,
-            k_neighbors=k_neighbors,
-            method=method,
-            normalization=normalization,
-        )
-
-        self.meta_data = self.meta_data.iloc[gids]
-        return
-
-    def gid_downsample(self, downsample_factor: int) -> None:
-        """
-        Downsample the NSRDB GID grid by a factor of n
-
-        Returns:
-        --------
-        None
-
-        See Also:
-        ---------
-        `pvdeg.utilities.gid_downsample`
-        """
-        self.meta_data, _ = utilities.gid_downsampling(
-            meta=self.meta_data, n=downsample_factor
-        )
-
-    def gids_tonumpy(self) -> np.array:
-        """
-        Convert the scenario's gids to a numpy array
-
-        Returns:
-        --------
-        gids : np.array
-            all nsrdb gids from the scenario's metadata
-        """
-        return self.meta_data.index
-
-    def gids_tolist(self) -> np.array:
-        """
-        Convert the scenario's gids to a python list
-
-        Returns:
-        --------
-        gids : np.array
-            all nsrdb gids from the scenario's metadata
-        """
-        return list(self.meta_data.index)
-
-    def coords_tonumpy(self) -> np.array:
-        """
-        Create a tall 2d numpy array of gids of the shape
-        ```
-        [
-            [lat, long],
-                ...
-            [lat, long]
-        ]
-        ```
-        Returns:
-        --------
-        coords : np.array
-            tall numpy array of lat-long pairs
-        """
-        coords = np.column_stack(
-            self.meta_data["latitude"], self.meta_data["longitude"]
-        )
-
-        return coords
-
-    def get_geospatial_data(self) -> tuple[xr.Dataset, pd.DataFrame]:
-        """
-        Extract the geospatial weather dataset and metadata dataframe from the scenario object
-
-        Example Use:
-        >>> geo_weather, geo_meta = GeospatialScenario.geospatial_data()
-
-        This gets us the result we would use in the traditional pvdeg geospatial approach.
-
-        Parameters:
-        -----------
-        None
-
-        Returns:
-        --------
-        (weather_data, meta_data): tuple[xr.Dataset, pd.DataFrame]
-            A tuple of weather data as an `xarray.Dataset` and the corresponding meta data as a dataframe.
-        """
-        # downsample here, not done already happens at pipeline runtime
-        geo_weather_sub = self.weather_data.sel(gid=self.meta_data.index).chunk(
-            chunks={"time": -1, "gid": 50}
-        )
-        return geo_weather_sub, self.meta_data
-
-    # @dispatch(xr.Dataset, pd.DataFrame)
-    def set_geospatial_data(self, weather_ds: xr.Dataset, meta_df: pd.DataFrame ) -> None:
-        """
-        Parameters:
-        -----------
-        weather_ds : xarray.Dataset
-            Dataset containing weather data for a block of gids.
-        meta_df : pandas.DataFrame
-            DataFrame containing meta data for a block of gids.
-
-        Modifies:
-        ----------
-        self.weather_data
-            sets to weather_ds
-        self.meta_data
-            sets to meta_df
-        """
-        self.weather_data, self.meta_data = weather_ds, meta_df
-
-    def addJob(
-        self,
-        func: Callable,
-        template: xr.Dataset = None,
-        func_params: dict = {},
-        see_added: bool = False
-    ) -> None:
-        """
-        Add a pvdeg geospatial function to the scenario pipeline. If no template is provided, `addJob` attempts to use `geospatial.auto_template` this will raise an 
-
-        Parameters:
-        -----------
-        func : function
-            pvdeg function to use for geospatial analysis. 
-        template : xarray.Dataset
-            Template for output data. Only required if a function is not supported by `geospatial.auto_template`.
-        func_params : dict
-            job specific keyword argument dictionary to provide to the function
-        see_added : bool
-            set flag to get a userWarning notifying the user of the job added
-            to the pipeline in method call. ``default = False``
-        """
-
-        if template is None:
-
-            # take the weather datapoints specified by metadata and create a template based on them.
-            self.weather_data = self.weather_data.sel(gid=self.meta_data.index)
-            template = pvdeg.geospatial.auto_template(func=func, ds_gids=self.weather_data)
-
-        self.template = template
-        self.func = func
-        self.func_params = func_params
-
-        if see_added:
-            message = f"{func.__name__} added to scenario with arguments {func_params} using template: {template}"
-            warnings.warn(message, UserWarning)
-
-
-
-    def run(self, hpc_worker_conf: Optional[dict] = None) -> None:
-        """
-        Run the geospatial scenario stored in the geospatial scenario object.
-
-        Only supports one function at a time. Unlike `Scenario` which supports unlimited conventional pipeline jobs.
-        Results are stored in the `GeospatialScenario.results` attribute.
-
-        Creates a dask cluster or client using the hpc_worker_conf parameter.
-
-        Parameters:
-        -----------
-        hpc_worker_conf : dict
-            Dictionary containing dask hpc settings (see examples below).
-
-            Examples
-            --------
-            Local cluster:
-
-            .. code-block:: python
-
-                hpc = {'manager': 'local',
-                    'n_workers': 1,
-                    'threads_per_worker': 8,
-                    'memory_limit': '10GB'}
-
-            SLURM cluster:
-
-            .. code-block:: python
-
-                kestrel = {
-                    'manager': 'slurm',
-                    'n_jobs': 1,  # Max number of nodes used for parallel processing
-                    'cores': 104,
-                    'memory': '246GB',
-                    'account': 'pvsoiling',
-                    'walltime': '4:00:00',
-                    'processes': 52,
-                    'local_directory': '/tmp/scratch',
-                    'job_extra_directives': ['-o ./logs/slurm-%j.out'],
-                    'death_timeout': 600,}
-        """
-        client = pvdeg.geospatial.start_dask(hpc=hpc_worker_conf)
-
-        analysis_result = pvdeg.geospatial.analysis(
-            weather_ds=self.weather_data,
-            meta_df=self.meta_data,
-            func=self.func,
-            template=self.template, # provided or generated via autotemplate in GeospatialScenario.addJob
-        )
-
-        self.results = analysis_result
-
-        client.shutdown()
-
-    def restore_result_gids(self):
-        """
-        Restore gids to result Dataset as datavariable from original metadata.
-        Assumes results will be in the same order as input metadata rows.
-        Otherwise will fail silently and restore incorrect gids
-        """
-
-        flattened = self.results.stack(points=("latitude", "longitude"))
-
-        gids = self.meta_data.index.values
-
-        # Create a DataArray with the gids and assign it to the Dataset
-        gids_da = xr.DataArray(gids, coords=[flattened["points"]], name="gids")
-
-        # Unstack the DataArray to match the original dimensions of the Dataset
-        gids_da = gids_da.unstack("points")
-
-        self.results = self.results.assign(gids=gids_da)
-
-    def _get_geospatial_data(year: int):
-        """
-        Helper function. gets geospatial weather dataset and metadata dictionary.
-
-        Parameters
-        ----------
-        Year : int
-            select the year of data to take from the NSRDB
-
-        Returns
-        --------
-        weather_ds : xarray.Dataset
-            dataset with coordinates of gid and time and weather data as datavariables
-        meta_df : pd.DataFrame
-            dataframe with each row representing the metadata of each gid in the dataset
-        """
-        weather_db = "NSRDB"
-
-        weather_arg = {
-            "satellite": "Americas",
-            "names": year,
-            "NREL_HPC": True,
-            # 'attributes': ['air_temperature', 'wind_speed', 'dhi', 'ghi', 'dni', 'relative_humidity']}
-            "attributes": [],  # does having do atributes break anything, should we just pick one
-        }
-
-        weather_ds, meta_df = pvdeg.weather.get(
-            weather_db, geospatial=True, **weather_arg
-        )
-
-        return weather_ds, meta_df
-
-    def getValidRegions(
-        self,
-        country: Optional[str] = None,
-        state: Optional[str] = None,
-        county: Optional[str] = None,
-        target_region: Optional[str] = None,
-    ):
-        """
-        Gets all valid region names in the NSRDB. Only works on hpc
-
-        Arguments
-        ---------
-        country : str, optional
-        state : str, optional
-        country : str, optional
-        target_region : str
-            Select return field. Options ``country``, ``state``, ``county``.
-
-        Returns
-        -------
-        valid_regions : numpy.ndarray
-            list of strings representing all unique region entries in the nsrdb.
-        """
-
-        if not self.geospatial:  # add hpc check
-            return AttributeError(
-                f"self.geospatial should be True. Current value = {self.geospatial}"
-            )
-
-        # discard_weather, meta_df = Scenario._get_geospatial_data(year=2022)
-        discard_weather, meta_df = self._get_geospatial_data(year=2022)
-
-        if country:
-            meta_df = meta_df[meta_df["country"] == country]
-        if state:
-            meta_df = meta_df[meta_df["state"] == state]
-        if county:
-            meta_df = meta_df[meta_df["county"] == county]
-
-        return meta_df[target_region].unique()
-
-    def plot(self):
-        """
-        Not Usable in GeospatialScenario class instance, only in Scenario instance.
-        python has no way to hide a parent class method in the child,
-        so this only exists to prevent access
-        """
-        raise AttributeError(
-            "The 'plot' method is not accessible in GeospatialScenario, only in Scenario"
-        )
-
-    import matplotlib
-
-    def plot_coords(
-        self,
-        coord_1: Optional[tuple[float]] = None,
-        coord_2: Optional[tuple[float]] = None,
-        coords: Optional[np.ndarray[float]] = None,
-        size: Union[int, float] = 1,
-    ) -> tuple[matplotlib.figure, matplotlib.axes]:
-        """
-        Plot lat-long coordinate pairs on blank map. Quickly view
-        geospatial datapoints before your analysis.
-
-        Parameters:
-        -----------
-        coord_1 : list, tuple
-            Top left corner of bounding box as lat-long coordinate pair as list or
-            tuple.
-        coord_2 : list, tuple
-            Bottom right corner of bounding box as lat-long coordinate pair in list
-            or tuple.
-        coords : np.array
-            2d tall numpy array of [lat, long] pairs. Bounding box around the most
-            extreme entries of the array. Alternative to providing top left and
-            bottom right box corners. Could be used to select amongst a subset of
-            data points. ex) Given all points for the planet, downselect based on
-            the most extreme coordinates for the United States coastline information.
-        size : float
-            matplotlib scatter point size. Without any downsampling NSRDB
-            points will siginficantly overlap.
-
-        Returns:
-        --------
-        fig, ax
-            matplotlib figure and axis
-        """
-        fig = plt.figure(figsize=(15, 10))
-        ax = plt.axes(projection=ccrs.PlateCarree())
-
-        if (coord_1 and coord_2) or (coords != None):
-            utilities._plot_bbox_corners(
-                ax=ax, coord_1=coord_1, coord_2=coord_2, coords=coords
-            )
-
-        utilities._add_cartopy_features(ax=ax)
-
-        ax.scatter(
-            self.meta_data["longitude"],
-            self.meta_data["latitude"],
-            color="black",
-            s=size,
-            transform=ccrs.PlateCarree(),
-        )
-
-        plt.title(f"Coordinate Pairs from '{self.name}' Meta Data")
-        plt.show()
-
-        return fig, ax
-
-
-    def plot_meta_classification(
-        self,
-        col_name: str = None,
-        coord_1: Optional[tuple[float]] = None,
-        coord_2: Optional[tuple[float]] = None,
-        coords: Optional[np.ndarray[float]] = None,
-        size: Union[int, float] = 1,
-    ) -> tuple[matplotlib.figure, matplotlib.axes]:
-        """
-        Plot classified lat-long coordinate pairs on map. Quicly view
-        geospatial datapoints with binary classification in a meta_data
-        dataframe column before your analysis.
-
-        Parameters:
-        -----------
-        col_name : str
-            Column containing binary classification data. Ex: `mountain` after
-            running ``downselect_mountains_weights``.
-        coord_1 : list, tuple
-            Top left corner of bounding box as lat-long coordinate pair as list or
-            tuple.
-        coord_2 : list, tuple
-            Bottom right corner of bounding box as lat-long coordinate pair in list
-            or tuple.
-        coords : np.array
-            2d tall numpy array of [lat, long] pairs. Bounding box around the most
-            extreme entries of the array. Alternative to providing top left and
-            bottom right box corners. Could be used to select amongst a subset of
-            data points. ex) Given all points for the planet, downselect based on
-            the most extreme coordinates for the United States coastline information.
-        size : float
-            matplotlib scatter point size. Without any downsampling NSRDB
-            points will siginficantly overlap.
-
-        Returns:
-        --------
-        fig, ax
-            matplotlib figure and axis
-        """
-        if not col_name:
-            raise ValueError("col_name cannot be none")
-
-        if col_name not in self.meta_data.columns:
-            raise ValueError(
-                f"{col_name} not in self.meta_data columns as follows {self.meta_data.columns}"
-            )
-
-        col_dtype = self.meta_data[col_name].dtype
-        if col_dtype != bool:
-            raise ValueError(
-                f"meta_data column {col_name} expected dtype bool not {col_dtype}"
-            )
-
-        near = self.meta_data[self.meta_data[col_name] == True]
-        not_near = self.meta_data[self.meta_data[col_name] == False]
-
-        fig = plt.figure(figsize=(15, 10))
-        ax = plt.axes(projection=ccrs.PlateCarree())
-
-        if (coord_1 and coord_2) or (coords != None):
-            utilities._plot_bbox_corners(
-                ax=ax, coord_1=coord_1, coord_2=coord_2, coords=coords
-            )
-        utilities._add_cartopy_features(ax=ax)
-
-        ax.scatter(
-            not_near["longitude"],
-            not_near["latitude"],
-            color="red",
-            s=size,
-            transform=ccrs.PlateCarree(),
-            label=f"Not Near {col_name}",
-        )
-        ax.scatter(
-            near["longitude"],
-            near["latitude"],
-            color="blue",
-            s=size,
-            transform=ccrs.PlateCarree(),
-            label=f"Near {col_name}",
-        )
-
-        plt.title(f"Geographic Points with Proximity to {col_name} Highlighted")
-        plt.legend()
-        plt.show()
-
-        return fig, ax
-
-    def plot_world(
-        self,
-        data_variable: str,
-        cmap: str = "viridis",
-    ) -> tuple[matplotlib.figure, matplotlib.axes]:
-        da = (self.results)[data_variable]
-
-        fig, ax = plt.subplots(
-            figsize=(10, 6), subplot_kw={"projection": ccrs.PlateCarree()}
-        )
-
-        da.plot(ax=ax, transform=ccrs.PlateCarree(), cmap=cmap)
-        ax.set_extent([-180, 180, -90, 90], crs=ccrs.PlateCarree())
-
-        ax.coastlines()
-        ax.add_feature(cfeature.BORDERS)
-        ax.gridlines(draw_labels=True)
-
-        ax.add_feature(cfeature.LAND)
-        ax.add_feature(cfeature.OCEAN)
-        ax.add_feature(cfeature.LAKES, edgecolor="black")
-        plt.show()
-
-        return fig, ax
-
-    # test this
-    def plot_USA(
-        self,
-        data_from_result: str,
-        fpath: str = None,
-        cmap: str = "viridis",
-        vmin: Union[int, float] = 0,
-        vmax: Optional[Union[int, float]] = None,
-    ) -> tuple[matplotlib.figure, matplotlib.axes]:
-        """
-        Plot a vizualization of the geospatial scenario result.
-        Only works on geospatial scenarios.
-
-        Parameters
-        ----------
-        data_from_result : str
-            select the datavariable to plot from the result xarray
-        fpath : str
-            path to save plot output on, saves to current directory if ``None``
-        cmap : str
-            colormap to use in plot
-        vmin : int
-            lower bound on values in linear color map
-        vmax : int
-            upper bound on values in linear color map
-        """
-
-        if not self.geospatial:
-            return False
-
-        fig, ax = pvdeg.geospatial.plot_USA(
-            self.results[data_from_result],
-            cmap=cmap,
-            vmin=vmin,
-            vmax=vmax,
-            title="add_dynamic_title",
-            cb_title=f"dynamic title : {data_from_result}",
-        )
-
-        fpath if fpath else [f"os.getcwd/{self.name}-{self.results[data_from_result]}"]
-        fig.savefig()
-
-        return fig, ax
-
-
-    def _check_set(self, iterable, to_check: set):
-        """Check if iterable is a subset of to_check"""
-        if not isinstance(iterable, set):
-            iterable = set(iterable)
-
-        if not iterable.issubset(to_check):
-            raise ValueError(f"All of iterable: {iterable} does not exist in {to_check}")
-
-    
-    # GeospatialScenario no longer uses pipeline, instead job attributes are stored in attrbutes "func", "template"
-    # def format_pipeline(self):
-    #     pipeline_html = "<div>"
-    #     if "geospatial_job" in self.pipeline:
-    #         step_name = "geospatial_job"
-    #         step = self.pipeline[step_name]
-    #         params_html = f"<pre>{json.dumps(step['params'], indent=2)}</pre>"
-
-    #         step_content = f"""
-    #         <div id="{step_name}" onclick="toggleVisibility('pipeline_{step_name}')" style="cursor: pointer; background-color: #000000; color: #FFFFFF; padding: 5px; border-radius: 3px; margin-bottom: 1px;">
-    #             <h4 style="font-family: monospace; margin: 0;">
-    #                 <span id="arrow_pipeline_{step_name}" style="color: #b676c2;">►</span>
-    #                 {step['job'].__name__}, <span style="color: #b676c2;">#{step_name}</span>
-    #             </h4>
-    #         </div>
-    #         <div id="pipeline_{step_name}" style="display:none; margin-left: 20px; padding: 5px; background-color: #f0f0f0; color: #000;">
-    #             <p>Job: {step['job'].__name__}</p>
-    #             <p>Parameters:</p>
-    #             <div style="margin-left: 20px;">
-    #                 {params_html}
-    #             </div>
-    #         </div>
-    #         """
-    #         pipeline_html += step_content
-    #     pipeline_html += "</div>"
-    #     return pipeline_html
-
-    def _ipython_display_(self):
-        file_url = f"file:///{os.path.abspath(self.path).replace(os.sep, '/')}"
-        html_content = f"""
-        <div style="border:1px solid #ddd; border-radius: 5px; padding: 3px; margin-top: 5px;">
-            <h2>{self.name}: Scenario Analysis</h2>
-            <p><strong>Path:</strong> <a href="{file_url}" target="_blank">{self.path}</a></p>
-            <p><strong>HPC Configuration:</strong> {self.hpc}</p>
-            <p><strong>GIDs:</strong> {self.gids}</p>
-            <div>
-                <h3>Results</h3>
-                {self.format_results() if self.results else None}
-            </div>
-            <div>
-                <h3>Geospatial Job</h3>
-                Function : {self.func.__name__}
-                {self.format_template()}
-            </div>
-            <div>
-                <h3>Modules</h3>
-                {super().format_modules()}
-            </div>
-            <div>
-                <h3>Weather Dataset</h3>
-                {self.format_geo_weather()}
-            </div>
-            <div>
-                <h3>Meta Dataframe</h3>
-                {self.format_geo_meta()}
-            </div>
-        </div>
-        <script>
-            function toggleVisibility(id) {{
-                var content = document.getElementById(id);
-                var arrow = document.getElementById('arrow_' + id);
-                if (content.style.display === 'none') {{
-                    content.style.display = 'block';
-                    arrow.innerHTML = '▼';
-                }} else {{
-                    content.style.display = 'none';
-                    arrow.innerHTML = '►';
-                }}
-            }}
-        </script>
-        """
-        display(HTML(html_content))
-
-    def format_results(self):
-        results_html = "<div>"
-        if "geospatial_job" in self.results:
-            result = self.results["geospatial_job"]
-            result_id = "geospatial_result"
-            formatted_output = self.format_output(result)
-            result_content = f"""
-            <div id="{result_id}" onclick="toggleVisibility('content_{result_id}')" style="cursor: pointer; background-color: #000000; color: #FFFFFF; padding: 5px; border-radius: 3px; margin-bottom: 1px;">
-                <h4 style="font-family: monospace; margin: 0;">
-                    <span id="arrow_content_{result_id}" style="color: #b676c2;">►</span>
-                    Geospatial Result
-                </h4>
-            </div>
-            <div id="content_{result_id}" style="display:none; margin-left: 20px; padding: 5px; background-color: #f0f0f0; color: #000;">
-                {formatted_output}
-            </div>
-            """
-            results_html += result_content
-        results_html += "</div>"
-        return results_html
-
-    def format_geo_meta(self):
-        meta_data_html = ""
-
-        if self.meta_data is not None:
-
-            meta_data_html = f"""
-            <div id="meta_data" onclick="toggleVisibility('content_meta_data')" style="cursor: pointer; background-color: #000000; color: #FFFFFF; padding: 5px; border-radius: 3px; margin-bottom: 1px;">
-                <h4 style="font-family: monospace; margin: 0;">
-                    <span id="arrow_content_meta_data" style="color: #b676c2;">►</span>
-                    Meta Data
-                </h4>
-            </div>
-            <div id="content_meta_data" style="display:none; margin-left: 20px; padding: 5px;">
-                {self.meta_data._repr_html_()}
-            </div>
-            """
-
-        return meta_data_html
-
-    def format_template(self):
-        template_html = ""
-
-        if self.meta_data is not None:
-
-            template_html = f"""
-            <div id="template" onclick="toggleVisibility('content_template')" style="cursor: pointer; background-color: #000000; color: #FFFFFF; padding: 5px; border-radius: 3px; margin-bottom: 1px;">
-                <h4 style="font-family: monospace; margin: 0;">
-                    <span id="arrow_content_template" style="color: #b676c2;">►</span>
-                    Template
-                </h4>
-            </div>
-            <div id="content_template" style="display:none; margin-left: 20px; padding: 5px;">
-                {self.template._repr_html_()}
-            </div>
-            """
-
-        return template_html
-
-    def format_geo_weather(self):
-        weather_data_html = ""
-
-        if self.weather_data is not None:
-
-            weather_data_html = f"""
-            <div id="weather_data" onclick="toggleVisibility('content_weather_data')" style="cursor: pointer; background-color: #000000; color: #FFFFFF; padding: 5px; border-radius: 3px; margin-bottom: 1px;">
-                <h4 style="font-family: monospace; margin: 0;">
-                    <span id="arrow_content_weather_data" style="color: #b676c2;">►</span>
-                    Weather Data
-                </h4>
-            </div>
-            <div>
-            <div id="content_weather_data" style="display:none; margin-left: 20px; padding: 5px>
-                {self.weather_data._repr_html_()}
-            </div>
-            """
-
-        return weather_data_html
-=======
-        return pipeline_html
->>>>>>> c1627683
+        return pipeline_html