"""Collection of classes and functions for humidity calculations."""

import numpy as np
import pandas as pd
from numba import jit

from pvdeg import temperature, spectral, decorators, utilities

# Constants
R_GAS = 0.00831446261815324  # Gas constant in kJ/(mol·K)


<<<<<<< HEAD
=======
# TODO: When is dew_yield used?
>>>>>>> f159110e
@jit
def dew_yield(elevation, dew_point, dry_bulb, wind_speed, n):
    """Estimate the dew yield in [mm/day].
        This may be useful for degradation modeling where the presence of water is a
        factor. E.g. much greater surface conductivity on glass promoting potential
        induced degradation (PID).

        Calculation taken from: Beysens,
        "Estimating dew yield worldwide from a few meteo data", Atmospheric Research 167
        (2016) 146-155.

    Parameters
    ----------
    elevation : int
        Site elevation [km]
    dew_point : float
        Dewpoint temperature in Celsius [°C]
    dry_bulb : float
        Air temperature "dry bulb temperature" [°C]
    wind_speed : float
        Air or windspeed measure [m/s]
    n : float
        Total sky cover(okta)
        This is a quasi emperical scale from 0 to 8 used in meterology which corresponds
        to 0-sky completely clear, to 8-sky completely cloudy. Does not account for
        cloud type or thickness.

    Returns
    -------
    dew_yield : float
        Amount of dew yield in [mm/day]
    """
    wind_speed_cut_off = 4.4
    dew_yield = (1 / 12) * (
        0.37
        * (
            1
            + (0.204323 * elevation)
            - (0.0238893 * elevation**2)
            - (18.0132 - (1.04963 * elevation**2) + (0.21891 * elevation**2))
            * (10 ** (-3) * dew_point)
        )
        * ((((dew_point + 273.15) / 285) ** 4) * (1 - (n / 8)))
        + (0.06 * (dew_point - dry_bulb))
        * (1 + 100 * (1 - np.exp(-((wind_speed / wind_speed_cut_off) ** 20))))
    )

    return dew_yield


def psat(temp, average=True):
    """Calculate water saturation temperature or dew point for given vapor pressure.

    Water vapor pressure model created from an emperical fit of ln(Psat) vs temperature
    using a 6th order polynomial fit. The fit produced
    R^2=0.999813. Calculation created by Michael Kempe, unpublished data.

    Parameters:
    -----------
    temp : series, float
        The air temperature (dry bulb) as a time-indexed series [C]
    average : boolean, default = True
        If true, return both psat serires and average psat (used for certain calcs)
    Returns:
    --------
    psat : array, float
        Saturation point
    avg_psat : float, optional
        mean saturation point for the series given
    """
    psat = np.exp(
        (3.2575315268e-13 * temp**6)
        - (1.5680734584e-10 * temp**5)
        + (2.2213041913e-08 * temp**4)
        + (2.3720766595e-7 * temp**3)
        - (4.0316963015e-04 * temp**2)
        + (7.9836323361e-02 * temp)
        - (5.6983551678e-1)
    )
    if average:
        return psat, psat.mean()
    else:
        return psat


def surface_outside(rh_ambient, temp_ambient, temp_module):
    """Calculate the Relative Humidity of a Solar Panel Surface at module temperature.

    Parameters
    ----------
    rh_ambient : float
        The ambient outdoor environmnet relative humidity [%].
    temp_ambient : float
        The ambient outdoor environmnet temperature [°C]
    temp_module : float
        The surface temperature of the solar panel module [°C]

    Returns
    --------
    rh_Surface : float
        The relative humidity of the surface of a solar module as a fraction or percent
        depending on input.
    """
    rh_Surface = rh_ambient * (psat(temp_ambient)[0] / psat(temp_module)[0])

    return rh_Surface


<<<<<<< HEAD
def diffusivity_weighted_water(
    rh_ambient, temp_ambient, temp_module, So=None, Eas=None, Ead=None,
    encapsulant="W001"
):
    """Calculate the diffusivity weighted average module surface RH.

    Parameters
    ----------
    rh_ambient : series (float)
        Ambient outdoor relative humidity. [%] Example: 50 = 50%, NOT 0.5 = 50%
    temp_ambient : series (float)
        Ambient outdoor temperature [°C]
    temp_module : pandas series (float)
        The surface temperature in Celsius of the solar panel module
        "module temperature [°C]"
    So : float
        Encapsulant solubility prefactor in [g/cm³]
        Will default to 1.81390702[g/cm³] which is the suggested value for EVA 'W001' if
        not specified.
    Eas : float
        Encapsulant solubility activation energy in [kJ/mol]
        Eas = 16.729 [kJ/mol] is the suggested value for EVA.
    Ead : float
        Encapsulant diffusivity activation energy in [kJ/mol]
        Ead = 38.14 [kJ/mol] is the suggested value for EVA.
    encapsulant : str
        This is the code number for the encapsulant. The default is EVA 'W001'.

    Return
    ------
    diffuse_weighted_water : pandas series (float)
        Average water content in equilibrium with the module surface, weighted
        by the encapsulant diffusivity in [g/cm³].
=======
def _diffusivity_weighted_water(
    rh_ambient, temp_ambient, temp_module, So=1.81390702, Eas=16.729, Ead=38.14
):
    """Calculate weighted average module surface RH, helper function.
>>>>>>> f159110e
    """

    if So is None or Eas is None or Ead is None:
        So = utilities._read_material(
            name=encapsulant, fname="H2Opermeation", item=None, fp=None)["So"]
        Eas = utilities._read_material(
            name=encapsulant, fname="H2Opermeation", item=None, fp=None)["Eas"]
        Ead = utilities._read_material(
            name=encapsulant, fname="H2Opermeation", item=None, fp=None)["Ead"]

    # Get the relative humidity of the surface
    rh_surface = surface_outside(rh_ambient, temp_ambient, temp_module)

    # Generate a series of the numerator values "prior to summation"
    numerator = (
        So
        * np.exp(-(Eas / (R_GAS * (temp_module + 273.15))))
        * rh_surface
        * np.exp(-(Ead / (R_GAS * (temp_module + 273.15))))
    )
    # get the summation of the numerator
    numerator = numerator.sum(axis=0, skipna=True)

    denominator = np.exp(-(Ead / (R_GAS * (temp_module + 273.15))))

    # get the summation of the denominator
    denominator = denominator.sum(axis=0, skipna=True)

    diffuse_weighted_water = (numerator / denominator) / 100

    return diffuse_weighted_water


def front_encap(
    rh_ambient, temp_ambient, temp_module, So=None, Eas=None, Ead=None,
    encapsulant="W001"
):
    """Calculate diffusivity weighted average Relative Humidity of the module surface.

    Parameters
    ----------
    rh_ambient : series (float)
<<<<<<< HEAD
        Ambient outdoor relative humidity. [%] Example: 50 = 50%, NOT 0.5 = 50%
=======
        Ambient outdoor relative humidity. [%] Example: 50 = 50%, NOT .5 = 50%
>>>>>>> f159110e
    temp_ambient : series (float)
        Ambient outdoor temperature [°C]
    temp_module : pandas series (float)
        The surface temperature in Celsius of the solar panel module
        "module temperature [°C]"
    So : float
        Encapsulant solubility prefactor in [g/cm³]
        Will default to 1.81390702[g/cm³] which is the suggested value for EVA 001 if
        not specified.
    Eas : float
        Encapsulant solubility activation energy in [kJ/mol]
<<<<<<< HEAD
        Eas = 16.729 [kJ/mol] is the suggested value for EVA.
    Ead : float
        Encapsulant diffusivity activation energy in [kJ/mol]
        Ead = 38.14 [kJ/mol] is the suggested value for EVA.
=======
        Eas = 16.729(kJ/mol) is the suggested value for EVA.
    Ead : float
        Encapsulant diffusivity activation energy in [kJ/mol]
        Ead = 38.14(kJ/mol) is the suggested value for EVA.
>>>>>>> f159110e
    encapsulant : str
        This is the code number for the encapsulant. The default is EVA 'W001'.

    Return
    ------
    RHfront_series : pandas series (float)
        Relative Humidity of the photovoltaic module  frontside encapsulant. [%]
    """
    if So is None or Eas is None or Ead is None:
        So = utilities._read_material(
            name=encapsulant, fname="H2Opermeation", item=None, fp=None)["So"]
        Eas = utilities._read_material(
            name=encapsulant, fname="H2Opermeation", item=None, fp=None)["Eas"]
        Ead = utilities._read_material(
            name=encapsulant, fname="H2Opermeation", item=None, fp=None)["Ead"]
<<<<<<< HEAD
    diffuse_water = diffusivity_weighted_water(
        rh_ambient=rh_ambient, temp_ambient=temp_ambient, temp_module=temp_module,
        So=So, Eas=Eas, Ead=Ead
=======
    diffuse_water = _diffusivity_weighted_water(
        rh_ambient=rh_ambient, temp_ambient=temp_ambient, temp_module=temp_module
>>>>>>> f159110e
    )

    RHfront_series = (
        diffuse_water
        / (So * np.exp(-(Eas / (R_GAS * (temp_module + 273.15)))))
    ) * 100

    return RHfront_series


def csat(temp_module, So=None, Eas=None, encapsulant="W001"):
    """Return saturation of Water Concentration [g/cm³].

    Calculation is used in determining Relative Humidity of Backside Solar Module
    Encapsulant, and returns saturation of Water Concentration [g/cm³].
    For most coding, it is better to just run the calculation insitu. The code is
    here for completeness and for informational purposes.

    Parameters
    ----------
    temp_module : pandas series (float)
        The surface temperature in Celsius of the solar panel module
        "module temperature [°C]"
    So : float
        Encapsulant solubility prefactor in [g/cm³]
    Eas : float
        Encapsulant solubility activation energy in [kJ/mol]
    encapsulant : str
        This is the code number for the encapsulant.
        The default is EVA 'W001'.

    Returns
    -------
    Csat : pandas series (float)
        Saturation of Water Concentration [g/cm³]
    """

    if So is None or Eas is None:
        So = utilities._read_material(
            name=encapsulant, fname="H2Opermeation", item=None, fp=None)["So"]
        Eas = utilities._read_material(
            name=encapsulant, fname="H2Opermeation", item=None, fp=None)["Eas"]

    # Saturation of water concentration
    Csat = So * np.exp(-(Eas / (R_GAS * (273.15 + temp_module))))

    return Csat


def ceq(Csat, rh_SurfaceOutside):
    """
    Return Equilibration water concentration [g/cm³].

    Calculation is used in determining Relative Humidity of Backside Solar Module
    Encapsulant, and returns Equilibration water concentration [g/cm³].
    For most coding, it is better to just run the calculation insitu. The code is
    here for completeness and for informational purposes.

    Parameters
    ----------
    Csat : pandas series (float)
        Saturation of Water Concentration [g/cm³]
    rh_SurfaceOutside : pandas series (float)
        The relative humidity of the surface of a solar module (%)

    Returns
    -------
    Ceq : pandas series (float)
        Equilibration water concentration [g/cm³]
    """
    Ceq = Csat * (rh_SurfaceOutside / 100)

    return Ceq


def Ce(
    temp_module,
    rh_surface,
    start=None,
    Po_b=None,
    Ea_p_b=None,
    t=None,
    So_e=None,
    Ea_s_e=None,
    back_encap_thickness=None,
    backsheet="W017",
    encapsulant="W001",
    output="rh",
):
    """Return water concentration in encapsulant.

    Calculation is used in determining Relative Humidity of Backside Solar Module
    Encapsulant. This function returns a numpy array of the Concentration of water
    in the encapsulant at every time step.

    This calculation uses a quasi-steady state approximation of the diffusion
    equation to calculate the concentration of water in the encapsulant. For this,
    it is assumed that the diffusion in the encapsulant is much larger than the
    diffusion in the backsheet, and it ignores the transients in the backsheet.

    Numba was used to isolate recursion requiring a for loop
    Numba Functions are very fast because they compile and run in machine code but
    can  not use pandas dataframes.

    Parameters
    -----------
    temp_module : pandas series (float)
        The surface temperature in Celsius of the solar panel module
        "module temperature [°C]"
    rh_surface : list (float)
        The relative humidity of the surface of a solar module [%]
        EXAMPLE: "50 = 50% NOT .5 = 50%"
    start : float
        Initial value of the Concentration of water in the encapsulant.
        by default, the function will use half the equilibrium value as the first
        value
    Po_b : float
        Water permeation rate prefactor [g·mm/m²/day].
        The suggested value for PET W17 is Po = 1319534666.90318 [g·mm/m²/day].
    Ea_p_b : float
        Backsheet permeation  activation energy [kJ/mol] .
        For PET backsheet W017, Ea_p_b=55.4064573018373 [kJ/mol]
    t : float
        Thickness of the backsheet [mm].
        The suggested default for a PET backsheet is t=0.3 [mm]
    So_e : float
        Encapsulant solubility prefactor in [g/cm³]
        So = 1.81390702[g/cm³] is the suggested value for EVA W001.
    Ea_s_e : float
        Encapsulant solubility activation energy in [kJ/mol]
        Eas = 16.729[kJ/mol] is the suggested value for EVA W001.
    back_encap_thickness : float
        Thickness of the backside encapsulant [mm].
        The suggested value for EVA encapsulant is 0.46 mm
    backsheet : str
        This is the code number for the backsheet.
        The default is PET 'W017'.
    encapsulant : str
        This is the code number for the encapsulant.
        The default is EVA 'W001'.
    output : str
        The default is "rh" which is the relative humidity in the encapsulant
        in [%], any other value, e.g. "Ce" will return the concentration in [g/cm³].


    Returns
    --------
    Ce_list : Pandas series (float)
        Concentration of water in the encapsulant at every time step in [g/cm³],
        or the relative humidity in [%] depending on the output parameter.

    """

    Ce_list = np.zeros(len(temp_module))
    Ce_out = temp_module
    if not isinstance(temp_module, np.ndarray):
        temp_module = temp_module.to_numpy()
    if not isinstance(rh_surface, np.ndarray):
        rh_surface = rh_surface.to_numpy()

    if Po_b is None or Ea_p_b is None:
        Po_b = utilities._read_material(
            name=backsheet, fname="H2Opermeation", item=None, fp=None
        )["Po"]
        Ea_p_b = utilities._read_material(
            name=backsheet, fname="H2Opermeation", item=None, fp=None
        )["Eap"]
        if t is None:
            if "t" in utilities._read_material(
                name=backsheet, fname="H2Opermeation", item=None, fp=None
            ):
                t = utilities._read_material(
                    name=backsheet, fname="H2Opermeation", item=None, fp=None
                )["t"]
            else:
                t = 0.3
    if So_e is None or Ea_s_e is None:
        So_e = utilities._read_material(
            name=encapsulant, fname="H2Opermeation", item=None, fp=None
        )["So"]
        Ea_s_e = utilities._read_material(
            name=encapsulant, fname="H2Opermeation", item=None, fp=None
        )["Eas"]
        if back_encap_thickness is None:
            if "t" in utilities._read_material(
                name=encapsulant, fname="H2Opermeation", item=None, fp=None
            ):
                back_encap_thickness = utilities._read_material(
                    name=encapsulant, fname="H2Opermeation", item=None, fp=None
                )["t"]
            else:
                back_encap_thickness = 0.46
    # Convert the parameters to the correct and convenient units
    WVTRo = Po_b / 100 / 100 / 24 / t
    EaWVTR = Ea_p_b / R_GAS
    So = So_e * back_encap_thickness / 10
    Eas = Ea_s_e / R_GAS
    # Ce is the initial start of concentration of water
    if start is None:
        Ce_start = (
            So * np.exp(-(Eas / (temp_module[0] + 273.15))) * rh_surface[0] / 100 / 2
        )
    else:
        Ce_start = start

        Ce_list[0] = _Ce(WVTRo, EaWVTR, temp_module, So, Eas, Ce_start, rh_surface)

    if output == "rh":
        # Convert the concentration to relative humidity
        Ce_list = 100 * (Ce_list / (So * np.exp(-(Eas / (temp_module + 273.15)))))
        Ce_list = pd.Series(Ce_list, name="RH_back_encapsulant")
    else:
        Ce_list = pd.Series(Ce_list, name="Ce_back_encapsulant")

    Ce_list.index = Ce_out.index
    return Ce_list


@jit
def _Ce(
    WVTRo,
    EaWVTR,
    temp_module,
    So,
    Eas,
    Ce_start,
    rh_surface,
):
    """
    This is a helper function for the Ce function that is used to calculate the
    concentration of water in the encapsulant.

    Returns
    --------
    Ce_list : Numba array (float)
        Concentration of water in the encapsulant at every time step in [g/cm³].

    """
    Ce = Ce_start
    for i in range(1, len(rh_surface)):
        Ce = Ce + (WVTRo * np.exp(-EaWVTR / (temp_module[i] + 273.15))) / (
            So * np.exp(-Eas / (temp_module[i] + 273.15))
        ) * (rh_surface[i] / 100 * So * np.exp(-Eas / (temp_module[i] + 273.15)) - Ce)

    return Ce


<<<<<<< HEAD
=======
@jit
def Ce_numba(
    start,
    temp_module,
    rh_surface,
    WVTRo=7970633554,
    EaWVTR=55.0255,
    So=1.81390702,
    back_encap_thickness=0.5,
    Eas=16.729,
):
    """Return water concentration in encapsulant.

    Calculation is used in determining Relative Humidity of Backside Solar Module
    Encapsulant. This function returns a numpy array of the Concentration of water in
    the encapsulant at every time step.

    Numba was used to isolate recursion requiring a for loop
    Numba Functions compile and run in machine code but can not use pandas (Very fast).

    Parameters
    -----------
    start : float
        Initial value of the Concentration of water in the encapsulant
        currently takes the first value produced from
        the _ceq(Saturation of Water Concentration) as a point
        of acceptable equilibrium
    temp_module : pandas series (float)
        The surface temperature in Celsius of the solar panel module
        "module temperature [°C]"
    rh_Surface : list (float)
        The relative humidity of the surface of a solar module [%]
        EXAMPLE: "50 = 50% NOT .5 = 50%"
    WVTRo : float
        Water Vapor Transfer Rate prefactor [g/m2/day].
        The suggested value for EVA is WVTRo = 7970633554(g/m2/day).
    EaWVTR : float
        Water Vapor Transfer Rate activation energy [kJ/mol] .
        It is suggested to use 0.15[mm] thick PET as a default
        for the backsheet and set EaWVTR=55.0255[kJ/mol]
    So : float
        Encapsulant solubility prefactor in [g/cm3]
        So = 1.81390702(g/cm3) is the suggested value for EVA.
    back_encap_thickness : float
        Thickness of the backside encapsulant [mm].
        The suggested value for EVA encapsulant is 0.5 mm
    Eas : float
        Encapsulant solubility activation energy in [kJ/mol]
        Eas = 16.729[kJ/mol] is the suggested value for EVA.

    Returns
    --------
    Ce_list : numpy array
        Concentration of water in the encapsulant at every time step
    """
    dataPoints = len(temp_module)
    Ce_list = np.zeros(dataPoints)

    for i in range(0, len(rh_surface)):
        if i == 0:
            # Ce = Initial start of concentration of water
            Ce = start
        else:
            Ce = Ce_list[i - 1]

        Ce = Ce + (
            (
                WVTRo
                / 100
                / 100
                / 24
                * np.exp(
                    -((EaWVTR) / (R_GAS * (temp_module[i] + 273.15)))
                )
            )
            / (
                So
                * back_encap_thickness
                / 10
                * np.exp(-((Eas) / (R_GAS * (temp_module[i] + 273.15))))
            )
            * (
                rh_surface[i]
                / 100
                * So
                * np.exp(-((Eas) / (R_GAS * (temp_module[i] + 273.15))))
                - Ce
            )
        )

        Ce_list[i] = Ce

    return Ce_list


def back_encap(
    rh_ambient,
    temp_ambient,
    temp_module,
    WVTRo=7970633554,
    EaWVTR=55.0255,
    So=1.81390702,
    back_encap_thickness=0.5,
    Eas=16.729,
):
    """Return RH of backside module encapsulant.

    Function to calculate the Relative Humidity of Backside Solar Module Encapsulant
    and return a pandas series for each time step

    Parameters
    ----------
    rh_ambient : pandas series (float)
        The ambient outdoor environmnet relative humidity in [%]
        EXAMPLE: "50 = 50% NOT .5 = 50%"
    temp_ambient : pandas series (float)
        The ambient outdoor environmnet temperature in Celsius
    temp_module : list (float)
        The surface temperature in Celsius of the solar panel module
        "module temperature [°C]"
    WVTRo : float
        Water Vapor Transfer Rate prefactor [g/m2/day].
        The suggested value for EVA is WVTRo = 7970633554[g/m2/day].
    EaWVTR : float
        Water Vapor Transfer Rate activation energy [kJ/mol] .
        It is suggested to use 0.15[mm] thick PET as a default
        for the backsheet and set EaWVTR=55.0255[kJ/mol]
    So : float
        Encapsulant solubility prefactor in [g/cm3]
        So = 1.81390702[g/cm3] is the suggested value for EVA.
    back_encap_thickness : float
        Thickness of the backside encapsulant [mm].
        The suggested value for EVA encapsulant is 0.5 mm.
    Eas : float
        Encapsulant solubility activation energy in [kJ/mol]
        Eas = 16.729[kJ/mol] is the suggested value for EVA.

    Returns
    -------
    RHback_series : pandas series (float)
        Relative Humidity of Backside Solar Module Encapsulant [%]
    """
    rh_surface = surface_outside(
        rh_ambient=rh_ambient, temp_ambient=temp_ambient, temp_module=temp_module
    )

    Csat = _csat(temp_module=temp_module, So=So, Eas=Eas)
    Ceq = _ceq(Csat=Csat, rh_SurfaceOutside=rh_surface)

    start = Ceq.iloc[0]

    # Need to convert these series to numpy arrays for numba function
    temp_module_numba = temp_module.to_numpy()
    rh_surface_numba = rh_surface.to_numpy()
    Ce_nparray = Ce_numba(
        start=start,
        temp_module=temp_module_numba,
        rh_surface=rh_surface_numba,
        WVTRo=WVTRo,
        EaWVTR=EaWVTR,
        So=So,
        back_encap_thickness=back_encap_thickness,
        Eas=Eas,
    )

    RHback_series = 100 * (Ce_nparray / Csat)

    return RHback_series


>>>>>>> f159110e
def backsheet_from_encap(rh_back_encap, rh_surface_outside):
    """Calculate the Relative Humidity of solar module backsheet as timeseries.

    Requires the RH of the backside encapsulant and the outside surface of
    the module.

    Parameters
    ----------
    rh_back_encap : pandas series (float)
        Relative Humidity of Frontside Solar module Encapsulant. *See rh_back_encap()
    rh_surface_outside : pandas series (float)
        The relative humidity of the surface of a solar module.
        *See rh_surface_outside()

    Returns
    -------
    RHbacksheet_series : pandas series (float)
        Relative Humidity of Backside Backsheet of a Solar Module [%]
    """
    RHbacksheet_series = (rh_back_encap + rh_surface_outside) / 2

    return RHbacksheet_series


def backsheet(
    rh_ambient,
    temp_ambient,
    temp_module,
    start=None,
    Po_b=None,
    Ea_p_b=None,
    t=None,
    So_e=None,
    Ea_s_e=None,
    back_encap_thickness=None,
    backsheet="W017",
    encapsulant="W001",
):
    """
    Calculate the relative humidity in a solar module backsheet as timeseries.
    It assume a value that is the average of the RH of the backside encapsulant and the
    outside surface of the module.

    Parameters
    ----------
    rh_ambient : pandas series (float)
        The ambient outdoor environmnet relative humidity in (%)
        EXAMPLE: "50 = 50% NOT .5 = 50%"
    temp_ambient : pandas series (float)
        The ambient outdoor environmnet temperature in Celsius
    temp_module : list (float)
        The surface temperature in Celsius of the solar panel module
        "module temperature [°C]"
    start : float
        Initial value of the Concentration of water in the encapsulant.
        by default, the function will use an equilibrium value as the first value
    Po_b : float
        Water permeation rate prefactor [g·mm/m²/day].
        The suggested value for PET W17 is Po = 1319534666.90318 [g·mm/m²/day].
    Ea_p_b : float
        Backsheet permeation  activation energy [kJ/mol] .
        For PET backsheet W017, Ea_p_b=55.4064573018373 [kJ/mol]
    t : float
        Thickness of the backsheet [mm].
        The suggested default for a PET backsheet is t=0.3 [mm]
    So_e : float
        Encapsulant solubility prefactor in [g/cm³]
        So = 1.81390702[g/cm³] is the suggested value for EVA W001.
    Ea_s_e : float
        Encapsulant solubility activation energy in [kJ/mol]
        Eas = 16.729[kJ/mol] is the suggested value for EVA W001.
    back_encap_thickness : float
        Thickness of the backside encapsulant [mm].
        The suggested value for EVA encapsulant  is 0.46 mm.
    backsheet : str
        This is the code number for the backsheet.
        The default is PET 'W017'.
    encapsulant : str
        This is the code number for the encapsulant.
        The default is EVA 'W001'.

    Returns
    --------
    rh_backsheet : float series or array
        relative humidity of the PV backsheet as a time-series [%]
    """

    # Get the relative humidity of the surface
    surface = surface_outside(
        rh_ambient=rh_ambient, temp_ambient=temp_ambient, temp_module=temp_module
    )

    # Get the relative humidity of the back encapsulant
    RHback_series = Ce(
        rh_surface=surface,
        # temp_ambient=temp_ambient,
        temp_module=temp_module,
        start=start,
        Po_b=Po_b,
        Ea_p_b=Ea_p_b,
        t=t,
        So_e=So_e,
        Ea_s_e=Ea_s_e,
        back_encap_thickness=back_encap_thickness,
        backsheet=backsheet,
        encapsulant=encapsulant,
        output="rh",
    )

    return (RHback_series + surface) / 2


@decorators.geospatial_quick_shape(
    "timeseries",
    ["RH_surface_outside", "RH_front_encap", "RH_back_encap", "RH_backsheet"],
)
def module(
    weather_df,
    meta,
    tilt=None,
    azimuth=180,
    sky_model="isotropic",
    temp_model="sapm",
    conf="open_rack_glass_glass",
    wind_factor=0.33,
<<<<<<< HEAD
    Po_b=None,
    Ea_p_b=None,
    backsheet_thickness=None,
    So_e=None,
    Ea_s_e=None,
    Ea_d_e=None,
    back_encap_thickness=None,
    backsheet="W017",
    encapsulant="W001",
    ** weather_kwargs
=======
    Ead=38.14
>>>>>>> f159110e
):
    """Calculate the Relative Humidity of solar module backsheet from timeseries data.

    Parameters
    ----------
    weather_df : pd.DataFrame
        Weather data for a single location.
    meta : pd.DataFrame
        Meta data for a single location.
    tilt : float, optional
        Tilt angle of PV system relative to horizontal.
    azimuth : float, optional
        Azimuth angle of PV system relative to north.
    sky_model : str, optional
        Options: 'isotropic', 'klucher', 'haydavies', 'reindl', 'king', 'perez'.
    temp_model : str, optional
        Options: 'sapm', 'pvsyst', 'faiman', 'sandia'.
    wind_factor : float, optional
        Wind speed correction exponent to account for different wind speed measurement
        heights between weather database (e.g. NSRDB) and the tempeature model
        (e.g. SAPM). The NSRDB provides calculations at 2 m (i.e module height) but SAPM
        uses a 10m height. It is recommended that a power-law relationship between
        height and wind speed of 0.33 be used*. This results in a wind speed that is
        1.7 times higher. It is acknowledged that this can vary significantly.
    Po_b : float
        Water permeation rate prefactor [g·mm/m²/day].
        The suggested value for PET W17 is Po = 1319534666.90318 [g·mm/m²/day].
    Ea_p_b : float
        Backsheet permeation  activation energy [kJ/mol].
    backsheet_thickness : float
        Thickness of the backsheet [mm].
        The suggested default for a PET backsheet is t=0.3 mm
    So_e : float
        Encapsulant solubility prefactor in [g/cm³]
    Ea_s_e : float
        Encapsulant solubility activation energy in [kJ/mol]
    Ea_d_e : float
        Encapsulant diffusivity activation energy in [kJ/mol]
    back_encap_thickness : float
        Thickness of the backside encapsulant [mm].
        The suggested value for EVA encapsulant  is 0.46 mm.
    backsheet : str
        This is the code number for the backsheet.
        The default is PET 'W017'.
    encapsulant : str
        This is the code number for the encapsulant.
        The default is EVA 'W001'.
    **weather_kwargs : keyword arguments
        Additional keyword arguments passed to the weather data reader.

    Returns
    --------
    rh_surface_outside : float pandas dataframe
        relative humidity of the PV module surface as a time-series,
    rh_front_encap: float pandas dataframe
        relative humidity of the PV frontside encapsulant as a time-series,
    rh_back_encap : float pandas dataframe
        relative humidity of the PV backside encapsulant as a time-series,
    Ce_back_encap : float pandas dataframe
        concentration of water in the PV backside encapsulant as a time-series,
    rh_backsheet : float pandas dataframe
        relative humidity of the PV backsheet as a time-series
    """
    # solar_position = spectral.solar_position(weather_df, meta)
    # poa = spectral.poa_irradiance(weather_df, meta, solar_position, tilt, azimuth,
    # sky_model)
    # temp_module = temperature.module(weather_df, poa, temp_model, mount_type,
    # wind_factor)

    poa = spectral.poa_irradiance(
        weather_df=weather_df,
        meta=meta,
        tilt=tilt,
        azimuth=azimuth,
        sky_model=sky_model,
        **weather_kwargs,
    )

    temp_module = temperature.module(
        weather_df=weather_df,
        meta=meta,
        poa=poa,
        temp_model=temp_model,
        conf=conf,
        wind_factor=wind_factor,
        **weather_kwargs,
    )

    rh_surface_outside = surface_outside(
        rh_ambient=weather_df["relative_humidity"],
        temp_ambient=weather_df["temp_air"],
        temp_module=temp_module,
    )

    rh_front_encap = front_encap(
        rh_ambient=weather_df["relative_humidity"],
        temp_ambient=weather_df["temp_air"],
        temp_module=temp_module,
<<<<<<< HEAD
        So=So_e,
        Eas=Ea_s_e,
        Ead=Ea_d_e,
        encapsulant=encapsulant,
=======
        So=So,
        Eas=Eas,
        Ead=Ead
>>>>>>> f159110e
    )

    rh_back_encap = Ce(
        rh_ambient=weather_df["relative_humidity"],
        temp_ambient=weather_df["temp_air"],
        temp_module=temp_module,
        Po_b=Po_b,
        Ea_p_b=Ea_p_b,
        t=backsheet_thickness,
        So_e=So_e,
        Ea_s_e=Ea_s_e,
        back_encap_thickness=back_encap_thickness,
        backsheet=backsheet,
        encapsulant=encapsulant,
        output="rh",
    )

    Ce_back_encap = Ce(
        rh_ambient=weather_df["relative_humidity"],
        temp_ambient=weather_df["temp_air"],
        temp_module=temp_module,
        Po_b=Po_b,
        Ea_p_b=Ea_p_b,
        t=backsheet_thickness,
        So_e=So_e,
        Ea_s_e=Ea_s_e,
        back_encap_thickness=back_encap_thickness,
        backsheet=backsheet,
        encapsulant=encapsulant,
        output="Ce",
    )

    rh_backsheet = (rh_back_encap + rh_surface_outside)/2

    data = {
        "RH_surface_outside": rh_surface_outside,
        "RH_front_encap": rh_front_encap,
        "RH_back_encap": rh_back_encap,
        "Ce_back_encap": Ce_back_encap,
        "RH_backsheet": rh_backsheet,
    }
    results = pd.DataFrame(data=data)
    return results<|MERGE_RESOLUTION|>--- conflicted
+++ resolved
@@ -10,10 +10,7 @@
 R_GAS = 0.00831446261815324  # Gas constant in kJ/(mol·K)
 
 
-<<<<<<< HEAD
-=======
 # TODO: When is dew_yield used?
->>>>>>> f159110e
 @jit
 def dew_yield(elevation, dew_point, dry_bulb, wind_speed, n):
     """Estimate the dew yield in [mm/day].
@@ -122,10 +119,14 @@
     return rh_Surface
 
 
-<<<<<<< HEAD
 def diffusivity_weighted_water(
-    rh_ambient, temp_ambient, temp_module, So=None, Eas=None, Ead=None,
-    encapsulant="W001"
+    rh_ambient,
+    temp_ambient,
+    temp_module,
+    So=None,
+    Eas=None,
+    Ead=None,
+    encapsulant="W001",
 ):
     """Calculate the diffusivity weighted average module surface RH.
 
@@ -156,21 +157,18 @@
     diffuse_weighted_water : pandas series (float)
         Average water content in equilibrium with the module surface, weighted
         by the encapsulant diffusivity in [g/cm³].
-=======
-def _diffusivity_weighted_water(
-    rh_ambient, temp_ambient, temp_module, So=1.81390702, Eas=16.729, Ead=38.14
-):
-    """Calculate weighted average module surface RH, helper function.
->>>>>>> f159110e
     """
 
     if So is None or Eas is None or Ead is None:
         So = utilities._read_material(
-            name=encapsulant, fname="H2Opermeation", item=None, fp=None)["So"]
+            name=encapsulant, fname="H2Opermeation", item=None, fp=None
+        )["So"]
         Eas = utilities._read_material(
-            name=encapsulant, fname="H2Opermeation", item=None, fp=None)["Eas"]
+            name=encapsulant, fname="H2Opermeation", item=None, fp=None
+        )["Eas"]
         Ead = utilities._read_material(
-            name=encapsulant, fname="H2Opermeation", item=None, fp=None)["Ead"]
+            name=encapsulant, fname="H2Opermeation", item=None, fp=None
+        )["Ead"]
 
     # Get the relative humidity of the surface
     rh_surface = surface_outside(rh_ambient, temp_ambient, temp_module)
@@ -196,19 +194,20 @@
 
 
 def front_encap(
-    rh_ambient, temp_ambient, temp_module, So=None, Eas=None, Ead=None,
-    encapsulant="W001"
+    rh_ambient,
+    temp_ambient,
+    temp_module,
+    So=None,
+    Eas=None,
+    Ead=None,
+    encapsulant="W001",
 ):
     """Calculate diffusivity weighted average Relative Humidity of the module surface.
 
     Parameters
     ----------
     rh_ambient : series (float)
-<<<<<<< HEAD
-        Ambient outdoor relative humidity. [%] Example: 50 = 50%, NOT 0.5 = 50%
-=======
         Ambient outdoor relative humidity. [%] Example: 50 = 50%, NOT .5 = 50%
->>>>>>> f159110e
     temp_ambient : series (float)
         Ambient outdoor temperature [°C]
     temp_module : pandas series (float)
@@ -220,17 +219,10 @@
         not specified.
     Eas : float
         Encapsulant solubility activation energy in [kJ/mol]
-<<<<<<< HEAD
         Eas = 16.729 [kJ/mol] is the suggested value for EVA.
     Ead : float
         Encapsulant diffusivity activation energy in [kJ/mol]
         Ead = 38.14 [kJ/mol] is the suggested value for EVA.
-=======
-        Eas = 16.729(kJ/mol) is the suggested value for EVA.
-    Ead : float
-        Encapsulant diffusivity activation energy in [kJ/mol]
-        Ead = 38.14(kJ/mol) is the suggested value for EVA.
->>>>>>> f159110e
     encapsulant : str
         This is the code number for the encapsulant. The default is EVA 'W001'.
 
@@ -241,24 +233,25 @@
     """
     if So is None or Eas is None or Ead is None:
         So = utilities._read_material(
-            name=encapsulant, fname="H2Opermeation", item=None, fp=None)["So"]
+            name=encapsulant, fname="H2Opermeation", item=None, fp=None
+        )["So"]
         Eas = utilities._read_material(
-            name=encapsulant, fname="H2Opermeation", item=None, fp=None)["Eas"]
+            name=encapsulant, fname="H2Opermeation", item=None, fp=None
+        )["Eas"]
         Ead = utilities._read_material(
-            name=encapsulant, fname="H2Opermeation", item=None, fp=None)["Ead"]
-<<<<<<< HEAD
+            name=encapsulant, fname="H2Opermeation", item=None, fp=None
+        )["Ead"]
     diffuse_water = diffusivity_weighted_water(
-        rh_ambient=rh_ambient, temp_ambient=temp_ambient, temp_module=temp_module,
-        So=So, Eas=Eas, Ead=Ead
-=======
-    diffuse_water = _diffusivity_weighted_water(
-        rh_ambient=rh_ambient, temp_ambient=temp_ambient, temp_module=temp_module
->>>>>>> f159110e
+        rh_ambient=rh_ambient,
+        temp_ambient=temp_ambient,
+        temp_module=temp_module,
+        So=So,
+        Eas=Eas,
+        Ead=Ead,
     )
 
     RHfront_series = (
-        diffuse_water
-        / (So * np.exp(-(Eas / (R_GAS * (temp_module + 273.15)))))
+        diffuse_water / (So * np.exp(-(Eas / (R_GAS * (temp_module + 273.15)))))
     ) * 100
 
     return RHfront_series
@@ -293,9 +286,11 @@
 
     if So is None or Eas is None:
         So = utilities._read_material(
-            name=encapsulant, fname="H2Opermeation", item=None, fp=None)["So"]
+            name=encapsulant, fname="H2Opermeation", item=None, fp=None
+        )["So"]
         Eas = utilities._read_material(
-            name=encapsulant, fname="H2Opermeation", item=None, fp=None)["Eas"]
+            name=encapsulant, fname="H2Opermeation", item=None, fp=None
+        )["Eas"]
 
     # Saturation of water concentration
     Csat = So * np.exp(-(Eas / (R_GAS * (273.15 + temp_module))))
@@ -501,179 +496,6 @@
     return Ce
 
 
-<<<<<<< HEAD
-=======
-@jit
-def Ce_numba(
-    start,
-    temp_module,
-    rh_surface,
-    WVTRo=7970633554,
-    EaWVTR=55.0255,
-    So=1.81390702,
-    back_encap_thickness=0.5,
-    Eas=16.729,
-):
-    """Return water concentration in encapsulant.
-
-    Calculation is used in determining Relative Humidity of Backside Solar Module
-    Encapsulant. This function returns a numpy array of the Concentration of water in
-    the encapsulant at every time step.
-
-    Numba was used to isolate recursion requiring a for loop
-    Numba Functions compile and run in machine code but can not use pandas (Very fast).
-
-    Parameters
-    -----------
-    start : float
-        Initial value of the Concentration of water in the encapsulant
-        currently takes the first value produced from
-        the _ceq(Saturation of Water Concentration) as a point
-        of acceptable equilibrium
-    temp_module : pandas series (float)
-        The surface temperature in Celsius of the solar panel module
-        "module temperature [°C]"
-    rh_Surface : list (float)
-        The relative humidity of the surface of a solar module [%]
-        EXAMPLE: "50 = 50% NOT .5 = 50%"
-    WVTRo : float
-        Water Vapor Transfer Rate prefactor [g/m2/day].
-        The suggested value for EVA is WVTRo = 7970633554(g/m2/day).
-    EaWVTR : float
-        Water Vapor Transfer Rate activation energy [kJ/mol] .
-        It is suggested to use 0.15[mm] thick PET as a default
-        for the backsheet and set EaWVTR=55.0255[kJ/mol]
-    So : float
-        Encapsulant solubility prefactor in [g/cm3]
-        So = 1.81390702(g/cm3) is the suggested value for EVA.
-    back_encap_thickness : float
-        Thickness of the backside encapsulant [mm].
-        The suggested value for EVA encapsulant is 0.5 mm
-    Eas : float
-        Encapsulant solubility activation energy in [kJ/mol]
-        Eas = 16.729[kJ/mol] is the suggested value for EVA.
-
-    Returns
-    --------
-    Ce_list : numpy array
-        Concentration of water in the encapsulant at every time step
-    """
-    dataPoints = len(temp_module)
-    Ce_list = np.zeros(dataPoints)
-
-    for i in range(0, len(rh_surface)):
-        if i == 0:
-            # Ce = Initial start of concentration of water
-            Ce = start
-        else:
-            Ce = Ce_list[i - 1]
-
-        Ce = Ce + (
-            (
-                WVTRo
-                / 100
-                / 100
-                / 24
-                * np.exp(
-                    -((EaWVTR) / (R_GAS * (temp_module[i] + 273.15)))
-                )
-            )
-            / (
-                So
-                * back_encap_thickness
-                / 10
-                * np.exp(-((Eas) / (R_GAS * (temp_module[i] + 273.15))))
-            )
-            * (
-                rh_surface[i]
-                / 100
-                * So
-                * np.exp(-((Eas) / (R_GAS * (temp_module[i] + 273.15))))
-                - Ce
-            )
-        )
-
-        Ce_list[i] = Ce
-
-    return Ce_list
-
-
-def back_encap(
-    rh_ambient,
-    temp_ambient,
-    temp_module,
-    WVTRo=7970633554,
-    EaWVTR=55.0255,
-    So=1.81390702,
-    back_encap_thickness=0.5,
-    Eas=16.729,
-):
-    """Return RH of backside module encapsulant.
-
-    Function to calculate the Relative Humidity of Backside Solar Module Encapsulant
-    and return a pandas series for each time step
-
-    Parameters
-    ----------
-    rh_ambient : pandas series (float)
-        The ambient outdoor environmnet relative humidity in [%]
-        EXAMPLE: "50 = 50% NOT .5 = 50%"
-    temp_ambient : pandas series (float)
-        The ambient outdoor environmnet temperature in Celsius
-    temp_module : list (float)
-        The surface temperature in Celsius of the solar panel module
-        "module temperature [°C]"
-    WVTRo : float
-        Water Vapor Transfer Rate prefactor [g/m2/day].
-        The suggested value for EVA is WVTRo = 7970633554[g/m2/day].
-    EaWVTR : float
-        Water Vapor Transfer Rate activation energy [kJ/mol] .
-        It is suggested to use 0.15[mm] thick PET as a default
-        for the backsheet and set EaWVTR=55.0255[kJ/mol]
-    So : float
-        Encapsulant solubility prefactor in [g/cm3]
-        So = 1.81390702[g/cm3] is the suggested value for EVA.
-    back_encap_thickness : float
-        Thickness of the backside encapsulant [mm].
-        The suggested value for EVA encapsulant is 0.5 mm.
-    Eas : float
-        Encapsulant solubility activation energy in [kJ/mol]
-        Eas = 16.729[kJ/mol] is the suggested value for EVA.
-
-    Returns
-    -------
-    RHback_series : pandas series (float)
-        Relative Humidity of Backside Solar Module Encapsulant [%]
-    """
-    rh_surface = surface_outside(
-        rh_ambient=rh_ambient, temp_ambient=temp_ambient, temp_module=temp_module
-    )
-
-    Csat = _csat(temp_module=temp_module, So=So, Eas=Eas)
-    Ceq = _ceq(Csat=Csat, rh_SurfaceOutside=rh_surface)
-
-    start = Ceq.iloc[0]
-
-    # Need to convert these series to numpy arrays for numba function
-    temp_module_numba = temp_module.to_numpy()
-    rh_surface_numba = rh_surface.to_numpy()
-    Ce_nparray = Ce_numba(
-        start=start,
-        temp_module=temp_module_numba,
-        rh_surface=rh_surface_numba,
-        WVTRo=WVTRo,
-        EaWVTR=EaWVTR,
-        So=So,
-        back_encap_thickness=back_encap_thickness,
-        Eas=Eas,
-    )
-
-    RHback_series = 100 * (Ce_nparray / Csat)
-
-    return RHback_series
-
-
->>>>>>> f159110e
 def backsheet_from_encap(rh_back_encap, rh_surface_outside):
     """Calculate the Relative Humidity of solar module backsheet as timeseries.
 
@@ -799,7 +621,6 @@
     temp_model="sapm",
     conf="open_rack_glass_glass",
     wind_factor=0.33,
-<<<<<<< HEAD
     Po_b=None,
     Ea_p_b=None,
     backsheet_thickness=None,
@@ -809,10 +630,7 @@
     back_encap_thickness=None,
     backsheet="W017",
     encapsulant="W001",
-    ** weather_kwargs
-=======
-    Ead=38.14
->>>>>>> f159110e
+    **weather_kwargs,
 ):
     """Calculate the Relative Humidity of solar module backsheet from timeseries data.
 
@@ -911,16 +729,10 @@
         rh_ambient=weather_df["relative_humidity"],
         temp_ambient=weather_df["temp_air"],
         temp_module=temp_module,
-<<<<<<< HEAD
         So=So_e,
         Eas=Ea_s_e,
         Ead=Ea_d_e,
         encapsulant=encapsulant,
-=======
-        So=So,
-        Eas=Eas,
-        Ead=Ead
->>>>>>> f159110e
     )
 
     rh_back_encap = Ce(
@@ -953,7 +765,7 @@
         output="Ce",
     )
 
-    rh_backsheet = (rh_back_encap + rh_surface_outside)/2
+    rh_backsheet = (rh_back_encap + rh_surface_outside) / 2
 
     data = {
         "RH_surface_outside": rh_surface_outside,
