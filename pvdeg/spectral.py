"""Collection of classes and functions to obtain spectral parameters."""

import pvlib
import pandas as pd
import inspect
import warnings
from pvdeg import decorators


@decorators.geospatial_quick_shape(
    "timeseries",
    [
        "apparent_zenith",
        "zenith",
        "apparent_elevation",
        "elevation",
        "azimuth",
        "equation_of_time",
    ],
)
def solar_position(weather_df: pd.DataFrame, meta: dict) -> pd.DataFrame:
    """Calculate solar position.

    Calculate solar position using pvlib based on weather data from the National
    Solar Radiation Database (NSRDB) for a given location (gid).

    Parameters
    ----------
    weather_df : pandas.DataFrame
        Weather data for given location.
    meta : dict
        Meta data of location.

    Returns
    -------
    solar_position : pandas.DataFrame
        Solar position like zenith and azimuth.
    """
    # location = pvlib.location.Location(
    #     latitude=meta['latitude'],
    #     longitude=meta['longitude'],
    #     altitude=meta['elevation'])

    # TODO: check if timeshift is necessary
    # times = weather_df.index
    # solar_position = location.get_solarposition(times)
    solar_position = pvlib.solarposition.get_solarposition(
        time=weather_df.index,
        latitude=meta["latitude"],
        longitude=meta["longitude"],
        altitude=meta["altitude"],
    )

    return solar_position


@decorators.geospatial_quick_shape(
    "timeseries",
    [
        "poa_global",
        "poa_direct",
        "poa_diffuse",
        "poa_sky_diffuse",
        "poa_ground_diffuse",
    ],
)
def poa_irradiance(
    weather_df: pd.DataFrame,
    meta: dict,
    module_mount="fixed",
    sol_position=None,
    dni_extra=None,
    airmass=None,
    albedo=0.25,
    surface_type=None,
    sky_model="isotropic",
    model_perez="allsitescomposite1990",
    **kwargs_mount,
) -> pd.DataFrame:
<<<<<<< HEAD
    """
    Calculate plane-of-array (POA) irradiance using `pvlib.irradiance.get_total_irradiance` for different module mounts
     as fixed tilt systems or tracked systems.
=======
    """Calculate plane-of-array (POA) irradiance.

    Calculate plane-of-array (POA) irradiance using pvlib based on weather data from
    the National Solar Radiation Database (NSRDB) for a given location (gid).
>>>>>>> bcad702b

    Parameters
    ----------
    weather_df : pd.DataFrame
        The file path to the NSRDB file.
    meta : dict
        The geographical location ID in the NSRDB file.
    module_mount: string
        Module mounting configuration. Can either be `fixed` for fixed tilt systems or
        `single_axis` for single-axis tracker systems.
    sol_position : pd.DataFrame, optional
<<<<<<< HEAD
        pvlib.solarposition.get_solarposition Dataframe. If none is given, it will be calculated.
    dni_extra : pd.Series, optional
        Extra-terrestrial direct normal irradiance. If None, it will be calculated.
    airmass : pd.Series, optional
        Airmass values. If None, it will be calculated.
    albedo : float, optional
        Ground reflectance. Default is 0.25.
    surface_type : str, optional
        Type of surface for albedo calculation. If None, a default value will be used.
=======
        pvlib.solarposition.get_solarposition Dataframe. If none is given, it will be
        calculated.
    tilt : float, optional
        The tilt angle of the PV panels in degrees, if None, the latitude of the
        location is used.
    azimuth : float, optional
        The azimuth angle of the PV panels in degrees. Equatorial facing by default.
>>>>>>> bcad702b
    sky_model : str, optional
        Sky diffuse model to use. Default is `isotropic`.
        Options: 'isotropic', 'klucher', 'haydavies', 'reindl', 'king', 'perez'.
    model_perez : str, optional
        Perez model to use for diffuse irradiance. Default is `allsitescomposite1990`.
        Only used when sky_model is 'perez'.
    **kwargs_mount : dict
        Additional keyword arguments for the POA model based on mounting configuration. See
        `poa_irradiance_fixed` or `poa_irradiance_tracker` for details.

        - For `module_mount='fixed'`:
            - surface_tilt : float
                Tilt angle of the modules (degrees).
            - surface_azimuth : float
                Azimuth angle of the modules (degrees).

        - For `module_mount='single_axis'`:
            - axis_tilt : float
                Tilt angle of the tracker axis (degrees).
            - axis_azimuth : float
                Azimuth angle of the tracker axis (degrees).
            - max_angle : float
                Maximum rotation angle of the tracker (degrees).
            - backtrack : bool
                Whether to enable backtracking for single-axis trackers.
            - gcr : float
                Ground coverage ratio of the tracker system.


    Returns
    -------
    poa : pandas.DataFrame
         Contains keys/columns 'poa_global', 'poa_direct', 'poa_diffuse',
         'poa_sky_diffuse', 'poa_ground_diffuse'. [W/m2]

    Notes
    -----
    This function uses pvlib to calculate the plane-of-array irradiance based on the provided weather data and
    mounting configuration. See the pvlib documentation for further information on the parameters.
    """
<<<<<<< HEAD

    # Allow legacy keys for tilt and azimuth
    if "tilt" in kwargs_mount:
        kwargs_mount["surface_tilt"] = kwargs_mount.pop("tilt")
    if "azimuth" in kwargs_mount:
        kwargs_mount["surface_azimuth"] = kwargs_mount.pop("azimuth")

    def check_keys_in_list(dictionary, key_list):
        extra_keys = [key for key in dictionary.keys() if key not in key_list]
        for key in extra_keys:
            dictionary.pop(key)
            warnings.warn(
                f"Key '{extra_keys}' cannot be used for the selected `module_mount` and are ignored."
            )

    if sol_position is None:
        sol_position = solar_position(weather_df, meta)

    if module_mount == "fixed":
        arg_names = ["surface_tilt", "surface_azimuth"]
        check_keys_in_list(kwargs_mount, arg_names)

        poa = poa_irradiance_fixed(
            weather_df=weather_df,
            meta=meta,
            sol_position=sol_position,
            dni_extra=dni_extra,
            airmass=airmass,
            albedo=albedo,
            surface_type=surface_type,
            model=sky_model,
            model_perez=model_perez,
            **kwargs_mount,
        )
    elif module_mount == "single_axis":
        args = inspect.signature(pvlib.tracking.singleaxis).parameters
        arg_names = [param.name for param in args.values()]
        check_keys_in_list(kwargs_mount, arg_names)

        poa = poa_irradiance_tracker(
            weather_df=weather_df,
            meta=meta,
            sol_position=sol_position,
            dni_extra=dni_extra,
            airmass=airmass,
            albedo=albedo,
            surface_type=surface_type,
            model=sky_model,
            model_perez=model_perez,
            **kwargs_mount,
        )
    else:
        raise NotImplementedError(
            f"The input module_mount '{module_mount}' is not implemented"
        )

    return poa.fillna(0)  # Fill NaN values with 0 for irradiance values


@decorators.geospatial_quick_shape(
    1,
    [
        "poa_global",
        "poa_direct",
        "poa_diffuse",
        "poa_sky_diffuse",
        "poa_ground_diffuse",
    ],
)
def poa_irradiance_fixed(
    weather_df: pd.DataFrame,
    meta: dict,
    sol_position=None,
    surface_tilt=None,
    surface_azimuth=None,
    dni_extra=None,
    airmass=None,
    albedo=0.25,
    surface_type=None,
    model="isotropic",
    model_perez="allsitescomposite1990",
) -> pd.DataFrame:
    """
    Calculate plane-of-array (POA) irradiance using `pvlib.irradiance.get_total_irradiance` for a fixed tilt system.

    Parameters
    ----------
    weather_df : pd.DataFrame
        The file path to the NSRDB file.
    meta : dict
        The geographical location ID in the NSRDB file.
    sol_position : pd.DataFrame, optional
        pvlib.solarposition.get_solarposition Dataframe. If none is given, it will be calculated.
    dni_extra : pd.Series, optional
        Extra-terrestrial direct normal irradiance. If None, it will be calculated.
    airmass : pd.Series, optional
        Airmass values. If None, it will be calculated.
    albedo : float, optional
        Ground reflectance. Default is 0.25.
    surface_type : str, optional
        Type of surface for albedo calculation. If None, a default value will be used.
    sky_model : str, optional
        Sky diffuse model to use. Default is `isotropic`.
        Options: 'isotropic', 'klucher', 'haydavies', 'reindl', 'king', 'perez'.
    model_perez : str, optional
        Perez model to use for diffuse irradiance. Default is `allsitescomposite1990`.
        Only used when sky_model is 'perez'.
    surface_tilt : float, optional
        Tilt angle of the modules (degrees).
    surface_azimuth : float, optional
        Azimuth angle of the modules (degrees).

    Returns
    -------
    poa : pd.DataFrame
        DataFrame containing the calculated plane-of-array irradiance components with columns:
        'poa_global', 'poa_direct', 'poa_diffuse', 'poa_sky_diffuse', 'poa_ground_diffuse'. [W/m2]


    Notes
    -----
    This function uses pvlib to calculate the plane-of-array irradiance based on the provided weather data and
    mounting configuration for fixed tilt systems. See the pvlib documentation for further information on the parameters.
    """

    if surface_tilt is None:
=======
    # TODO: change for handling HSAT tracking passed or requested
    if tilt is None:
>>>>>>> bcad702b
        try:
            surface_tilt = float(meta["tilt"])
        except:
            surface_tilt = float(abs(meta["latitude"]))
            print(
<<<<<<< HEAD
                f"The array surface_tilt angle was not provided, therefore the latitude tilt of {surface_tilt:.1f} was used."
=======
                f"The array tilt angle was not provided, therefore the latitude tilt \
                    of {tilt:.1f} was used."
>>>>>>> bcad702b
            )

    if surface_azimuth is None:  # Sets the default orientation to equator facing.
        try:
            surface_azimuth = float(meta["azimuth"])
        except:
            if float(meta["latitude"]) < 0:
                surface_azimuth = 0
            else:
                surface_azimuth = 180
                print(
<<<<<<< HEAD
                    f"The array azimuth was not provided, therefore an azimuth of {surface_azimuth:.1f} was used."
=======
                    f"The array azimuth was not provided, therefore an azimuth of \
                        {azimuth:.1f} was used."
>>>>>>> bcad702b
                )

    if sol_position is None:
        sol_position = solar_position(weather_df, meta)

    poa = pvlib.irradiance.get_total_irradiance(
        surface_tilt=surface_tilt,
        surface_azimuth=surface_azimuth,
        dni=weather_df["dni"],
        ghi=weather_df["ghi"],
        dhi=weather_df["dhi"],
        solar_zenith=sol_position["apparent_zenith"],
        solar_azimuth=sol_position["azimuth"],
        dni_extra=dni_extra,
        airmass=airmass,
        albedo=albedo,
        surface_type=surface_type,
        model=model,
        model_perez=model_perez,
    )

    return poa


@decorators.geospatial_quick_shape(
    1,
    [
        "poa_global",
        "poa_direct",
        "poa_diffuse",
        "poa_sky_diffuse",
        "poa_ground_diffuse",
    ],
)
def poa_irradiance_tracker(
    weather_df: pd.DataFrame,
    meta: dict,
    sol_position=None,
    axis_tilt=0,
    axis_azimuth=None,
    max_angle=90,
    backtrack=True,
    gcr=0.2857142857142857,
    cross_axis_tilt=0,
    dni_extra=None,
    airmass=None,
    albedo=0.25,
    surface_type=None,
    model="isotropic",
    model_perez="allsitescomposite1990",
) -> pd.DataFrame:
    """
    Calculate plane-of-array (POA) irradiance using pvlib based on supplied weather data.

    Parameters
    ----------
    weather_df : pd.DataFrame
        The weather data.
    meta : dict
        The geographical location information.
    sol_position : pd.DataFrame, optional
        pvlib.solarposition.get_solarposition Dataframe. If none is given, it will be calculated.
    axis_tilt : float, optional
        The tilt angle of the array along the long axis of a single axis tracker [degrees].
        If None, horizontal is used.
    axis_azimuth : float, optional
        The azimuth angle of the long, non-rotating axis of the array panels [degrees].
        North-south orientation by default.
    max_angle : float
        This is the maximum angle of the rotating axis achievable relative to the horizon.
    backtrack : boolean
        If true, the tilt will backtrack to avoid row to row shading.
    gcr : float
        Ground coverage ratio (GCR). The ratio of the width of the PV array to the distance between rows.
        This affects the backtracking funciton.
    cross_axis_tilt : float
        angle, relative to horizontal, of the line formed by the intersection between the slope containing
        the tracker axes and a plane perpendicular to the tracker axes [degrees]
        Fixes backtracking for a slope not parallel with the axis azimuth.
    dni_extra : pd.Series, optional
        Extra-terrestrial direct normal irradiance. If None, it will be calculated.
    airmass : pd.Series, optional
        Airmass values. If None, it will be calculated.
    albedo : float, optional
        Ground reflectance. Default is 0.25.
    surface_type : str, optional
        Type of surface for albedo calculation. If None, a default value will be used.
    sky_model : str, optional
        Sky diffuse model to use. Default is `isotropic`.
        Options: 'isotropic', 'klucher', 'haydavies', 'reindl', 'king', 'perez'.
    model_perez : str, optional
        Perez model to use for diffuse irradiance. Default is `allsitescomposite1990`.
        Only used when sky_model is 'perez'.
    axis_tilt : float, optional
        Tilt angle of the tracker axis (degrees). Default is 0.0.
    axis_azimuth : float, optional
        Azimuth angle of the tracker axis (degrees). Default is 0.0.
    max_angle : float, optional
        Maximum rotation angle of the tracker (degrees). Default is 45.0.
    backtrack : bool, optional
        Whether to enable backtracking for single-axis trackers. Default is True.
    gcr : float, optional
        Ground coverage ratio of the tracker system. Default is 0.3.

    Returns
    -------
    tracker_poa : pandas.DataFrame
         Contains keys/columns 'poa_global', 'poa_direct', 'poa_diffuse',
         'poa_sky_diffuse', 'poa_ground_diffuse'. [W/m2]

    Notes
    -----
    This function uses pvlib to calculate the plane-of-array irradiance based on the provided weather data and
    mounting configuration for single-axis tracker systems. See the pvlib documentation for further information on the parameters.
    """

    if axis_azimuth is None:  # Sets the default orientation to north-south.
        try:
            axis_azimuth = float(meta["axis_azimuth"])
        except:
            if float(meta["latitude"]) < 0:
                axis_azimuth = 0
            else:
                axis_azimuth = 180
                print(
                    f"The array axis_azimuth was not provided, therefore an azimuth of {axis_azimuth:.1f} was used."
                )

    if axis_tilt is None:  # Sets the default orientation to horizontal.
        try:
            axis_tilt = float(meta["axis_tilt"])
        except:
            axis_tilt = 0
            print(
                f"The array axis_tilt was not provided, therefore an axis tilt of 0° was used."
            )

    if sol_position is None:
        sol_position = solar_position(weather_df, meta)

    tracker_data = pvlib.tracking.singleaxis(
        sol_position["apparent_zenith"],
        sol_position["azimuth"],
        axis_tilt=axis_tilt,
        axis_azimuth=axis_azimuth,
        max_angle=max_angle,
        backtrack=backtrack,
        gcr=gcr,
        cross_axis_tilt=cross_axis_tilt,
    )

    tracker_poa = pvlib.irradiance.get_total_irradiance(
        surface_tilt=tracker_data["surface_tilt"],
        surface_azimuth=tracker_data["surface_azimuth"],
        dni=weather_df["dni"],
        ghi=weather_df["ghi"],
        dhi=weather_df["dhi"],
        solar_zenith=sol_position["apparent_zenith"],
        solar_azimuth=sol_position["azimuth"],
        dni_extra=dni_extra,
        airmass=airmass,
        albedo=albedo,
        surface_type=surface_type,
        model=model,
        model_perez=model_perez,
    )

    return tracker_poa<|MERGE_RESOLUTION|>--- conflicted
+++ resolved
@@ -77,16 +77,11 @@
     model_perez="allsitescomposite1990",
     **kwargs_mount,
 ) -> pd.DataFrame:
-<<<<<<< HEAD
-    """
-    Calculate plane-of-array (POA) irradiance using `pvlib.irradiance.get_total_irradiance` for different module mounts
+    """Calculate plane-of-array (POA) irradiance.
+
+    Calculate plane-of-array (POA) irradiance using
+    `pvlib.irradiance.get_total_irradiance` for different module mounts
      as fixed tilt systems or tracked systems.
-=======
-    """Calculate plane-of-array (POA) irradiance.
-
-    Calculate plane-of-array (POA) irradiance using pvlib based on weather data from
-    the National Solar Radiation Database (NSRDB) for a given location (gid).
->>>>>>> bcad702b
 
     Parameters
     ----------
@@ -98,8 +93,8 @@
         Module mounting configuration. Can either be `fixed` for fixed tilt systems or
         `single_axis` for single-axis tracker systems.
     sol_position : pd.DataFrame, optional
-<<<<<<< HEAD
-        pvlib.solarposition.get_solarposition Dataframe. If none is given, it will be calculated.
+        pvlib.solarposition.get_solarposition Dataframe. If none is given, it will be
+        calculated.
     dni_extra : pd.Series, optional
         Extra-terrestrial direct normal irradiance. If None, it will be calculated.
     airmass : pd.Series, optional
@@ -108,15 +103,6 @@
         Ground reflectance. Default is 0.25.
     surface_type : str, optional
         Type of surface for albedo calculation. If None, a default value will be used.
-=======
-        pvlib.solarposition.get_solarposition Dataframe. If none is given, it will be
-        calculated.
-    tilt : float, optional
-        The tilt angle of the PV panels in degrees, if None, the latitude of the
-        location is used.
-    azimuth : float, optional
-        The azimuth angle of the PV panels in degrees. Equatorial facing by default.
->>>>>>> bcad702b
     sky_model : str, optional
         Sky diffuse model to use. Default is `isotropic`.
         Options: 'isotropic', 'klucher', 'haydavies', 'reindl', 'king', 'perez'.
@@ -157,7 +143,6 @@
     This function uses pvlib to calculate the plane-of-array irradiance based on the provided weather data and
     mounting configuration. See the pvlib documentation for further information on the parameters.
     """
-<<<<<<< HEAD
 
     # Allow legacy keys for tilt and azimuth
     if "tilt" in kwargs_mount:
@@ -284,21 +269,12 @@
     """
 
     if surface_tilt is None:
-=======
-    # TODO: change for handling HSAT tracking passed or requested
-    if tilt is None:
->>>>>>> bcad702b
         try:
             surface_tilt = float(meta["tilt"])
         except:
             surface_tilt = float(abs(meta["latitude"]))
             print(
-<<<<<<< HEAD
                 f"The array surface_tilt angle was not provided, therefore the latitude tilt of {surface_tilt:.1f} was used."
-=======
-                f"The array tilt angle was not provided, therefore the latitude tilt \
-                    of {tilt:.1f} was used."
->>>>>>> bcad702b
             )
 
     if surface_azimuth is None:  # Sets the default orientation to equator facing.
@@ -310,12 +286,7 @@
             else:
                 surface_azimuth = 180
                 print(
-<<<<<<< HEAD
                     f"The array azimuth was not provided, therefore an azimuth of {surface_azimuth:.1f} was used."
-=======
-                    f"The array azimuth was not provided, therefore an azimuth of \
-                        {azimuth:.1f} was used."
->>>>>>> bcad702b
                 )
 
     if sol_position is None:
