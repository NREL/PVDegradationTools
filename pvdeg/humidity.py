"""Collection of classes and functions for humidity calculations."""

import numpy as np
import pandas as pd
from numba import jit

from pvdeg import temperature, spectral, decorators, utilities

# Constants
R_GAS = 0.00831446261815324  # Gas constant in kJ/(mol·K)


# TODO: When is dew_yield used?
@jit
def dew_yield(elevation, dew_point, dry_bulb, wind_speed, n):
    """Estimate the dew yield in [mm/day].

       Calculation taken from: Beysens,
       "Estimating dew yield worldwide from a few meteo data", Atmospheric Research 167
       (2016) 146-155.

    Parameters
    ----------
    elevation : int
        Site elevation [km]
    dew_point : float
        Dewpoint temperature in Celsius [°C]
    dry_bulb : float
        Air temperature "dry bulb temperature" [°C]
    wind_speed : float
        Air or windspeed measure [m/s]
    n : float
        Total sky cover(okta)
        This is a quasi emperical scale from 0 to 8 used in meterology which corresponds
        to 0-sky completely clear, to 8-sky completely cloudy. Does not account for
        cloud type or thickness.

    Returns
    -------
    dew_yield : float
        Amount of dew yield in [mm/day]
    """
    wind_speed_cut_off = 4.4
    dew_yield = (1 / 12) * (
        0.37
        * (
            1
            + (0.204323 * elevation)
            - (0.0238893 * elevation**2)
            - (18.0132 - (1.04963 * elevation**2) + (0.21891 * elevation**2))
            * (10 ** (-3) * dew_point)
        )
        * ((((dew_point + 273.15) / 285) ** 4) * (1 - (n / 8)))
        + (0.06 * (dew_point - dry_bulb))
        * (1 + 100 * (1 - np.exp(-((wind_speed / wind_speed_cut_off) ** 20))))
    )

    return dew_yield


def psat(temp, average=True):
    """Calculate water saturation temperature or dew point for given vapor pressure.

    Water vapor pressure model created from an emperical fit of ln(Psat) vs temperature
    using a 6th order polynomial fit. The fit produced
    R^2=0.999813. Calculation created by Michael Kempe, unpublished data.

    Parameters:
    -----------
    temp : series, float
        The air temperature (dry bulb) as a time-indexed series [C]
    average : boolean, default = True
        If true, return both psat serires and average psat (used for certain calcs)
    Returns:
    --------
    psat : array, float
        Saturation point
    avg_psat : float, optional
        mean saturation point for the series given
    """
    psat = np.exp(
        (3.2575315268e-13 * temp**6)
        - (1.5680734584e-10 * temp**5)
        + (2.2213041913e-08 * temp**4)
        + (2.3720766595e-7 * temp**3)
        - (4.0316963015e-04 * temp**2)
        + (7.9836323361e-02 * temp)
        - (5.6983551678e-1)
    )
    if average:
        return psat, psat.mean()
    else:
        return psat


def surface_outside(rh_ambient, temp_ambient, temp_module):
    """Calculate the Relative Humidity of a Solar Panel Surface at module temperature.

    Parameters
    ----------
    rh_ambient : float
        The ambient outdoor environmnet relative humidity [%].
    temp_ambient : float
        The ambient outdoor environmnet temperature [°C]
    temp_module : float
        The surface temperature of the solar panel module [°C]

    Returns
    --------
    rh_Surface : float
        The relative humidity of the surface of a solar module as a fraction or percent
        depending on input.
    """
    rh_Surface = rh_ambient * (psat(temp_ambient)[0] / psat(temp_module)[0])

    return rh_Surface


def _diffusivity_weighted_water(
    rh_ambient, temp_ambient, temp_module, So=1.81390702, Eas=16.729, Ead=38.14
):
    """Calculate weighted average module surface RH, helper function.
    """
    # Get the relative humidity of the surface
    rh_surface = surface_outside(rh_ambient, temp_ambient, temp_module)

    # Generate a series of the numerator values "prior to summation"
    numerator = (
        So
        * np.exp(-(Eas / (R_GAS * (temp_module + 273.15))))
        * rh_surface
        * np.exp(-(Ead / (R_GAS * (temp_module + 273.15))))
    )
    # get the summation of the numerator
    numerator = numerator.sum(axis=0, skipna=True)

    denominator = np.exp(-(Ead / (R_GAS * (temp_module + 273.15))))

    # get the summation of the denominator
    denominator = denominator.sum(axis=0, skipna=True)

    diffuse_water = (numerator / denominator) / 100

    return diffuse_water


def front_encap(
    rh_ambient, temp_ambient, temp_module, So=None, Eas=None, Ead=None,
    encapsulant="W001"
):
    """Calculate diffusivity weighted average Relative Humidity of the module surface.

    Parameters
    ----------
    rh_ambient : series (float)
        Ambient outdoor relative humidity. [%] Example: 50 = 50%, NOT .5 = 50%
    temp_ambient : series (float)
        Ambient outdoor temperature [°C]
    temp_module : pandas series (float)
        The surface temperature in Celsius of the solar panel module
        "module temperature [°C]"
    So : float
        Encapsulant solubility prefactor in [g/cm3]
        Will default to 1.81390702(g/cm3) which is the suggested value for EVA 001 if
        not specified.
    Eas : float
        Encapsulant solubility activation energy in [kJ/mol]
        Eas = 16.729(kJ/mol) is the suggested value for EVA.
    Ead : float
        Encapsulant diffusivity activation energy in [kJ/mol]
        Ead = 38.14(kJ/mol) is the suggested value for EVA.
    encapsulant : str
        This is the code number for the encapsulant. The default is EVA 'W001'.

    Return
    ------
    RHfront_series : pandas series (float)
        Relative Humidity of the photovoltaic module  frontside encapsulant. [%]
    """
    if So is None or Eas is None or Ead is None:
        So = utilities._read_material(
            name=encapsulant, fname="H2Opermeation", item=None, fp=None)["So"]
        Eas = utilities._read_material(
            name=encapsulant, fname="H2Opermeation", item=None, fp=None)["Eas"]
        Ead = utilities._read_material(
            name=encapsulant, fname="H2Opermeation", item=None, fp=None)["Ead"]
    diffuse_water = _diffusivity_weighted_water(
        rh_ambient=rh_ambient, temp_ambient=temp_ambient, temp_module=temp_module
    )

    RHfront_series = (
        diffuse_water
        / (So * np.exp(-(Eas / (R_GAS * (temp_module + 273.15)))))
    ) * 100

    return RHfront_series


def _csat(temp_module, So=1.81390702, Eas=16.729):
    """Return saturation of Water Concentration [g/cm³].

    Calculation is used in determining Relative Humidity of Backside Solar Module
    Encapsulant, and returns saturation of Water Concentration [g/cm³]

    Parameters
    ----------
    temp_module : pandas series (float)
        The surface temperature in Celsius of the solar panel module
        "module temperature [°C]"
    So : float
        Encapsulant solubility prefactor in [g/cm3]
        So = 1.81390702(g/cm3) is the suggested value for EVA.
    Eas : float
        Encapsulant solubility activation energy in [kJ/mol]
        Eas = 16.729(kJ/mol) is the suggested value for EVA.

    Returns
    -------
    Csat : pandas series (float)
        Saturation of Water Concentration [g/cm³]
    """
    # Saturation of water concentration
    Csat = So * np.exp(-(Eas / (R_GAS * (273.15 + temp_module))))

    return Csat


def _ceq(Csat, rh_SurfaceOutside):
    """
    Return Equilibration water concentration (g/cm³).

    Calculation is used in determining Relative Humidity of Backside Solar Module
    Encapsulant, and returns Equilibration water concentration (g/cm³)

    Parameters
    ----------
    Csat : pandas series (float)
        Saturation of Water Concentration (g/cm³)
    rh_SurfaceOutside : pandas series (float)
        The relative humidity of the surface of a solar module (%)

    Returns
    -------
    Ceq : pandas series (float)
        Equilibration water concentration (g/cm³)
    """
    Ceq = Csat * (rh_SurfaceOutside / 100)

    return Ceq


def Ce(
    temp_module,
    rh_surface,
    start=None,
    Po_b=None,
    Ea_p_b=None,
    t=None,
    So_e=None,
    Ea_s_e=None,
    back_encap_thickness=None,
    backsheet="W017",
    encapsulant="W001",
    output="rh",
):
    """Return water concentration in encapsulant.

    Calculation is used in determining Relative Humidity of Backside Solar Module
    Encapsulant. This function returns a numpy array of the Concentration of water
    in the encapsulant at every time step.

<<<<<<< HEAD
    This calculation uses a quasi-steady state approximation of the diffusion equation
    to calculate the concentration of water in the encapsulant. For this, it is assumed
    that the diffusion in the encapsulant is much larger than the diffusion in the
    backsheet, and it ignores the transients in the backsheet.
=======
    This calculation uses a quasi-steady state approximation of the diffusion
    equation to calculate the concentration of water in the encapsulant. For this,
    it is assumed that the diffusion in the encapsulant is much larger than the
    diffusion in the backsheet, and it ignores the transients in the backsheet.
>>>>>>> 90f51ed4

    Numba was used to isolate recursion requiring a for loop
    Numba Functions are very fast because they compile and run in machine code but
    can  not use pandas dataframes.

    Parameters
    -----------
    temp_module : pandas series (float)
        The surface temperature in Celsius of the solar panel module
        "module temperature [°C]"
    rh_surface : list (float)
        The relative humidity of the surface of a solar module [%]
        EXAMPLE: "50 = 50% NOT .5 = 50%"
    start : float
        Initial value of the Concentration of water in the encapsulant.
        by default, the function will use half the equilibrium value as the first
        value
    Po_b : float
        Water permeation rate prefactor [g·mm/m²/day].
        The suggested value for PET W17 is Po = 1319534666.90318 [g·mm/m²/day].
    Ea_p_b : float
        Backsheet permeation  activation energy [kJ/mol] .
        For PET backsheet W017, Ea_p_b=55.4064573018373 [kJ/mol]
    t : float
        Thickness of the backsheet [mm].
        The suggested default for a PET backsheet is t=0.3 [mm]
    So_e : float
        Encapsulant solubility prefactor in [g/cm³]
        So = 1.81390702(g/cm³) is the suggested value for EVA W001.
    Ea_s_e : float
        Encapsulant solubility activation energy in [kJ/mol]
        Eas = 16.729[kJ/mol] is the suggested value for EVA W001.
    back_encap_thickness : float
        Thickness of the backside encapsulant [mm].
        The suggested value for EVA encapsulant is 0.46 mm
    backsheet : str
        This is the code number for the backsheet.
        The default is PET 'W017'.
    encapsulant : str
        This is the code number for the encapsulant.
        The default is EVA 'W001'.
    output : str
        The default is "rh" which is the relative humidity in the encapsulant
        in [%], any other value, e.g. "Ce" will return the concentration in [g/cm³].


    Returns
    --------
    Ce_list : Pandas series (float)
        Concentration of water in the encapsulant at every time step in [g/cm³],
        or the relative humidity in [%] depending on the output parameter.

    """

    Ce_list = np.zeros(len(temp_module))
    Ce_out = temp_module
    if not isinstance(temp_module, np.ndarray):
        temp_module = temp_module.to_numpy()
    if not isinstance(rh_surface, np.ndarray):
        rh_surface = rh_surface.to_numpy()

    if Po_b is None or Ea_p_b is None:
        Po_b = utilities._read_material(
            name=backsheet, fname="H2Opermeation", item=None, fp=None
        )["Po"]
        Ea_p_b = utilities._read_material(
            name=backsheet, fname="H2Opermeation", item=None, fp=None
        )["Eap"]
        if t is None:
            if "t" in utilities._read_material(
                name=backsheet, fname="H2Opermeation", item=None, fp=None
            ):
                t = utilities._read_material(
                    name=backsheet, fname="H2Opermeation", item=None, fp=None
                )["t"]
            else:
                t = 0.3
    if So_e is None or Ea_s_e is None:
        So_e = utilities._read_material(
            name=encapsulant, fname="H2Opermeation", item=None, fp=None
        )["So"]
        Ea_s_e = utilities._read_material(
            name=encapsulant, fname="H2Opermeation", item=None, fp=None
        )["Eas"]
        if back_encap_thickness is None:
            if "t" in utilities._read_material(
                name=encapsulant, fname="H2Opermeation", item=None, fp=None
            ):
                back_encap_thickness = utilities._read_material(
                    name=encapsulant, fname="H2Opermeation", item=None, fp=None
                )["t"]
            else:
                back_encap_thickness = 0.46
    # Convert the parameters to the correct and convenient units
    WVTRo = Po_b / 100 / 100 / 24 / t
    EaWVTR = Ea_p_b / R_GAS
    So = So_e * back_encap_thickness / 10
    Eas = Ea_s_e / R_GAS
    # Ce is the initial start of concentration of water
    if start is None:
        Ce_start = (
            So * np.exp(-(Eas / (temp_module[0] + 273.15))) * rh_surface[0] / 100 / 2
        )
    else:
        Ce_start = start
<<<<<<< HEAD
=======

>>>>>>> 90f51ed4
        Ce_list[0] = _Ce(WVTRo, EaWVTR, temp_module, So, Eas, Ce_start, rh_surface)

    if output == "rh":
        # Convert the concentration to relative humidity
        Ce_list = 100 * (Ce_list / (So * np.exp(-(Eas / (temp_module + 273.15)))))
        Ce_list = pd.Series(Ce_list, name="RH_back_encapsulant")
    else:
        Ce_list = pd.Series(Ce_list, name="Ce_back_encapsulant")

    Ce_list.index = Ce_out.index
    return Ce_list


@jit
def _Ce(
    WVTRo,
    EaWVTR,
    temp_module,
    So,
    Eas,
    Ce_start,
    rh_surface,
):
    """
    This is a helper function for the Ce function that is used to calculate the
    concentration of water in the encapsulant.

    Returns
    --------
    Ce_list : Numba array (float)
        Concentration of water in the encapsulant at every time step in [g/cm³].

    """
    Ce = Ce_start
    for i in range(1, len(rh_surface)):
        Ce = Ce + (WVTRo * np.exp(-EaWVTR / (temp_module[i] + 273.15))) / (
            So * np.exp(-Eas / (temp_module[i] + 273.15))
        ) * (rh_surface[i] / 100 * So * np.exp(-Eas / (temp_module[i] + 273.15)) - Ce)

    return Ce


@jit
def Ce_numba(
    start,
    temp_module,
    rh_surface,
    WVTRo=7970633554,
    EaWVTR=55.0255,
    So=1.81390702,
    back_encap_thickness=0.5,
    Eas=16.729,
):
    """Return water concentration in encapsulant.

    Calculation is used in determining Relative Humidity of Backside Solar Module
    Encapsulant. This function returns a numpy array of the Concentration of water in
    the encapsulant at every time step.

    Numba was used to isolate recursion requiring a for loop
    Numba Functions compile and run in machine code but can not use pandas (Very fast).

    Parameters
    -----------
    start : float
        Initial value of the Concentration of water in the encapsulant
        currently takes the first value produced from
        the _ceq(Saturation of Water Concentration) as a point
        of acceptable equilibrium
    temp_module : pandas series (float)
        The surface temperature in Celsius of the solar panel module
        "module temperature [°C]"
    rh_Surface : list (float)
        The relative humidity of the surface of a solar module [%]
        EXAMPLE: "50 = 50% NOT .5 = 50%"
    WVTRo : float
        Water Vapor Transfer Rate prefactor [g/m2/day].
        The suggested value for EVA is WVTRo = 7970633554(g/m2/day).
    EaWVTR : float
        Water Vapor Transfer Rate activation energy [kJ/mol] .
        It is suggested to use 0.15[mm] thick PET as a default
        for the backsheet and set EaWVTR=55.0255[kJ/mol]
    So : float
        Encapsulant solubility prefactor in [g/cm3]
        So = 1.81390702(g/cm3) is the suggested value for EVA.
    back_encap_thickness : float
        Thickness of the backside encapsulant [mm].
        The suggested value for EVA encapsulant is 0.5 mm
    Eas : float
        Encapsulant solubility activation energy in [kJ/mol]
        Eas = 16.729[kJ/mol] is the suggested value for EVA.

    Returns
    --------
    Ce_list : numpy array
        Concentration of water in the encapsulant at every time step
    """
    dataPoints = len(temp_module)
    Ce_list = np.zeros(dataPoints)

    for i in range(0, len(rh_surface)):
        if i == 0:
            # Ce = Initial start of concentration of water
            Ce = start
        else:
            Ce = Ce_list[i - 1]

        Ce = Ce + (
            (
                WVTRo
                / 100
                / 100
                / 24
                * np.exp(
                    -((EaWVTR) / (R_GAS * (temp_module[i] + 273.15)))
                )
            )
            / (
                So
                * back_encap_thickness
                / 10
                * np.exp(-((Eas) / (R_GAS * (temp_module[i] + 273.15))))
            )
            * (
                rh_surface[i]
                / 100
                * So
                * np.exp(-((Eas) / (R_GAS * (temp_module[i] + 273.15))))
                - Ce
            )
        )

        Ce_list[i] = Ce

    return Ce_list


def back_encap(
    rh_ambient,
    temp_ambient,
    temp_module,
    WVTRo=7970633554,
    EaWVTR=55.0255,
    So=1.81390702,
    back_encap_thickness=0.5,
    Eas=16.729,
):
    """Return RH of backside module encapsulant.

    Function to calculate the Relative Humidity of Backside Solar Module Encapsulant
    and return a pandas series for each time step

    Parameters
    ----------
    rh_ambient : pandas series (float)
        The ambient outdoor environmnet relative humidity in [%]
        EXAMPLE: "50 = 50% NOT .5 = 50%"
    temp_ambient : pandas series (float)
        The ambient outdoor environmnet temperature in Celsius
    temp_module : list (float)
        The surface temperature in Celsius of the solar panel module
        "module temperature [°C]"
    WVTRo : float
        Water Vapor Transfer Rate prefactor [g/m2/day].
        The suggested value for EVA is WVTRo = 7970633554[g/m2/day].
    EaWVTR : float
        Water Vapor Transfer Rate activation energy [kJ/mol] .
        It is suggested to use 0.15[mm] thick PET as a default
        for the backsheet and set EaWVTR=55.0255[kJ/mol]
    So : float
        Encapsulant solubility prefactor in [g/cm3]
        So = 1.81390702[g/cm3] is the suggested value for EVA.
    back_encap_thickness : float
        Thickness of the backside encapsulant [mm].
        The suggested value for EVA encapsulant is 0.5 mm.
    Eas : float
        Encapsulant solubility activation energy in [kJ/mol]
        Eas = 16.729[kJ/mol] is the suggested value for EVA.

    Returns
    -------
    RHback_series : pandas series (float)
        Relative Humidity of Backside Solar Module Encapsulant [%]
    """
    rh_surface = surface_outside(
        rh_ambient=rh_ambient, temp_ambient=temp_ambient, temp_module=temp_module
    )

    Csat = _csat(temp_module=temp_module, So=So, Eas=Eas)
    Ceq = _ceq(Csat=Csat, rh_SurfaceOutside=rh_surface)

    start = Ceq.iloc[0]

    # Need to convert these series to numpy arrays for numba function
    temp_module_numba = temp_module.to_numpy()
    rh_surface_numba = rh_surface.to_numpy()
    Ce_nparray = Ce_numba(
        start=start,
        temp_module=temp_module_numba,
        rh_surface=rh_surface_numba,
        WVTRo=WVTRo,
        EaWVTR=EaWVTR,
        So=So,
        back_encap_thickness=back_encap_thickness,
        Eas=Eas,
    )

    RHback_series = 100 * (Ce_nparray / Csat)

    return RHback_series


def backsheet_from_encap(rh_back_encap, rh_surface_outside):
    """Calculate the Relative Humidity of solar module backsheet as timeseries.

    Requires the RH of the backside encapsulant and the outside surface of
    the module.

    Parameters
    ----------
    rh_back_encap : pandas series (float)
        Relative Humidity of Frontside Solar module Encapsulant. *See rh_back_encap()
    rh_surface_outside : pandas series (float)
        The relative humidity of the surface of a solar module.
        *See rh_surface_outside()

    Returns
    -------
    RHbacksheet_series : pandas series (float)
        Relative Humidity of Backside Backsheet of a Solar Module [%]
    """
    RHbacksheet_series = (rh_back_encap + rh_surface_outside) / 2

    return RHbacksheet_series


def backsheet(
    rh_ambient,
    temp_ambient,
    temp_module,
    start=None,
    Po_b=None,
    Ea_p_b=None,
    t=None,
    So_e=None,
    Ea_s_e=None,
    back_encap_thickness=None,
    backsheet="W017",
    encapsulant="W001",
):
    """
    Calculate the relative humidity in a solar module backsheet as timeseries.
    It assume a value that is the average of the RH of the backside encapsulant and the
    outside surface of the module.

    Parameters
    ----------
    rh_ambient : pandas series (float)
        The ambient outdoor environmnet relative humidity in (%)
        EXAMPLE: "50 = 50% NOT .5 = 50%"
    temp_ambient : pandas series (float)
        The ambient outdoor environmnet temperature in Celsius
    temp_module : list (float)
        The surface temperature in Celsius of the solar panel module
        "module temperature [°C]"
    start : float
        Initial value of the Concentration of water in the encapsulant.
        by default, the function will use an equilibrium value as the first value
    Po_b : float
        Water permeation rate prefactor [g·mm/m²/day].
        The suggested value for PET W17 is Po = 1319534666.90318 [g·mm/m²/day].
    Ea_p_b : float
        Backsheet permeation  activation energy [kJ/mol] .
        For PET backsheet W017, Ea_p_b=55.4064573018373 [kJ/mol]
    t : float
        Thickness of the backsheet [mm].
        The suggested default for a PET backsheet is t=0.3 [mm]
    So_e : float
        Encapsulant solubility prefactor in [g/cm³]
        So = 1.81390702(g/cm³) is the suggested value for EVA W001.
    Ea_s_e : float
        Encapsulant solubility activation energy in [kJ/mol]
        Eas = 16.729[kJ/mol] is the suggested value for EVA W001.
    back_encap_thickness : float
        Thickness of the backside encapsulant [mm].
        The suggested value for EVA encapsulant  is 0.46 mm.
    backsheet : str
        This is the code number for the backsheet.
        The default is PET 'W017'.
    encapsulant : str
        This is the code number for the encapsulant.
        The default is EVA 'W001'.

    Returns
    --------
    rh_backsheet : float series or array
        relative humidity of the PV backsheet as a time-series [%]
    """

    # Get the relative humidity of the surface
    surface = surface_outside(
        rh_ambient=rh_ambient, temp_ambient=temp_ambient, temp_module=temp_module
    )

    # Get the relative humidity of the back encapsulant
    RHback_series = Ce(
        rh_surface=surface,
        # temp_ambient=temp_ambient,
        temp_module=temp_module,
        start=start,
        Po_b=Po_b,
        Ea_p_b=Ea_p_b,
        t=t,
        So_e=So_e,
        Ea_s_e=Ea_s_e,
        back_encap_thickness=back_encap_thickness,
        backsheet=backsheet,
        encapsulant=encapsulant,
        output="rh",
    )

    return (RHback_series + surface) / 2


@decorators.geospatial_quick_shape(
    "timeseries",
    ["RH_surface_outside", "RH_front_encap", "RH_back_encap", "RH_backsheet"],
)
def module(
    weather_df,
    meta,
    tilt=None,
    azimuth=180,
    sky_model="isotropic",
    temp_model="sapm",
    conf="open_rack_glass_glass",
    WVTRo=7970633554,
    EaWVTR=55.0255,
    So=1.81390702,
    back_encap_thickness=0.5,
    Eas=16.729,
    wind_factor=0.33,
    Ead=38.14
):
    """Calculate the Relative Humidity of solar module backsheet from timeseries data.

    Parameters
    ----------
    weather_df : pd.DataFrame
        Weather data for a single location.
    meta : pd.DataFrame
        Meta data for a single location.
    tilt : float, optional
        Tilt angle of PV system relative to horizontal.
    azimuth : float, optional
        Azimuth angle of PV system relative to north.
    sky_model : str, optional
        Options: 'isotropic', 'klucher', 'haydavies', 'reindl', 'king', 'perez'.
    temp_model : str, optional
        Options: 'sapm', 'pvsyst', 'faiman', 'sandia'.
    mount_type : str, optional
        Options: 'insulated_back_glass_polymer',
                 'open_rack_glass_polymer'
                 'close_mount_glass_glass',
                 'open_rack_glass_glass'
    WVTRo : float
        Water Vapor Transfer Rate prefactor (g/m2/day).
        The suggested value for EVA is WVTRo = 7970633554(g/m2/day).
    EaWVTR : float
        Water Vapor Transfer Rate activation energy (kJ/mol) .
        It is suggested to use 0.15(mm) thick PET as a default
        for the backsheet and set EaWVTR=55.0255(kJ/mol)
    So : float
        Encapsulant solubility prefactor in [g/cm3]
        So = 1.81390702(g/cm3) is the suggested value for EVA.
    back_encap_thickness : float
        Thickness of the backside encapsulant (mm).
        The suggested value for EVA encapsulant is 0.5
    Eas : float
        Encapsulant solubility activation energy in [kJ/mol]
        Eas = 16.729(kJ/mol) is the suggested value for EVA.
    wind_factor : float, optional
        Wind speed correction exponent to account for different wind speed measurement
        heights between weather database (e.g. NSRDB) and the tempeature model
        (e.g. SAPM). The NSRDB provides calculations at 2 m (i.e module height) but SAPM
        uses a 10m height. It is recommended that a power-law relationship between
        height and wind speed of 0.33 be used*. This results in a wind speed that is
        1.7 times higher. It is acknowledged that this can vary significantly.

    Returns
    --------
    rh_backsheet : float series or array
        relative humidity of the PV backsheet as a time-series
    """
    # solar_position = spectral.solar_position(weather_df, meta)
    # poa = spectral.poa_irradiance(weather_df, meta, solar_position, tilt, azimuth,
    # sky_model)
    # temp_module = temperature.module(weather_df, poa, temp_model, mount_type,
    # wind_factor)

    poa = spectral.poa_irradiance(
        weather_df=weather_df,
        meta=meta,
        tilt=tilt,
        azimuth=azimuth,
        sky_model=sky_model,
    )

    temp_module = temperature.module(
        weather_df=weather_df,
        meta=meta,
        poa=poa,
        temp_model=temp_model,
        conf=conf,
        wind_factor=wind_factor,
    )

    rh_surface_outside = surface_outside(
        rh_ambient=weather_df["relative_humidity"],
        temp_ambient=weather_df["temp_air"],
        temp_module=temp_module,
    )

    rh_front_encap = front_encap(
        rh_ambient=weather_df["relative_humidity"],
        temp_ambient=weather_df["temp_air"],
        temp_module=temp_module,
        So=So,
        Eas=Eas,
        Ead=Ead
    )

    rh_back_encap = back_encap(
        rh_ambient=weather_df["relative_humidity"],
        temp_ambient=weather_df["temp_air"],
        temp_module=temp_module,
        WVTRo=WVTRo,
        EaWVTR=EaWVTR,
        So=So,
        back_encap_thickness=back_encap_thickness,
        Eas=Eas,
    )

    rh_backsheet = backsheet_from_encap(
        rh_back_encap=rh_back_encap, rh_surface_outside=rh_surface_outside
    )

    data = {
        "RH_surface_outside": rh_surface_outside,
        "RH_front_encap": rh_front_encap,
        "RH_back_encap": rh_back_encap,
        "RH_backsheet": rh_backsheet,
    }
    results = pd.DataFrame(data=data)
    return results<|MERGE_RESOLUTION|>--- conflicted
+++ resolved
@@ -269,17 +269,10 @@
     Encapsulant. This function returns a numpy array of the Concentration of water
     in the encapsulant at every time step.
 
-<<<<<<< HEAD
-    This calculation uses a quasi-steady state approximation of the diffusion equation
-    to calculate the concentration of water in the encapsulant. For this, it is assumed
-    that the diffusion in the encapsulant is much larger than the diffusion in the
-    backsheet, and it ignores the transients in the backsheet.
-=======
     This calculation uses a quasi-steady state approximation of the diffusion
     equation to calculate the concentration of water in the encapsulant. For this,
     it is assumed that the diffusion in the encapsulant is much larger than the
     diffusion in the backsheet, and it ignores the transients in the backsheet.
->>>>>>> 90f51ed4
 
     Numba was used to isolate recursion requiring a for loop
     Numba Functions are very fast because they compile and run in machine code but
@@ -385,10 +378,7 @@
         )
     else:
         Ce_start = start
-<<<<<<< HEAD
-=======
-
->>>>>>> 90f51ed4
+
         Ce_list[0] = _Ce(WVTRo, EaWVTR, temp_module, So, Eas, Ce_start, rh_surface)
 
     if output == "rh":
