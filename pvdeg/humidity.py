--- conflicted
+++ resolved
@@ -248,8 +248,7 @@
     return diffuse_weighted_water
 
 
-<<<<<<< HEAD
-def front_encap(
+def front_encapsulant(
     rh_ambient,
     temp_ambient,
     temp_module,
@@ -257,11 +256,6 @@
     Eas=None,
     Ead=None,
     encapsulant="W001",
-=======
-def front_encapsulant(
-    rh_ambient, temp_ambient, temp_module, So=None, Eas=None, Ead=None,
-    encapsulant="W001"
->>>>>>> 42c0029e
 ):
     """Calculate diffusivity weighted average Relative Humidity of the module surface.
 
@@ -294,15 +288,12 @@
     """
     if So is None or Eas is None or Ead is None:
         So = utilities._read_material(
-<<<<<<< HEAD
-            name=encapsulant, fname="H2Opermeation", item=None, fp=None
-        )["So"]
+            name=encapsulant, fname="H2Opermeation", item=None, fp=None)["So"]["value"]
         Eas = utilities._read_material(
-            name=encapsulant, fname="H2Opermeation", item=None, fp=None
-        )["Eas"]
+            name=encapsulant, fname="H2Opermeation", item=None, fp=None)["Eas"]["value"]
         Ead = utilities._read_material(
             name=encapsulant, fname="H2Opermeation", item=None, fp=None
-        )["Ead"]
+        )["Ead"]["value"]
     diffuse_water = diffusivity_weighted_water(
         rh_ambient=rh_ambient,
         temp_ambient=temp_ambient,
@@ -312,22 +303,9 @@
         Ead=Ead,
     )
 
-    RHfront_series = (
-        diffuse_water / (So * np.exp(-(Eas / (R_GAS * (temp_module + 273.15)))))
-=======
-            name=encapsulant, fname="H2Opermeation", item=None, fp=None)["So"]["value"]
-        Eas = utilities._read_material(
-            name=encapsulant, fname="H2Opermeation", item=None, fp=None)["Eas"]["value"]
-        Ead = utilities._read_material(
-            name=encapsulant, fname="H2Opermeation", item=None, fp=None)["Ead"]["value"]
-    diffuse_water = _diffusivity_weighted_water(
-        rh_ambient=rh_ambient, temp_ambient=temp_ambient, temp_module=temp_module
-    )
-
     front_encapsulant = (
         diffuse_water
         / (So * np.exp(-(Eas / (R_GAS * (temp_module + 273.15)))))
->>>>>>> 42c0029e
     ) * 100
 
     return front_encapsulant
@@ -572,8 +550,6 @@
     return Ce
 
 
-<<<<<<< HEAD
-=======
 @jit
 def Ce_numba(
     start,
@@ -679,7 +655,7 @@
     back_encap_thickness=0.5,
     Eas=16.729,
 ):
-    """Return the relative humidity of the backside module encapsulant.
+    """Return RH of backside module encapsulant.
 
     Function to calculate the Relative Humidity of Backside Solar Module Encapsulant
     and return a pandas series for each time step
@@ -739,12 +715,11 @@
         Eas=Eas,
     )
 
-    back_encapsulant = 100 * (Ce_nparray / Csat)
-
-    return back_encapsulant
-
-
->>>>>>> 42c0029e
+    RHback_series = 100 * (Ce_nparray / Csat)
+
+    return RHback_series
+
+
 def backsheet_from_encap(rh_back_encap, rh_surface_outside):
     """Calculate the Relative Humidity of solar module backsheet as timeseries.
 
@@ -984,11 +959,7 @@
         encapsulant=encapsulant,
     )
 
-<<<<<<< HEAD
-    rh_back_encap = Ce(
-=======
     rh_back_encap = back_encapsulant(
->>>>>>> 42c0029e
         rh_ambient=weather_df["relative_humidity"],
         temp_ambient=weather_df["temp_air"],
         temp_module=temp_module,
