--- conflicted
+++ resolved
@@ -974,10 +974,7 @@
 
 
 def interpolate_analysis(
-    result: xr.Dataset,
-    data_var: str,
-    method="nearest",
-    resolution=100j,
+    result: xr.Dataset, data_var: str, method="nearest", resolution=100j
 ) -> Tuple[np.ndarray, np.ndarray, np.ndarray]:
     """Interpolate sparse spatial result data against DataArray coordinates.
 
@@ -1026,29 +1023,16 @@
         result=result, data_var=data_var, method=method, resolution=resolution
     )
 
-<<<<<<< HEAD
-    fig = plt.figure(figsize=figsize)
-    ax = fig.add_axes([0, 0, 1, 1], projection=ccrs.LambertConformal(), frameon=False) # these should be the same ccrs
-    ax.patch.set_visible(False)
-=======
     if ax is None:
         fig = plt.figure()
         ax = fig.add_axes(
             [0, 0, 1, 1], projection=ccrs.LambertConformal(), frameon=False
         )
         ax.patch.set_visible(False)
->>>>>>> bcad702b
-
-    # These lines came up as a formatting error upon a merge attempt. I just commented it out. Kempe
-    #    show = True
-    #else:
-    #    fig = None
-    #    show = False
-
-    #    show = True
-    #else:
-    #    fig = None
-    #    show = False
+        show = True
+    else:
+        fig = None
+        show = False
 
     extent = [lon.min(), lon.max(), lat.min(), lat.max()]
     ax.set_extent(extent)
