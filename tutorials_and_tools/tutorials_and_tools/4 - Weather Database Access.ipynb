--- conflicted
+++ resolved
@@ -192,14 +192,10 @@
     "    wind_factor=0.33,\n",
     ")\n",
     "print(pvdeg.standards.interpret_standoff(res))\n",
-<<<<<<< HEAD
     "\n",
     "# Clean metadata for consistent output\n",
     "meta_clean = {k: v for k, v in meta.items() if k not in ['irradiance_time_offset']}\n",
     "print(meta_clean)"
-=======
-    "print(meta)"
->>>>>>> bcad702b
    ]
   },
   {
@@ -240,14 +236,10 @@
     "    wind_factor=0.33,\n",
     ")\n",
     "print(pvdeg.standards.interpret_standoff(res))\n",
-<<<<<<< HEAD
     "\n",
     "# Clean metadata for consistent output (remove variable fields)\n",
     "meta_clean = {k: v for k, v in meta.items() if k not in ['irradiance_time_offset']}\n",
     "print(meta_clean)"
-=======
-    "print(meta)"
->>>>>>> bcad702b
    ]
   },
   {
