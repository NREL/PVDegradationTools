--- conflicted
+++ resolved
@@ -98,9 +98,8 @@
     return num_changes_temp_hist
 
 
-@geospatial_quick_shape(0, ['damage'])
+@geospatial_quick_shape(0, ["damage"])
 def solder_fatigue(
-<<<<<<< HEAD
     weather_df: pd.DataFrame,
     meta: dict,
     time_range: pd.Series = None,
@@ -111,24 +110,11 @@
     C1: float = 405.6,
     Q: float = 0.12,
     wind_factor: float = 0.33,
-) -> float:
-=======
-    weather_df,
-    meta,
-    time_range=None,
-    temp_cell=None,
-    reversal_temp=54.8,
-    n=1.9,
-    b=0.33,
-    C1=405.6,
-    Q=0.12,
-    wind_factor=0.33,
-    temp_model='sapm',
-    conf='open_rack_glass_polymer',
+    temp_model="sapm",
+    conf="open_rack_glass_polymer",
     model_kwarg={},
     irradiance_kwarg={},
-):
->>>>>>> 0de75876
+) -> float:
     """
     Get the Thermomechanical Fatigue of flat plate photovoltaic module solder joints.
     Damage will be returned as the rate of solder fatigue for one year. Based on:
@@ -177,14 +163,14 @@
     conf : (str)
         The configuration of the PV module architecture and mounting
         configuration. Currently only used for 'sapm' and 'pvsys'.
-        With different options for each. 
-        
-        'sapm' options: ``open_rack_glass_polymer`` (default), 
-        ``open_rack_glass_glass``, ``close_mount_glass_glass``, 
+        With different options for each.
+
+        'sapm' options: ``open_rack_glass_polymer`` (default),
+        ``open_rack_glass_glass``, ``close_mount_glass_glass``,
         ``insulated_back_glass_polymer``
 
         'pvsys' options: ``freestanding``, ``insulated``
-        
+
     wind_factor : float, optional
         Wind speed correction exponent to account for different wind speed measurement heights
         between weather database (e.g. NSRDB) and the tempeature model (e.g. SAPM)
@@ -226,15 +212,15 @@
         # temp_cell = temperature.cell(
         #     weather_df=weather_df, meta=meta, wind_factor=wind_factor
         # )
-        temp_cell = temperature.temperature( # we just calculate poa inside
-            cell_or_mod='cell',
+        temp_cell = temperature.temperature(  # we just calculate poa inside
+            cell_or_mod="cell",
             weather_df=weather_df,
             meta=meta,
             temp_model=temp_model,
             conf=conf,
             wind_factor=wind_factor,
             irradiance_kwarg=irradiance_kwarg,
-            model_kwarg=model_kwarg
+            model_kwarg=model_kwarg,
         )
 
     temp_amplitude, temp_max_avg = _avg_daily_temp_change(time_range, temp_cell)
