--- conflicted
+++ resolved
@@ -694,45 +694,6 @@
     print("\r", end="")
     return tilt_azimuth_series
 
-<<<<<<< HEAD
-def add_time_columns_tmy(weather_df, coerce_year=1979):
-    """
-    Add time columns to a tmy weather dataframe.
-
-    Parameters:
-    -----------
-    weather_df: pd.DataFrame
-        tmy weather dataframe containing 8760 rows.
-    coerce_year: int
-        year to set the dataframe to.
-
-    Returns:
-    --------
-    weather_df: pd.DataFrame
-        dataframe with columns added new columns will be 
-
-        ``'Year', 'Month', 'Day', 'Hour', 'Minute'``
-    """
-
-    weather_df = weather_df.reset_index(drop=True)    
-
-    date_range = pd.date_range(
-        start=f'{coerce_year}-01-01 00:00:00', 
-        end=f'{coerce_year}-12-31 23:00:00', 
-        freq='h'
-    )
-
-    df = pd.DataFrame({
-        'Year': date_range.year,
-        'Month': date_range.month,
-        'Day': date_range.day,
-        'Hour': date_range.hour,
-        'Minute': date_range.minute
-    })
-
-    weather_df = pd.concat([weather_df, df], axis=1)
-    return weather_df
-=======
 
 def _meta_df_from_csv(file_paths: list[str]):
     """
@@ -1295,5 +1256,4 @@
         if not ds1.indexes[dim].equals(ds2.indexes[dim]):
             return False
 
-    return True
->>>>>>> 42eaa0de
+    return True