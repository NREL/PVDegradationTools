{
 "cells": [
  {
   "cell_type": "markdown",
   "metadata": {},
   "source": [
    "# 3 - Spectral Degradation\n",
    "\n",
    "**Requirements:**\n",
    "- spectral irradiance (measured or simulated)\n",
    "- wavelengths of spectral irradiance data\n",
    "- module RH\n",
    "- module temperature\n",
    "\n",
    "\n",
    "**Objectives:**\n",
    "1. Read in spectral irradiance\n",
    "2. Calculate spectral degradation"
   ]
  },
  {
   "cell_type": "code",
   "execution_count": 1,
   "metadata": {},
   "outputs": [],
   "source": [
    "# if running on google colab, uncomment the next line and execute this cell to install the dependencies and prevent \"ModuleNotFoundError\" in later cells:\n",
    "# !pip install pvdeg==0.3.3"
   ]
  },
  {
   "cell_type": "code",
   "execution_count": 2,
   "metadata": {},
   "outputs": [
    {
     "name": "stderr",
     "output_type": "stream",
     "text": [
      "C:\\Users\\mspringe\\AppData\\Local\\Temp\\1\\ipykernel_40480\\1750438778.py:2: DeprecationWarning: \n",
      "Pyarrow will become a required dependency of pandas in the next major release of pandas (pandas 3.0),\n",
      "(to allow more performant data types, such as the Arrow string type, and better interoperability with other libraries)\n",
      "but was not found to be installed on your system.\n",
      "If this would cause problems for you,\n",
      "please provide us feedback at https://github.com/pandas-dev/pandas/issues/54466\n",
      "        \n",
      "  import pandas as pd\n"
     ]
    }
   ],
   "source": [
    "import os\n",
    "import pandas as pd\n",
    "import numpy as np\n",
    "import pvdeg\n",
    "from pvdeg import DATA_DIR"
   ]
  },
  {
   "cell_type": "code",
   "execution_count": 3,
   "metadata": {},
   "outputs": [
    {
     "name": "stdout",
     "output_type": "stream",
     "text": [
      "Working on a  Windows 10\n",
      "Python version  3.11.7 | packaged by Anaconda, Inc. | (main, Dec 15 2023, 18:05:47) [MSC v.1916 64 bit (AMD64)]\n",
      "Pandas version  2.2.0\n",
      "pvdeg version  0.2.4.dev83+ge2ceab9.d20240422\n"
     ]
    }
   ],
   "source": [
    "# This information helps with debugging and getting support :)\n",
    "import sys\n",
    "import platform\n",
    "\n",
    "print(\"Working on a \", platform.system(), platform.release())\n",
    "print(\"Python version \", sys.version)\n",
    "print(\"Pandas version \", pd.__version__)\n",
    "print(\"pvdeg version \", pvdeg.__version__)"
   ]
  },
  {
   "cell_type": "markdown",
   "metadata": {},
   "source": [
    "## 1. Read in spectral irradiance data\n",
    "\n",
    "Spectral degradation has 4 main requirements:\n",
    "- Spectral Irradiance [W/m^2 nm]\n",
    "- Wavelength [nm] \n",
    "- Module Relative Humidity [%]\n",
    "- Module Temperature [C]\n",
    "\n",
    "For more advanced scenarios, you may want to calculate the degradation of a particular layer within the module. Below, we are using *backside* irradiance and therefore a slightly different temperature and humidity have been calculated. To calculate degradation on the backside, we used `pvdeg.humidity.rh_backsheet`. For the the front side, you should use `pvdeg.humidity.rh_surface_outside` or `rh_front_encap`\n",
    "\n",
    "\n",
    "For this tutorial we are using pre-generated data from a ray-tracing simulation. To calculate the degradation rate, we will need the wavelengths used in the simulation. "
   ]
  },
  {
   "cell_type": "code",
   "execution_count": 4,
   "metadata": {},
   "outputs": [
    {
     "data": {
      "text/html": [
       "<div>\n",
       "<style scoped>\n",
       "    .dataframe tbody tr th:only-of-type {\n",
       "        vertical-align: middle;\n",
       "    }\n",
       "\n",
       "    .dataframe tbody tr th {\n",
       "        vertical-align: top;\n",
       "    }\n",
       "\n",
       "    .dataframe thead th {\n",
       "        text-align: right;\n",
       "    }\n",
       "</style>\n",
       "<table border=\"1\" class=\"dataframe\">\n",
       "  <thead>\n",
       "    <tr style=\"text-align: right;\">\n",
       "      <th></th>\n",
       "      <th>Spectra</th>\n",
       "      <th>Temperature</th>\n",
       "      <th>RH</th>\n",
       "    </tr>\n",
       "    <tr>\n",
       "      <th>timestamp</th>\n",
       "      <th></th>\n",
       "      <th></th>\n",
       "      <th></th>\n",
       "    </tr>\n",
       "  </thead>\n",
       "  <tbody>\n",
       "    <tr>\n",
       "      <th>2021-03-09 10:00:00</th>\n",
       "      <td>[0.6892146677599185, 0.40215646494410884, 0.67...</td>\n",
       "      <td>45</td>\n",
       "      <td>59</td>\n",
       "    </tr>\n",
       "    <tr>\n",
       "      <th>2021-03-09 11:00:00</th>\n",
       "      <td>[0.15575709102178648, 0.5464374649246564, 0.68...</td>\n",
       "      <td>44</td>\n",
       "      <td>56</td>\n",
       "    </tr>\n",
       "    <tr>\n",
       "      <th>2021-03-09 12:00:00</th>\n",
       "      <td>[0.22782105874481207, 0.9056495270031296, 0.26...</td>\n",
       "      <td>59</td>\n",
       "      <td>39</td>\n",
       "    </tr>\n",
       "    <tr>\n",
       "      <th>2021-03-09 13:00:00</th>\n",
       "      <td>[0.3741943134512433, 0.035830980984344674, 0.4...</td>\n",
       "      <td>44</td>\n",
       "      <td>13</td>\n",
       "    </tr>\n",
       "    <tr>\n",
       "      <th>2021-03-09 14:00:00</th>\n",
       "      <td>[0.40321187996337626, 0.6473167864022122, 0.69...</td>\n",
       "      <td>25</td>\n",
       "      <td>39</td>\n",
       "    </tr>\n",
       "  </tbody>\n",
       "</table>\n",
       "</div>"
      ],
      "text/plain": [
       "                                                               Spectra  \\\n",
       "timestamp                                                                \n",
       "2021-03-09 10:00:00  [0.6892146677599185, 0.40215646494410884, 0.67...   \n",
       "2021-03-09 11:00:00  [0.15575709102178648, 0.5464374649246564, 0.68...   \n",
       "2021-03-09 12:00:00  [0.22782105874481207, 0.9056495270031296, 0.26...   \n",
       "2021-03-09 13:00:00  [0.3741943134512433, 0.035830980984344674, 0.4...   \n",
       "2021-03-09 14:00:00  [0.40321187996337626, 0.6473167864022122, 0.69...   \n",
       "\n",
       "                     Temperature  RH  \n",
       "timestamp                             \n",
       "2021-03-09 10:00:00           45  59  \n",
       "2021-03-09 11:00:00           44  56  \n",
       "2021-03-09 12:00:00           59  39  \n",
       "2021-03-09 13:00:00           44  13  \n",
       "2021-03-09 14:00:00           25  39  "
      ]
     },
     "execution_count": 4,
     "metadata": {},
     "output_type": "execute_result"
    }
   ],
   "source": [
    "wavelengths = np.array(range(280, 420, 20))\n",
    "\n",
    "SPECTRA = pd.read_csv(os.path.join(DATA_DIR, \"spectra.csv\"), header=0, index_col=0)\n",
    "SPECTRA.head()"
   ]
  },
  {
   "cell_type": "markdown",
   "metadata": {},
   "source": [
    "### 2. Calculate Degradation\n",
    "\n",
    "The spectral degradation function has several optional paramters. For more information, refer to the documentation. Below is a function call with the minimum required information."
   ]
  },
  {
   "cell_type": "code",
   "execution_count": null,
   "metadata": {},
   "outputs": [
    {
     "name": "stdout",
     "output_type": "stream",
     "text": [
      "Removing brackets from spectral irradiance data\n"
     ]
    }
   ],
   "source": [
<<<<<<< HEAD
    "degradation = pvdeg.degradation.degradation_spectral(spectra=SPECTRA['Spectra'],\n",
    "                                            rh_module=SPECTRA['RH'],\n",
    "                                            temp_module=SPECTRA['Temperature'],\n",
    "                                            wavelengths=wavelengths)"
=======
    "degradation = pvdeg.degradation.degradation(\n",
    "    spectra=SPECTRA[\"Spectra\"],\n",
    "    rh_module=SPECTRA[\"RH\"],\n",
    "    temp_module=SPECTRA[\"Temperature\"],\n",
    "    wavelengths=wavelengths,\n",
    ")"
>>>>>>> bcad702b
   ]
  }
 ],
 "metadata": {
  "kernelspec": {
   "display_name": "Python 3 (ipykernel)",
   "language": "python",
   "name": "python3"
  },
  "language_info": {
   "codemirror_mode": {
    "name": "ipython",
    "version": 3
   },
   "file_extension": ".py",
   "mimetype": "text/x-python",
   "name": "python",
   "nbconvert_exporter": "python",
   "pygments_lexer": "ipython3",
   "version": "3.11.7"
  },
  "vscode": {
   "interpreter": {
    "hash": "14c04630f1cd445b2532d35c77825134bfcafda47af70d0b9c2b5023b1f357a5"
   }
  }
 },
 "nbformat": 4,
 "nbformat_minor": 2
}<|MERGE_RESOLUTION|>--- conflicted
+++ resolved
@@ -226,19 +226,12 @@
     }
    ],
    "source": [
-<<<<<<< HEAD
-    "degradation = pvdeg.degradation.degradation_spectral(spectra=SPECTRA['Spectra'],\n",
-    "                                            rh_module=SPECTRA['RH'],\n",
-    "                                            temp_module=SPECTRA['Temperature'],\n",
-    "                                            wavelengths=wavelengths)"
-=======
     "degradation = pvdeg.degradation.degradation(\n",
     "    spectra=SPECTRA[\"Spectra\"],\n",
     "    rh_module=SPECTRA[\"RH\"],\n",
     "    temp_module=SPECTRA[\"Temperature\"],\n",
     "    wavelengths=wavelengths,\n",
     ")"
->>>>>>> bcad702b
    ]
   }
  ],
