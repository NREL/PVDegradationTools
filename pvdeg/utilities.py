"""utilities.py."""

import os
import json
import pandas as pd
import numpy as np
from rex import NSRDBX, Outputs
from pvdeg import DATA_DIR
from typing import Callable
from random import choices
from string import ascii_uppercase
from collections import OrderedDict
import xarray as xr
from subprocess import run
import cartopy.feature as cfeature


# A mapping to simplify access to files stored in `pvdeg/data`
pvdeg_datafiles = {
    "AApermeation": os.path.join(DATA_DIR, "AApermeation.json"),
    "H2Opermeation": os.path.join(DATA_DIR, "H2Opermeation.json"),
    "O2permeation": os.path.join(DATA_DIR, "O2permeation.json"),
    "DegradationDatabase": os.path.join(DATA_DIR, "DegradationDatabase.json"),
    "albedo.json": os.path.join(DATA_DIR, "albedo.json"),
}


def gid_downsampling(meta, n):
    """Downsample the NSRDB GID grid by a factor of n.

    Parameters:
    -----------
    meta : (pd.DataFrame)
        DataFrame of NSRDB meta data
    n : (int)
        Downsample factor

    Returns:
    --------
    meta_sub : (pd.DataFrame)
        DataFrame of NSRDB meta data
    gids_sub : (list)
        List of GIDs for the downsampled NSRDB meta data
    """
    if n == 0:
        gids_sub = meta.index.values
        return meta, gids_sub

    lon_sub = sorted(meta["longitude"].unique())[0 : -1 : max(1, 2 * n)]
    lat_sub = sorted(meta["latitude"].unique())[0 : -1 : max(1, 2 * n)]

    gids_sub = meta[
        (meta["longitude"].isin(lon_sub)) & (meta["latitude"].isin(lat_sub))
    ].index.values

    meta_sub = meta.loc[gids_sub]

    return meta_sub, gids_sub


def meta_as_dict(rec):
    """Turn a numpy recarray record into a dict.

    Parameters
    ----------
    rec : (np.recarray)
        numpy structured array with labels as dtypes

    Returns
    -------
     : (dict)
        dictionary of numpy structured array
    """
    return {name: rec[name].item() for name in rec.dtype.names}


def get_kinetics(name=None, fname="kinetic_parameters.json"):
    """Return a list of LETID/B-O LID kinetic parameters from kinetic_parameters.json.

    Parameters
    ----------
    name : str
        unique name of kinetic parameter set. If None, returns a list of the possible
        options.

    Returns
    -------
    parameter_dict : (dict)
        dictionary of kinetic parameters
    """
    fpath = os.path.join(DATA_DIR, fname)

    with open(fpath) as f:
        data = json.load(f)

    # TODO: rewrite to use exception handling
    if name is None:
        parameters_list = data.keys()
        return "Choose a set of kinetic parameters:", [*parameters_list]

    kinetic_parameters = data[name]
    return kinetic_parameters


def write_gids(
    nsrdb_fp,
    region="Colorado",
    region_col="state",
    lat_long=None,
    gids=None,
    out_fn="gids",
):
    """Generate a .CSV file containing the GIDs for the spatial test range.

    The .CSV  file will be saved to the working directory.

    TODO: specify output file name and directory?

    Parameters:
    -----------
    nsrdb_fp : (str, path_obj)
        full file path to the NSRDB h5 file containing the weather data and GIDs
    region : (str, default = "Colorado")
        Name of the NSRDB region you are filtering into the GID list
    region_col : (str, default = "Sate")
        Name of the NSRDB region type
    lat_long : (tuple)
        Either single (Lat, Long) or series of (lat,Long) pairs
    out_fd : (str, default = "gids")
        Name of data column you want to retrieve. Generally, this should be "gids"

    Return
    ------
    project_points_path : (str)
        File path to the newly created "gids.csv"
    """
    if not gids:
        with NSRDBX(nsrdb_fp, hsds=False) as f:
            if lat_long:
                gids = f.lat_lon_gid(lat_long)
                if isinstance(gids, int):
                    gids = [gids]
            else:
                gids = f.region_gids(region=region, region_col=region_col)

    file_out = f"{out_fn}.csv"
    df_gids = pd.DataFrame(gids, columns=["gid"])
    df_gids.to_csv(file_out, index=False)

    return file_out


def _get_state(id):
    """Return the full name of a state based on two-letter state code.

    Parameters
    ----------
    id : (str)
        two letter state code (example: CO, AZ, MD)

    Returns
    -------
    state_name : (str)
        full name of US state (example: Colorado, Arizona, Maryland)
    """
    state_dict = {
        "AK": "Alaska",
        "AL": "Alabama",
        "AR": "Arkansas",
        "AS": "American Samoa",
        "AZ": "Arizona",
        "CA": "California",
        "CO": "Colorado",
        "CT": "Connecticut",
        "DC": "District of Columbia",
        "DE": "Delaware",
        "FL": "Florida",
        "GA": "Georgia",
        "GU": "Guam",
        "HI": "Hawaii",
        "IA": "Iowa",
        "ID": "Idaho",
        "IL": "Illinois",
        "IN": "Indiana",
        "KS": "Kansas",
        "KY": "Kentucky",
        "LA": "Louisiana",
        "MA": "Massachusetts",
        "MD": "Maryland",
        "ME": "Maine",
        "MI": "Michigan",
        "MN": "Minnesota",
        "MO": "Missouri",
        "MP": "Northern Mariana Islands",
        "MS": "Mississippi",
        "MT": "Montana",
        "NA": "National",
        "NC": "North Carolina",
        "ND": "North Dakota",
        "NE": "Nebraska",
        "NH": "New Hampshire",
        "NJ": "New Jersey",
        "NM": "New Mexico",
        "NV": "Nevada",
        "NY": "New York",
        "OH": "Ohio",
        "OK": "Oklahoma",
        "OR": "Oregon",
        "PA": "Pennsylvania",
        "PR": "Puerto Rico",
        "RI": "Rhode Island",
        "SC": "South Carolina",
        "SD": "South Dakota",
        "TN": "Tennessee",
        "TX": "Texas",
        "UT": "Utah",
        "VA": "Virginia",
        "VI": "Virgin Islands",
        "VT": "Vermont",
        "WA": "Washington",
        "WI": "Wisconsin",
        "WV": "West Virginia",
        "WY": "Wyoming",
    }
    state_name = state_dict[id]
    return state_name


def get_state_bbox(
    abbr: str = None,
) -> np.ndarray:
    """Retrieve top left and bottom right coordinate pairs for state bounding boxes."""
    # can move to its own file in pvdeg.DATA_DIR
    bbox_dict = {
        "Alabama": [
            [-84.8882446289062, 35.0080299377441],
            [-88.4731369018555, 30.1375217437744],
        ],
        "Alaska": [
            [-129.9795, 71.4410],
            [-179.1505, 51.2097],
        ],
        "Arizona": [
            [-109.045196533203, 37.0042610168457],
            [-114.818359375, 31.3321762084961],
        ],
        "Arkansas": [
            [-89.6422424316406, 36.4996032714844],
            [-94.6178131103516, 33.0041046142578],
        ],
        "California": [
            [-114.13077545166, 42.0095024108887],
            [-124.482009887695, 32.5295219421387],
        ],
        "Colorado": [
            [-102.041580200195, 41.0023612976074],
            [-109.060256958008, 36.9924240112305],
        ],
        "Connecticut": [
            [-71.7869873046875, 42.0505905151367],
            [-73.7277755737305, 40.9667053222656],
        ],
        "Delaware": [
            [-74.9846343994141, 39.8394355773926],
            [-75.7890472412109, 38.4511260986328],
        ],
        "District Of Columbia": [
            [-76.8369, 39.1072],
            [-77.2369, 38.7072],
        ],
        "Florida": [
            [-79.9743041992188, 31.0009689331055],
            [-87.6349029541016, 24.3963069915771],
        ],
        "Georgia": [
            [-80.7514266967773, 35.0008316040039],
            [-85.6051712036133, 30.3557567596436],
        ],
        "Hawaii": [
            [-154.8066, 22.2356],
            [160.2471, 189117],
        ],
        "Idaho": [
            [-111.043563842773, 49.000846862793],
            [-117.243034362793, 41.9880561828613],
        ],
        "Illinois": [
            [-87.0199203491211, 42.5083045959473],
            [-91.513053894043, 36.9701309204102],
        ],
        "Indiana": [
            [-84.7845764160156, 41.7613716125488],
            [-88.0997085571289, 37.7717399597168],
        ],
        "Iowa": [
            [-90.1400604248047, 43.5011367797852],
            [-96.6397171020508, 40.3755989074707],
        ],
        "Kansas": [
            [-94.5882034301758, 40.0030975341797],
            [-102.0517578125, 36.9930801391602],
        ],
        "Kentucky": [
            [-81.9645385742188, 39.1474609375],
            [-89.5715103149414, 36.4967155456543],
        ],
        "Louisiana": [
            [-88.817008972168, 33.019458770752],
            [-94.0431518554688, 28.9210300445557],
        ],
        "Maine": [
            [-66.9250717163086, 47.4598426818848],
            [-71.0841751098633, 42.9561233520508],
        ],
        "Maryland": [
            [-75.0395584106445, 39.7229347229004],
            [-79.4871978759766, 37.8856391906738],
        ],
        "Massachusetts": [
            [-69.8615341186523, 42.8867149353027],
            [-73.5081481933594, 41.1863288879395],
        ],
        "Michigan": [
            [-82.122802734375, 48.3060646057129],
            [-90.4186248779297, 41.6960868835449],
        ],
        "Minnesota": [
            [-89.4833831787109, 49.3844909667969],
            [-97.2392654418945, 43.4994277954102],
        ],
        "Mississippi": [
            [-88.0980072021484, 34.9960556030273],
            [-91.6550140380859, 30.1477890014648],
        ],
        "Missouri": [
            [-89.0988388061523, 40.6136360168457],
            [-95.7741470336914, 35.9956817626953],
        ],
        "Montana": [
            [-104.039558410645, 49.0011100769043],
            [-116.050003051758, 44.3582191467285],
        ],
        "Nebraska": [
            [-95.3080520629883, 43.0017013549805],
            [-104.053520202637, 39.9999961853027],
        ],
        "Nevada": [
            [-114.039642333984, 42.0022087097168],
            [-120.005729675293, 35.0018730163574],
        ],
        "New Hampshire": [
            [-70.534065246582, 45.3057823181152],
            [-72.55712890625, 42.6970405578613],
        ],
        "New Jersey": [
            [-73.8850555419922, 41.3574256896973],
            [-75.5633926391602, 38.7887535095215],
        ],
        "New Mexico": [
            [-103.000862121582, 37.0001411437988],
            [-109.050178527832, 31.3323001861572],
        ],
        "New York": [
            [-71.8527069091797, 45.0158615112305],
            [-79.7625122070312, 40.4773979187012],
        ],
        "North Carolina": [
            [-75.4001159667969, 36.5880393981934],
            [-84.3218765258789, 33.7528762817383],
        ],
        "North Dakota": [
            [-96.5543899536133, 49.0004920959473],
            [-104.049270629883, 45.9350357055664],
        ],
        "Ohio": [
            [-80.5189895629883, 42.3232383728027],
            [-84.8203430175781, 38.4031982421875],
        ],
        "Oklahoma": [
            [-94.4312133789062, 37.0021362304688],
            [-103.002571105957, 33.6191940307617],
        ],
        "Oregon": [
            [-116.463500976562, 46.2991027832031],
            [-124.703544616699, 41.9917907714844],
        ],
        "Pennsylvania": [
            [-74.6894989013672, 42.5146903991699],
            [-80.5210876464844, 39.7197647094727],
        ],
        "Rhode Island": [
            [-71.1204681396484, 42.018856048584],
            [-71.9070053100586, 41.055534362793],
        ],
        "South Carolina": [
            [-78.4992980957031, 35.2155418395996],
            [-83.35400390625, 32.0333099365234],
        ],
        "South Dakota": [
            [-96.4363327026367, 45.9454536437988],
            [-104.05770111084, 42.4798889160156],
        ],
        "Tennessee": [
            [-81.6468963623047, 36.6781196594238],
            [-90.310302734375, 34.9829788208008],
        ],
        "Texas": [
            [-93.5078201293945, 36.5007057189941],
            [-106.645652770996, 25.8370609283447],
        ],
        "Utah": [
            [-109.041069030762, 42.0013885498047],
            [-114.053932189941, 36.9979667663574],
        ],
        "Vermont": [
            [-71.4653549194336, 45.0166664123535],
            [-73.437744140625, 42.7269325256348],
        ],
        "Virginia": [
            [-75.2312240600586, 39.4660148620605],
            [-83.6754150390625, 36.5407867431641],
        ],
        "Washington": [
            [-116.917427062988, 49.00244140625],
            [-124.836097717285, 45.5437202453613],
        ],
        "West Virginia": [
            [-77.7190246582031, 40.638801574707],
            [-82.6447448730469, 37.2014808654785],
        ],
        "Wisconsin": [
            [-104.052154541016, 45.0034217834473],
            [-111.05689239502, 40.9948768615723],
        ],
    }

    name = _get_state(abbr)
    return np.array(bbox_dict[name])


def convert_tmy(file_in, file_out="h5_from_tmy.h5"):
    """Read a older TMY-like weather file and convert to h5 for use in pvdeg.

    TODO: figure out scale_facator and np.int32 for smaller file
          expand for international locations?

    Parameters:
    -----------
    file_in : (str, path_obj)
        full file path to existing weather file
    file_out : (str, path_obj)
        full file path and name of file to create.
    """
    from pvlib import iotools

    src_data, src_meta = iotools.tmy.read_tmy3(file_in, coerce_year=2023)

    save_cols = [
        "dni",
        "dhi",
        "ghi",
        "temp_air",
        "relative_humidity",
        "wind_speed",
        "albedo",
    ]

    df_new = src_data[save_cols].copy()
    time_index = df_new.index

    meta = {
        "latitude": [src_meta["latitude"]],
        "longitude": [src_meta["longitude"]],
        "elevation": [src_meta["altitude"]],
        "timezone": [src_meta["TZ"]],
        "country": ["United States"],
        "state": [_get_state(src_meta["State"])],
    }
    meta = pd.DataFrame(meta)

    with Outputs(file_out, "w") as f:
        f.meta = meta
        f.time_index = time_index

    for col in df_new.columns:
        Outputs.add_dataset(
            h5_file=file_out,
            dset_name=col,
            dset_data=df_new[col].values,
            attrs={"scale_factor": 100},
            dtype=np.int64,
        )


<<<<<<< HEAD
def _read_material(name=None, fname="H2Opermeation", item=None, fp=None,
                   encoding="utf-8"):
    """
    Read material from one of the materials databases and return parameter dictionary.

    By default it will look at water permeation, but any database can be
    used.
    Databases available are fname ="AApermeation", fname="O2permeation",
    fname="H2Opermeation", or fname="DegradationDatabase". If name=None it will return
    the Json file if item=None, or a list of specific fields in each json entry
    identified by item.

    Parameters
    ----------
    name : (str)
        unique name of material in a given database
    fname : (str)
        this can be any custom file identified by this name and the filepath (fp), or
        the just the shorthand defined in pvdeg_datafiles, i.e.
        "AApermeation", "H2Opermeation", "O2permeation", or "DegradationDatabase".
    item : (list)
        this is a list of fields to return from a Json file if a specific record was not
        searched for.
    fp :(str)
        this is the file path to find the particular file, e.g "DATA_DIR". It must be
        specified if a predefined file is not used.
    encoding : (str)
        encoding to use when reading the JSON file, default is "utf-8"

    Returns:
    --------
    mat_dict : (dict)
        dictionary of material parameters, or "not found" message, or a summary of all
        entries with specific item entries.
    """

    if fp is None:
        with open(pvdeg_datafiles[fname], encoding=encoding) as f:
            data = json.load(f)
        f.close()
    else:
        fpath = os.path.join(fp, fname)
        with open(fpath, encoding=encoding) as f:
            data = json.load(f)
        f.close()

    if name is None:
        if item is None:
            mat_dict = data
        else:
            mat_dict = {
                keys: {
                    keyss: data[keys][keyss] for keyss in data[keys] if keyss in item
                }
                for keys in data
                if ({keyss: data[keys][keyss] for keyss in data[keys] if keyss in item})
                != {}
            }
    else:
        try:
            mat_dict = data[name]
        except Exception:
            mat_dict = ("Data for", name, "was not found in", fname + ".")
    return mat_dict


=======
>>>>>>> 999fb977
# currently this is only designed for Oxygen Permeation. It could easily be adapted for
# all permeation data.
def _add_material(
    name,
    alias,
    Ead,
    Eas,
    So,
    Do=None,
    Eap=None,
    Po=None,
    fickian=True,
    fp=DATA_DIR,
    fname="O2permeation.json",
):
    """Add a new material to the materials database.

    Check the parameters for
    specific units. If material already exists, parameters will be updated.

    TODO: check if material is already existing

    Parameters:
    -----------
    name : (str)
        Unique material name
    alias : (str)
        Material alias (ex: PET1, EVA)
    Ead : (float)
        Diffusivity Activation Energy [kJ/mol]
    Eas : (float)
        Solubility Activation Energy [kJ/mol]
    So : (float)
        Solubility Prefactor [g/cm^3]
    Do : (float)
        Diffusivity Prefactor [cm^2/s] (unused)
    Eap : (float)
        Permeability Activation Energy [kJ/mol] (unused)
    Po : (float)
        Permeability Prefactor [g*mm/m^2/day] (unused)
    fickian : (boolean)
        I have no idea what this means (unused)
    fp : (str)
        file path to the json materials file
    fname : (str)
        name of the json materials file
    """

    fpath = os.path.join(fp, fname)

    material_dict = {
        "alias": alias,
        "Fickian": fickian,
        "Ead": Ead,
        "Do": Do,
        "Eas": Eas,
        "So": So,
        "Eap": Eap,
        "Po": Po,
    }

    with open(fpath) as f:
        data = json.load(f)
    data.update({name: material_dict})

    with open(fpath, "w") as f:
        json.dump(data, f, indent=4)


def quantile_df(file, q):
    """Calculate the quantile of each parameter at each location.

    Parameters
    ----------
    file : (str)
        Filepath to h5 results file containing timeseries and location data.
    q : (float)
        quantile to calculate

    Returns:
    --------
    res : (pd.DataFrame)
        dataframe containing location coordinates and quantile values of
        each parameter.
    """
    with Outputs(file, mode="r") as out:
        res = out["meta"][["latitude", "longitude"]]
        for key in out.attrs.keys():
            if key not in ["meta", "time_index"]:
                for i, cor in res.iterrows():
                    quantile = np.quantile(out[key, :, i], q=q, interpolation="linear")
                    res.loc[i, key] = quantile
    return res


def ts_gid_df(file, gid):
    """Extract the time series of each parameter for given location.

    Parameters
    ----------
    file : (str)
        Filepath to h5 results file containing timeseries and location data.
    gid : (int)
        geographical id of location

    Returns
    -------
    res : (pd.DataFrame)
        dataframe containing time series data for given location.
    """
    with Outputs(file, mode="r") as out:
        res = pd.DataFrame(index=out["time_index"])
        meta = out["meta"][["latitude", "longitude"]]
        for key in out.attrs.keys():
            if key not in ["meta", "time_index"]:
                res[key] = out[key, :, gid]
                res.gid = gid
                res.lat = meta.latitude[gid]
                res.lon = meta.longitude[gid]
    return res


def tilt_azimuth_scan(
    weather_df=None, meta=None, tilt_step=5, azimuth_step=5, func=Callable, **kwarg
):
    """Calculate minimum standoff distance for roof-mounted PV systems.

    Standoff calculated as a function of tilt and azimuth.

    Parameters
    ----------
    weather_df : pd.DataFrame
        Weather data for a single location.
    meta : pd.DataFrame
        Meta data for a single location.
    tilt_step : integer
        Step in degrees of change in tilt angle of PV system between calculations.
        Will scan from 0 to 90 degrees.
    azimuth_step : integer
        Step in degrees of change in Azimuth angle of PV system relative to north.
        Will scan from 0 to 180 degrees.
    kwarg : dict
        All the keywords in a dictionary form that are needed to run the function.
    calc_function : string
        The name of the function that will be calculated.
    Returns
        standoff_series : 2-D array with each row consiting of tilt, azimuth, then
        standoff
    """
    total_count = (np.ceil(360 / azimuth_step) + 1) * (np.ceil(90 / tilt_step) + 1)
    tilt_azimuth_series = np.zeros((int(total_count), 3))
    count = 0
    azimuth = -azimuth_step
    while azimuth < 360:
        tilt = -tilt_step
        azimuth = azimuth + azimuth_step
        if azimuth > 360:
            azimuth = 360
        while tilt < 90:
            tilt = tilt + tilt_step
            if tilt > 90:
                tilt = 90
            tilt_azimuth_series[count][0] = tilt
            tilt_azimuth_series[count][1] = azimuth
            tilt_azimuth_series[count][2] = func(
                weather_df=weather_df, meta=meta, tilt=tilt, azimuth=azimuth, **kwarg
            )
            count = count + 1
            print(
                "\r", "%.1f" % (100 * count / total_count), "% complete", sep="", end=""
            )

    print("\r                     ", end="")
    print("\r", end="")
    return tilt_azimuth_series


def _meta_df_from_csv(file_paths: list[str]):
    """
    Create csv dataframe from list of files in string form, helper function.

    Also warns if d.irectory not functional yet.

    Parameters
    ----------
    file_paths : list[str]
        List of local weather csv files to strip metadata from.
        For example: download a collection of weather files from the NSRDB web viewer.

    Returns
    -------
    metadata_df : pandas.DataFrame
        Dataframe of stripped metadata from csv.
        Columns represent attribute names while rows represent a unique file.
    """
    # TODO: functionality
    # list[path] instead of just string
    # or a directory, just use csv from provided directory

    def read_meta(path):
        df = pd.read_csv(path, nrows=1)
        listed = df.to_dict(orient="list")
        stripped = {key: value[0] for key, value in listed.items()}

        return stripped

    metadata_df = pd.DataFrame()

    for i in range(len(file_paths)):
        metadata_df[i] = read_meta(file_paths[i])

    metadata_df = metadata_df.T

    # correct level of precision??
    conversions = {
        "Location ID": np.int32,
        "Latitude": np.double,
        "Longitude": np.double,
        "Time Zone": np.int8,
        "Elevation": np.int16,
        "Local Time Zone": np.int8,
    }

    metadata_df = metadata_df.astype(conversions)
    return metadata_df


def _weather_ds_from_csv(
    file_paths: list[str],
    year: int,
    # select year, should be able to provide single year, or list of years
):
    """Create a geospatial xarray dataset from local csv files, helper function."""
    #  ds = xr.open_dataset(
    #             fp,
    #             engine="h5netcdf",
    #             phony_dims="sort",
    #             chunks={"phony_dim_0": chunks[0], "phony_dim_1": chunks[1]},
    #             drop_variables=drop_variables,
    #             mask_and_scale=False,
    #             decode_cf=True,
    #         )

    # PROBLEM: all csv do not contain all years but these all appear to have 2004
    # when missing years, xarray will see mismatched coordinates and populate all these
    # values with nan this is wrong we are using tmy so we ignore the year as it
    # represents a typical meteorological year

    # Prepare a list to hold the DataFrames
    dataframes = []

    # Process each file
    for file_path in file_paths:
        # Extract GID from the filename
        header = pd.read_csv(file_path, nrows=1)
        gid = header["Location ID"][0]

        # Read the CSV, skipping rows to get to the relevant data
        df = pd.read_csv(file_path, skiprows=2)

        # Add GID and Time columns
        df["gid"] = gid

        df["time"] = pd.to_datetime(df[["Year", "Month", "Day", "Hour", "Minute"]])

        # make allow this to take list of years
        df = df[df["time"].dt.year == year]

        # add generic approach, dont manually do this, could change based on user
        # selections

        # Select relevant columns and append to the list
        # df = df[['gid', 'time', 'GHI', 'Temperature', 'DHI', 'DNI', 'Surface Albedo',
        # 'Wind Direction', 'Wind Speed']]
        df = df[
            [
                "gid",
                "time",
                "GHI",
                "Temperature",
                "DHI",
                "DNI",
                "Surface Albedo",
                "Wind Speed",
            ]
        ]
        dataframes.append(df)

    # Combine all DataFrames into one
    combined_df = pd.concat(dataframes)

    # Convert the combined DataFrame to an xarray Dataset
    weather_ds = combined_df.set_index(["time", "gid"]).to_xarray()

    # combined_df = combined_df.set_index(['time', 'gid']).sort_index()
    # weather_ds = combined_df.set_index(['time', 'gid']).to_xarray()

    # GHI             (gid, time) int64 12kB 0 0 0 0 0 0 ... 507 439 393 238 54 20
    # Temperature     (gid, time) float64 12kB -12.6 -13.3 -13.6 ... -3.4 -4.6
    # DHI             (gid, time) int64 12kB 0 0 0 0 0 0 0 ... 56 113 94 129 54 20
    # DNI             (gid, time) int64 12kB 0 0 0 0 0 0 ... 1004 718 728 337 0 0
    # Surface Albedo  (gid, time) float64 12kB 0.8 0.8 0.8 0.8 ... 0.8 0.8 0.8 0.8
    # Wind Speed

    weather_ds = weather_ds.rename_vars(
        {
            "GHI": "ghi",
            "Temperature": "temp_air",
            "DHI": "dhi",
            "DNI": "dni",
            "Wind Speed": "wind_speed",
        }
    )

    return weather_ds


# not functional
def geospatial_from_csv(
    file_path: list[str],
    year: int,  # should be able to take a range of years
):
    """Create an xarray dataset contaning aeospatial and geospatial weather/meta data.

    Creates an xarray dataset contaning aeospatial weather data and a pandas dataframe
    containing geospatial metadata from a list of local csv files.

    Useful for importing data from NSRDB api viewer https://nsrdb.nrel.gov/data-viewer
    when downloaded locally as csv

    Parameters
    ----------
    file_path : list[str]
        List of absolute paths to csv files in string form.
    year : int
        Single year of data to use from local csv files.
    """
    weather_ds, meta_df = (
        _weather_ds_from_csv(file_path, year),
        _meta_df_from_csv(file_path),
    )

    # only want to keep meta from given file using GIDs from DS
    # gather included files' gids from xarray
    included_gids = weather_ds.coords["gid"].values

    # filter the metadate to only include gid values found above
    filtered_meta = meta_df[meta_df["Location ID"].isin(included_gids)]

    # reset the indecies of updated dataframe (might not be nessecary)
    filtered_meta = filtered_meta.reset_index(drop=True)

    # rename Location ID column to gid
    filtered_meta = filtered_meta.rename({"Location ID": "gid"}, axis="columns")

    return weather_ds, filtered_meta


def strip_normalize_tmy(df, start_time, end_time):
    """Normalize the DataFrame, extract data between start and end times.

    Dataframe is noramlized to start at 00:00 and the data between the
    specified start and end times is extracted. Data are then shifted back to the
    original indexes.

    Parameters
    ----------
    df : pd.Dataframe
        dataframe with a datetime index and tmy data
    start_time : datetime.datetime
        start time
    end_time : datetime.datetime
        end time

    Returns
    -------
    sub_results : pd.DataFrame
        extracted subset of tmy data
    """
    tz = df.index.tz
    start_time = start_time.replace(tzinfo=tz)
    end_time = end_time.replace(tzinfo=tz)

    initial_time = df.index[0]
    shifted_index = df.index - pd.DateOffset(
        hours=initial_time.hour,
        minutes=initial_time.minute,
        seconds=initial_time.second,
    )
    df.index = shifted_index

    mask = (df.index >= start_time) & (df.index <= end_time)
    sub_results = df.loc[mask]

    sub_results.index = sub_results.index + pd.DateOffset(
        hours=initial_time.hour,
        minutes=initial_time.minute,
        seconds=initial_time.second,
    )

    return sub_results


def new_id(collection):
    """Generate a 5 uppercase letter string unqiue from all keys in a dictionary.

    Parameters
    ----------
    Collection : dict, ordereddict
        dictionary with keys as strings

    Returns : str
    -------------
        Unique 5 letter string of uppercase characters.
    """
    if not isinstance(collection, (dict, OrderedDict)):
        raise TypeError(f"{collection.__name__} type {type(collection)} expected dict")

    def gen():
        return "".join(choices(ascii_uppercase, k=5))

    id = gen()
    while id in collection.keys():
        id = gen()

    return id


def restore_gids(
    original_meta_df: pd.DataFrame, analysis_result_ds: xr.Dataset
) -> xr.Dataset:
    """Restore gids to results dataset.

    For desired behavior output data must have
    identical ordering to input data, otherwise will fail silently by misassigning gids
    to lat-long coordinates in returned dataset.

    Parameters
    ----------
    original_meta_df : pd.DataFrame
        Metadata dataframe as returned by geospatial ``pvdeg.weather.get``
    analysis_result_ds : xr.Dataset
        geospatial result data as returned by ``pvdeg.geospatial.analysis``

    Returns
    -------
    restored_gids_ds : xr.Dataset
        dataset like ``analysis_result_ds`` with new datavariable, ``gid``
        holding the original gids of each result from the input metadata.
        Warning: if meta order is different than result ordering gids will
        be assigned incorrectly.
    """
    flattened = analysis_result_ds.stack(points=("latitude", "longitude"))

    gids = original_meta_df.index.values

    # Create a DataArray with the gids and assign it to the Dataset
    gids_da = xr.DataArray(gids, coords=[flattened["points"]], name="gid")

    # Unstack the DataArray to match the original dimensions of the Dataset
    gids_da = gids_da.unstack("points")

    restored_gids_ds = analysis_result_ds.assign(gid=gids_da)

    return restored_gids_ds


def _find_bbox_corners(coord_1=None, coord_2=None, coords=None):
    """Find min/max latitude and longitude.

       Find min and max latitude and longitude coordinates from two lists or a tall
       numpy array of the shape [[lat, long], ...]

    Parameters:
    -----------
    coord_1 : list, tuple
        Top left corner of bounding box as lat-long coordinate pair as list or
        tuple.
    coord_2 : list, tuple
        Bottom right corner of bounding box as lat-long coordinate pair in list
        or tuple.
    coords : np.array
        2d tall numpy array of [lat, long] pairs. Bounding box around the most
        extreme entries of the array. Alternative to providing top left and
        bottom right box corners. Could be used to select amongst a subset of
        data points. ex) Given all points for the planet, downselect based on
        the most extreme coordinates for the United States coastline information.
    Returns:
    --------
    lats, longs : tuple(list)
        min and max latitude and longitudes. Minimum latitude at lats[0].
        Maximum latitude at lats[1]. Same pattern for longs.
    """
    if coord_1 is not None and coord_2 is not None:
        lats = [coord_1[0], coord_2[0]]
        longs = [coord_1[1], coord_2[1]]
    elif coords.any():
        lats = coords[:, 0]
        longs = coords[:, 1]

    min_lat, max_lat = np.min(lats), np.max(lats)
    min_long, max_long = np.min(longs), np.max(longs)

    lats = [min_lat, max_lat]
    longs = [min_long, max_long]

    return lats, longs


def _plot_bbox_corners(ax, coord_1=None, coord_2=None, coords=None):
    """Set matplotlib axis limits to the values from a bounding box.

    See Also:
    --------
    pvdeg.utilities._find_bbox_corners for more information
    """
    lats, longs = _find_bbox_corners(coord_1, coord_2, coords)

    ax.set_xlim([longs[0], longs[1]])
    ax.set_ylim([lats[0], lats[1]])
    return


def _add_cartopy_features(
    ax,
    features=[
        cfeature.BORDERS,
        cfeature.COASTLINE,
        cfeature.LAND,
        cfeature.OCEAN,
        cfeature.LAKES,
        cfeature.RIVERS,
    ],
):
    """Add cartopy features to an existing matplotlib.pyplot axis."""
    for i in features:
        if i == cfeature.BORDERS:
            ax.add_feature(i, linestyle=":")
        else:
            ax.add_feature(i)


def linear_normalize(array: np.ndarray) -> np.ndarray:
    """Normalize a non-negative input array."""
    return np.divide(
        np.subtract(array, np.min(array)),
        np.subtract(np.max(array), np.min(array)),
    )


def _calc_elevation_weights(
    elevations: np.array,
    coords: np.array,
    k_neighbors: int,
    method: str,
    normalization: str,
    kdtree,
) -> np.array:
    """Calculate elevation weights, utility function.

    Caluclate a weight for each point in a dataset to use for probabalistic
    downselection.

    Parameters
    ----------
    elevations : np.ndarray
        one dimensional numpy array of elevations at each gid in the metadata
    coords : np.ndarray
        tall 2d numpy array of lat-long pairs like [[lat, long], ...]
    k_neighbors : int
        number of neighbors to use in local elevation calculation at each point
    method : str, (default = 'mean')
        method to calculate elevation weights for each point.
        Options : `'mean'`, `'sum'`, `'median'`
    normalization : str, (default = 'linear')
        function to apply when normalizing weights. Logarithmic uses log_e/ln
        options : `'linear'`, `'log'`, '`exp'`, `'invert-linear'`
    kdtree : sklearn.neighbors.KDTree or str
        kdtree containing latitude-longitude pairs for quick lookups
        Generate using ``pvdeg.geospatial.meta_KDTree``. Can take a pickled
        kdtree as a path to the .pkl file.

    Returns
    -------
    gids : np.array
        1d numpy array of weights corresponding to each lat-long pair
        in coordinates and respectively in metadata.
    """
    weights = np.empty_like(elevations)

    for i, coord in enumerate(coords):
        indicies = kdtree.query(coord.reshape(1, -1), k=k_neighbors + 1)[1][
            0
        ]  # +1 to include current point
        delta_elevation = np.abs(elevations[indicies[1:]] - elevations[i])

        if method == "mean":
            delta = np.mean(delta_elevation)
        elif method == "sum":
            delta = np.sum(delta_elevation)
        elif method == "median":
            delta = np.median(delta_elevation)
        weights[i] = delta

    linear_weights = linear_normalize(weights)

    if normalization == "linear":
        return linear_weights

    if normalization == "invert-linear":
        return 1 - linear_weights

    elif normalization == "exp":
        return linear_normalize(np.exp(linear_weights))

    elif normalization == "log":
        # add 1 to shift the domain right so results of log will be positive
        # may be a better way, value wont be properly normalized between 0 and 1
        return linear_normalize(np.log(linear_weights + 1))

    raise ValueError(
        f"""
        normalization method: {normalization} does not exist.
        must be: "linear", "exp", "log"
        """
    )


def fix_metadata(meta):
    """Meta gid was appearing with ('lat' : {gid: lat}, 'long' : {gid: long}), ...

    remove each subdict and replace with value for each key.

    Parameters:
    -----------
    meta : dict
        dictionary of metadata with key : dict pairs

    Returns
    fixed_meta : dict
        dictionary of metadata with key : value pairs
    """
    fixed_metadata = {key: list(subdict.values())[0] for key, subdict in meta.items()}
    return fixed_metadata


# we want this to only exist for things that can be run on kestrel
# moving away from hpc tools so this may not be useful in the future
def nrel_kestrel_check():
    """Check if the user is on Kestrel HPC environment.

    Passes silently or raises a
    ConnectionError if not running on Kestrel. This will fail on AWS.

    Returns
    -------
    None

    See Also
    --------
    NREL HPC : https://www.nrel.gov/hpc/
    Kestrel Documentation : https://nrel.github.io/HPC/Documentation/
    """
    kestrel_hostname = "kestrel.hpc.nrel.gov"

    host = run(args=["hostname", "-f"], shell=False, capture_output=True, text=True)
    device_domain = ".".join(host.stdout.split(".")[-4:])[:-1]

    if kestrel_hostname != device_domain:
        raise ConnectionError(
            f"""
            connected to {device_domain} not a node of {kestrel_hostname}")
            """
        )


def remove_scenario_filetrees(fp, pattern="pvd_job_*"):
    """Move `cwd` to fp and remove all scenario file trees from fp directory.

    Permanently deletes all scenario file trees. USE WITH CAUTION.

    Parameters:
    -----------
    fp : string
        file path to directory where all scenario files should be removed
    pattern : str
        pattern to search for using glob. Default value of `pvd_job_` is
        equvilent to `pvd_job_*` in bash.

    Returns:
    --------
    None
    """
    import shutil
    import glob

    os.chdir(fp)

    items = glob.glob(pattern)
    for item in items:
        if os.path.isdir(item):
            shutil.rmtree(item)


def _update_pipeline_task(task):
    """
    Convert qualified name to callable function reference, mantain odict items ordering.

    Use to restore scenario from json.
    """
    from importlib import import_module

    module_name, func_name = task["qualified_function"].rsplit(".", 1)
    params = task["params"]  # need to do this to maintain ordering
    module = import_module(module_name)
    func = getattr(module, func_name)
    task["job"] = func
    del task["qualified_function"]
    del task["params"]  # maintain ordering,
    task["params"] = params


def compare_templates(
    ds1: xr.Dataset, ds2: xr.Dataset, atol=1e-10, consider_nan_equal=True
) -> bool:
    """Compare loaded datasets with "empty-like" values."""
    if ds1.dims != ds2.dims:
        return False

    if set(ds1.coords.keys()) != set(ds2.coords.keys()):
        return False

    for coord in ds1.coords:
        if ds1.coords[coord].dtype.kind in {"i", "f"}:
            if not np.allclose(ds1.coords[coord], ds2.coords[coord], atol=atol):
                return False
        elif ds1.coords[coord].dtype.kind == "M":
            if not np.array_equal(ds1.coords[coord], ds2.coords[coord]):
                return False
        else:
            if not np.array_equal(ds1.coords[coord], ds2.coords[coord]):
                return False

    if set(ds1.data_vars.keys()) != set(ds2.data_vars.keys()):
        return False

    for dim in ds1.dims:
        if not ds1.indexes[dim].equals(ds2.indexes[dim]):
            return False

    return True


def add_time_columns_tmy(weather_df, coerce_year=1979):
    """Add time columns to a tmy weather dataframe.

    Parameters
    ----------
    weather_df: pd.DataFrame
        tmy weather dataframe containing 8760 rows.
    coerce_year: int
        year to set the dataframe to.

    Returns
    -------
    weather_df: pd.DataFrame
        dataframe with columns added new columns will be

        ``'Year', 'Month', 'Day', 'Hour', 'Minute'``
    """
    weather_df = weather_df.reset_index(drop=True)

    if len(weather_df) == 8760:
        freq = "h"
    elif len(weather_df) == 17520:
        freq = "30min"
    else:
        raise ValueError("weather df must be in 1 hour or 30 minute intervals")

    date_range = pd.date_range(
        start=f"{coerce_year}-01-01 00:00:00",  # noqa: E231
        end=f"{coerce_year}-12-31 23:45:00",  # noqa: E231
        freq=freq,
    )

    df = pd.DataFrame(
        {
            "Year": date_range.year,
            "Month": date_range.month,
            "Day": date_range.day,
            "Hour": date_range.hour,
            "Minute": date_range.minute,
        }
    )

    weather_df = pd.concat([weather_df, df], axis=1)
    return weather_df


def merge_sparse(files: list[str]) -> xr.Dataset:
    """Merge an arbitrary number of geospatial analysis results.

    Creates monotonically
    increasing indicies.

    Uses `engine='h5netcdf'` for reliability, use h5netcdf to save your results to
    netcdf files.

    Parameters
    -----------
    files: list[str]
        A list of strings representing filepaths to netcdf (.nc) files.
        Each file must have the same coordinates, `['latitude','longitude']` and
        identical datavariables.

    Returns
    -------
    merged_ds: xr.Dataset
        Dataset (in memory) with `coordinates = ['latitude','longitude']` and
        datavariables matching files in filepaths list.
    """
    datasets = [xr.open_dataset(fp, engine="h5netcdf").compute() for fp in files]

    latitudes = np.concatenate([ds.latitude.values for ds in datasets])
    longitudes = np.concatenate([ds.longitude.values for ds in datasets])
    unique_latitudes = np.sort(np.unique(latitudes))
    unique_longitudes = np.sort(np.unique(longitudes))

    data_vars = datasets[0].data_vars

    merged_ds = xr.Dataset(
        {
            var: (
                ["latitude", "longitude"],
                np.full((len(unique_latitudes), len(unique_longitudes)), np.nan),
            )
            for var in data_vars
        },
        coords={"latitude": unique_latitudes, "longitude": unique_longitudes},
    )

    for ds in datasets:
        lat_inds = np.searchsorted(unique_latitudes, ds.latitude.values)
        lon_inds = np.searchsorted(unique_longitudes, ds.longitude.values)

        for var in ds.data_vars:
            merged_ds[var].values[np.ix_(lat_inds, lon_inds)] = ds[var].values

    return merged_ds


def display_json(
    pvdeg_file: str = None,
    fp: str = None,
) -> None:
    """Interactively view a 2 level JSON file in a JupyterNotebook.

    Parameters:
    ------------
    pvdeg_file: str
        keyword for material json file in `pvdeg/data`. Options:
        >>> "AApermeation", "H2Opermeation", "O2permeation", "DegradationDatabase"
    fp: str
        file path to material parameters json with same schema as material parameters
        json files in `pvdeg/data`.  `pvdeg_file` will override `fp` if both are
        provided.
    """
    from IPython.display import display, HTML

    if pvdeg_file:
        try:
            fp = pvdeg_datafiles[pvdeg_file]
        except KeyError:
            raise KeyError(
                f"{pvdeg_file} is not in pvdeg/data. Options are "
                f"{pvdeg_datafiles.keys()}"
            )

    with open(fp, "r") as file:
        data = json.load(file)

    def json_to_html(data):
        json_str = json.dumps(data, indent=2)
        for key in data.keys():
            json_str = json_str.replace(
                f'"{key}":',  # noqa: E702,E231, E501
                f'<span style="color: plum;">"{key}":</span>',  # noqa: E702,E231, E501
            )
        indented_html = "<br>".join([" " * 4 + line for line in json_str.splitlines()])
        return f'<pre style="color: white; background-color: black; padding: 10px; border-radius: 5px;">{indented_html}</pre>'  # noqa: E702,E231, E501

    html = f'<h2 style="color: white;">JSON Output at fp: {fp}</h2><div>'  # noqa
    for key, value in data.items():
        html += (
            f"<div>"
            f'<strong style="color: white;">{key}:</strong> '  # noqa
            f"<span onclick=\"this.nextElementSibling.style.display = this.nextElementSibling.style.display === 'none' ? 'block' : 'none'\" style=\"cursor: pointer; color: white;\">&#9660;</span>"  # noqa: E702,E231, E501
            f'<div style="display: none;">{json_to_html(value)}</div>'  # noqa
            f"</div>"
        )
    html += "</div>"

    # Display the HTML
    display(HTML(html))
    print(html)


def search_json(
    pvdeg_file: str = None,
    fp: str = None,
    name_or_alias: str = None,
) -> str:
    """Search through 2 level JSON.

       Search through 2 level JSON with arbitrary key names for subkeys with matching
       attributes of name or alias.

    Parameters
    ----------
    pvdeg_file: str
        keyword for material json file in `pvdeg/data`. Options:
        >>> "AApermeation", "H2Opermeation", "O2permeation"
    fp: str
        file path to material parameters json with same schema as material parameters
        json files in `pvdeg/data`. `pvdeg_file` will override `fp` if both are
        provided.
    name_or_alias: str
        searches for matching subkey value in either `name` or `alias` attributes.
        Exits on the first matching instance.

    Returns
    -------
    jsonkey: str
        arbitrary key from json that owns the matching subattribute of `name` or
        `alias`.
    """
    if pvdeg_file:
        try:
            fp = pvdeg_datafiles[pvdeg_file]
        except KeyError:
            raise KeyError(
                rf"{pvdeg_file} is not exist in pvdeg/data. Options are: "
                " {pvdeg_datafiles.keys()}"
            )

    with open(fp, "r") as file:
        data = json.load(file)

    for key, subdict in data.items():
        if "name" in subdict and "alias" in subdict:
            if subdict["name"] == name_or_alias or subdict["alias"] == name_or_alias:
                return key

    raise ValueError(rf"name_or_alias: {name_or_alias} not in JSON at {fp}")


def read_material(
    pvdeg_file: str = None,
    fp: str = None,
    key: str = None,
    encoding: str = "utf-8",
) -> dict:
    """Read material dictionary from a `pvdeg/data` file or JSON file path.

    Parameters
    ----------
    pvdeg_file: str
        keyword for material json file in `pvdeg/data`. Options:
        >>> "AApermeation", "H2Opermeation", "O2permeation"
    fp: str
        file path to material parameters json with same schema as material parameters
        json files in `pvdeg/data`. `pvdeg_file` will override `fp` if both are
        provided.
    key: str
        key corresponding to specific material in the file. In the pvdeg files these
        have arbitrary names. Inspect the files or use `display_json` or `search_json`
        to identify the key for desired material.
    encoding : (str)
        encoding to use when reading the JSON file, default is "utf-8"

    Returns
    -------
    material: dict
        dictionary of material parameters from the selected file at the index key.
    """
    if pvdeg_file:
        try:
            fp = pvdeg_datafiles[pvdeg_file]
        except KeyError:
            raise KeyError(
                f"{pvdeg_file} is not in pvdeg/data. Options are: "
                " {pvdeg_datafiles.keys()}"
            )

    with open(fp, "r", encoding=encoding) as file:
        data = json.load(file)

    material_dict = data[key]
    return material_dict


def read_material_property(
    pvdeg_file: str = None,
    filepath: str = None,
    key: str = None,
    parameters: list[str] = None,
) -> dict:
    """Read material parameters from a `pvdeg/data` file or JSON file path.

    Parameters
    ----------
    pvdeg_file: str
        keyword for material json file in `pvdeg/data`. Options:
        >>> "AApermeation", "H2Opermeation", "O2permeation"
    filepath: str
        file path to material parameters json with same schema as material parameters
        json files in `pvdeg/data`. `pvdeg_file` will override `fp` if both are
        provided.
    key: str
        key corresponding to specific material in the file. In the pvdeg files these
        have arbitrary names. Inspect the files or use `display_json` or `search_json`
        to identify the key for desired material.

    Returns
    -------
    parameters: dict
        dictionary of material parameters from the selected file at the index key.
    """
    material_dict = read_material(
        pvdeg_file=pvdeg_file,
        fp=filepath,
        key=key,
    )

    if parameters:
        material_dict = {
            k: (
                material_dict[k]["value"]
                if k in material_dict and isinstance(material_dict[k], dict)
                else material_dict[k]
                if k in material_dict
                else None
            )
            for k in parameters
        }
    else:
        material_dict = {
            k: v["value"] if isinstance(v, dict) else v
            for k, v in material_dict.items()
        }
    return material_dict<|MERGE_RESOLUTION|>--- conflicted
+++ resolved
@@ -492,75 +492,6 @@
         )
 
 
-<<<<<<< HEAD
-def _read_material(name=None, fname="H2Opermeation", item=None, fp=None,
-                   encoding="utf-8"):
-    """
-    Read material from one of the materials databases and return parameter dictionary.
-
-    By default it will look at water permeation, but any database can be
-    used.
-    Databases available are fname ="AApermeation", fname="O2permeation",
-    fname="H2Opermeation", or fname="DegradationDatabase". If name=None it will return
-    the Json file if item=None, or a list of specific fields in each json entry
-    identified by item.
-
-    Parameters
-    ----------
-    name : (str)
-        unique name of material in a given database
-    fname : (str)
-        this can be any custom file identified by this name and the filepath (fp), or
-        the just the shorthand defined in pvdeg_datafiles, i.e.
-        "AApermeation", "H2Opermeation", "O2permeation", or "DegradationDatabase".
-    item : (list)
-        this is a list of fields to return from a Json file if a specific record was not
-        searched for.
-    fp :(str)
-        this is the file path to find the particular file, e.g "DATA_DIR". It must be
-        specified if a predefined file is not used.
-    encoding : (str)
-        encoding to use when reading the JSON file, default is "utf-8"
-
-    Returns:
-    --------
-    mat_dict : (dict)
-        dictionary of material parameters, or "not found" message, or a summary of all
-        entries with specific item entries.
-    """
-
-    if fp is None:
-        with open(pvdeg_datafiles[fname], encoding=encoding) as f:
-            data = json.load(f)
-        f.close()
-    else:
-        fpath = os.path.join(fp, fname)
-        with open(fpath, encoding=encoding) as f:
-            data = json.load(f)
-        f.close()
-
-    if name is None:
-        if item is None:
-            mat_dict = data
-        else:
-            mat_dict = {
-                keys: {
-                    keyss: data[keys][keyss] for keyss in data[keys] if keyss in item
-                }
-                for keys in data
-                if ({keyss: data[keys][keyss] for keyss in data[keys] if keyss in item})
-                != {}
-            }
-    else:
-        try:
-            mat_dict = data[name]
-        except Exception:
-            mat_dict = ("Data for", name, "was not found in", fname + ".")
-    return mat_dict
-
-
-=======
->>>>>>> 999fb977
 # currently this is only designed for Oxygen Permeation. It could easily be adapted for
 # all permeation data.
 def _add_material(
