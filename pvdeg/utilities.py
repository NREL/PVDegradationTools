--- conflicted
+++ resolved
@@ -492,12 +492,8 @@
 
 # DEPRECATE
 def _read_material(name, fname="O2permeation.json"):
-<<<<<<< HEAD
     """
     read a material from materials.json and return the parameter dictionary in normalized format
-=======
-    """Read a material from materials.json and return the parameter dictionary.
->>>>>>> bcad702b
 
     Parameters
     ----------
