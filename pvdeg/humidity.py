--- conflicted
+++ resolved
@@ -151,14 +151,9 @@
     return diffuse_water
 
 
-<<<<<<< HEAD
 def front_encapsulant_humidity(
-    rh_ambient, temp_ambient, temp_module, So=None, Eas=None, encapsulant="W001"
-=======
-def front_encap(
     rh_ambient, temp_ambient, temp_module, So=None, Eas=None, Ead=None,
     encapsulant="W001"
->>>>>>> f159110e
 ):
     """Calculate diffusivity weighted average Relative Humidity of the module surface.
 
@@ -186,13 +181,8 @@
 
     Return
     ------
-<<<<<<< HEAD
     front_encapsulant_humidity : pandas series (float)
-        Relative Humidity of Frontside Solar module Encapsulant [%]
-=======
-    RHfront_series : pandas series (float)
         Relative Humidity of the photovoltaic module  frontside encapsulant. [%]
->>>>>>> f159110e
     """
     if So is None or Eas is None or Ead is None:
         So = utilities._read_material(
@@ -210,7 +200,7 @@
         / (So * np.exp(-(Eas / (R_GAS * (temp_module + 273.15)))))
     ) * 100
 
-    return front_encapsulant_humidity
+    return RHfront_series
 
 
 def _csat(temp_module, So=1.81390702, Eas=16.729):
@@ -603,13 +593,7 @@
         Eas=Eas,
     )
 
-<<<<<<< HEAD
-    # back_encapsulant_humidity = 100 * (Ce_nparray / (So * np.exp(-( (Eas) /
-    #                   (0.00831446261815324 * (temp_module + 273.15))  )) ))
     back_encapsulant_humidity = 100 * (Ce_nparray / Csat)
-=======
-    RHback_series = 100 * (Ce_nparray / Csat)
->>>>>>> f159110e
 
     return back_encapsulant_humidity
 
