--- conflicted
+++ resolved
@@ -1552,8 +1552,6 @@
             k: v["value"] if isinstance(v, dict) else v
             for k, v in material_dict.items()
         }
-<<<<<<< HEAD
-
     return material_dict
 
 
@@ -1591,7 +1589,4 @@
 
     stacked = stacked.drop_duplicates("gid")
     res = stacked.unstack("gid")
-    return res
-=======
-    return material_dict
->>>>>>> 4a4a9135
+    return res