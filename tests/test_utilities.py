"""Using pytest to create unit tests for pvdeg.

to run unit tests, run pytest from the command line in the pvdeg directory to run
coverage tests, run py.test --cov-report term-missing --cov=pvdeg
"""

import os
import json
import pandas as pd
import numpy as np
import pvdeg
from rex import Outputs
import json
import shutil
import io
import sys

import pytest
from pvdeg import TEST_DATA_DIR, DATA_DIR
from collections import OrderedDict

FILES = {
    "tmy3": os.path.join(TEST_DATA_DIR, "tmy3_pytest.csv"),
    "psm3": os.path.join(TEST_DATA_DIR, "psm3_pytest.csv"),
    "epw": os.path.join(TEST_DATA_DIR, "epw_pytest.epw"),
}

DSETS = [
    "temp_air",
    "albedo",
    "dew_point",
    "dhi",
    "dni",
    "ghi",
    "meta",
    "relative_humidity",
    "time_index",
    "wind_speed",
]


def load_json(filename):
    fpath = os.path.join(DATA_DIR, filename)
    with open(fpath) as f:
        return json.load(f)


def test_read_material_basic():
    """Test pvdeg.utilities.read_material returns correct dict for a known key."""
    data = load_json("O2permeation.json")
    known_key = next(iter(data.keys()))
    expected = data[known_key]
    result = pvdeg.utilities.read_material(pvdeg_file="O2permeation", key=known_key)
    assert result == expected


def test_read_material_parameters():
    """Test pvdeg.utilities.read_material returns only requested parameters."""
    data = load_json("O2permeation.json")
    known_key = next(iter(data.keys()))
    params = ["name", "alias"]
    expected = {k: data[known_key].get(k, None) for k in params}
    result = pvdeg.utilities.read_material(pvdeg_file="O2permeation", key=known_key,
                                           parameters=params)
    assert result == expected


def test_search_json_name():
    """Test pvdeg.utilities.search_json with name lookup."""
    # Find a known name in H2Opermeation.json
    data = load_json("H2Opermeation.json")
    # Use the first entry's 'name' or 'alias' field
    known_key = next(iter(data.keys()))
    name = data[known_key].get("name", None)
    if name:
        result = pvdeg.utilities.search_json(pvdeg_file="H2Opermeation",
                                             name_or_alias=name)
        assert result == known_key


def test_search_json_alias():
    """Test pvdeg.utilities.search_json with alias lookup."""
    data = load_json("H2Opermeation.json")
    known_key = next(iter(data.keys()))
    alias = data[known_key].get("alias", None)
    if alias:
        result = pvdeg.utilities.search_json(pvdeg_file="H2Opermeation",
                                             name_or_alias=alias)
        assert result == known_key


def test_search_json_fp():
    """Test pvdeg.utilities.search_json with explicit file path."""
    filename = "H2Opermeation.json"
    data = load_json(filename)
    fpath = os.path.join(DATA_DIR, filename)
    known_key = next(iter(data.keys()))
    alias = data[known_key].get("alias", None)

    if alias:
        result = pvdeg.utilities.search_json(fp=fpath, name_or_alias=alias)
        assert result == known_key


def test_display_json_basic():
    """Test pvdeg.utilities.display_json prints JSON for a known file."""
    # Capture stdout
    captured_output = io.StringIO()
    sys_stdout = sys.stdout
    sys.stdout = captured_output
    try:
        pvdeg.utilities.display_json(pvdeg_file="H2Opermeation")
    finally:
        sys.stdout = sys_stdout
    output = captured_output.getvalue()
    # Check that output contains expected keys from the file
    data = load_json("H2Opermeation.json")
    for key in list(data.keys())[:2]:  # Check first two keys for brevity
        assert key in output


def test_display_json_fp():
    """Test pvdeg.utilities.display_json with explicit file path."""
    fpath = os.path.join(DATA_DIR, "H2Opermeation.json")
    captured_output = io.StringIO()
    sys_stdout = sys.stdout
    sys.stdout = captured_output
    try:
        pvdeg.utilities.display_json(fp=fpath)
    finally:
        sys.stdout = sys_stdout
    output = captured_output.getvalue()
    with open(fpath) as f:
        data = json.load(f)
    for key in list(data.keys())[:2]:
        assert key in output


def test__read_material_no_name():
    """Test pvdeg.utilities._read_material with no name (should return full dict)."""
    expected = load_json("H2Opermeation.json")
    result = pvdeg.utilities._read_material(name=None, fname="H2Opermeation")
    assert result == expected


def test__read_material_with_name():
    """Test pvdeg.utilities._read_material with a specific material name."""
    data = load_json("H2Opermeation.json")
    # Pick a known key from the file
    known_key = next(iter(data.keys()))
    expected = data[known_key]
    result = pvdeg.utilities._read_material(name=known_key, fname="H2Opermeation")
    assert result == expected


def test__read_material_with_item():
    """Test pvdeg.utilities._read_material with item parameter (list of fields)."""
    data = load_json("H2Opermeation.json")
    known_key = "W001"
    fields = ["Ead", "Do"]
    expected = {field: data[known_key][field] for field in fields}
    full_result = pvdeg.utilities._read_material(name=known_key, fname="H2Opermeation",
                                                 item=fields)
    # Filter result to only include the requested fields
    result = {field: full_result[field] for field in fields if field in full_result}
    assert result == expected


def test_convert_tmy(tmp_path):
    """Test pvdeg.utilites.convert_tmy.

    Requires:
    ---------
    tmy3 or tmy-like .csv weather file (WEATHERFILES['tmy3'])
    """
    fp_h5 = os.path.join(tmp_path, "h5_pytest.h5")
    pvdeg.utilities.convert_tmy(file_in=FILES["tmy3"], file_out=fp_h5)
    with Outputs(fp_h5, "r") as f:
        datasets = f.dsets
    assert datasets.sort() == DSETS.sort()


def test_get_kinetics():
    """
    Test pvdeg.utilities.get_kinetics

    Requires:
    --------
    data : dict, from kinetic_parameters.json
    """
    data = load_json("kinetic_parameters.json")
    result = pvdeg.utilities.get_kinetics('repins')
    assert data['repins'] == result


def test_gid_downsampling():
    lats = np.linspace(-90, 90, num=10)
    longs = np.linspace(-180, 180, num=10)
    gids = pd.DataFrame({"latitude": lats, "longitude": longs}, index=np.arange(0, 10))

    downsapled_gids = pvdeg.utilities.gid_downsampling(gids, n=1)
    no_downsample_gids = pvdeg.utilities.gid_downsampling(gids, n=0)

    np.testing.assert_array_almost_equal(downsapled_gids[1], np.arange(0, 10, step=2))
    np.testing.assert_array_almost_equal(no_downsample_gids[1], np.arange(0, 10))


def test_get_kinetics_bad():
    # no name provided case
<<<<<<< HEAD
    fpath = os.path.join(DATA_DIR, "DegradationDatabase.json")
    with open(fpath) as f:
        data = json.load(f)
=======
    data = load_json("kinetic_parameters.json")
>>>>>>> e57f8c39
    parameters_list = data.keys()

    desired_output = ("Choose a set of kinetic parameters:", [*parameters_list])

    res = pvdeg.utilities.get_kinetics(name=None)

    assert res == desired_output


# DEPRECATE WITH THE OLD FUNCTION _read_material, replaced by read_material
def test_read_material_bad():
    # no name case
    data = load_json("H2Opermeation.json")
    res = pvdeg.utilities._read_material(name=None)
    assert res == data


def test_add_material(tmp_path):
    # new material parameters
    new_mat = {
        "alias": "test_material",
        "fickian": True,
        "Ead": 1,
        "Do": 1,
        "Eas": 1,
        "So": 1,
        "Eap": 1,
        "Po": 1,
    }

    # Ensure the test file exists
    src_file = os.path.join(DATA_DIR, "O2permeation.json")
    test_file = os.path.join(tmp_path, "O2permeation.json")
    shutil.copy(src_file, test_file)

    # add new material to file
    pvdeg.utilities._add_material(
        name="tmat", fp=tmp_path, fname="O2permeation.json", **new_mat
    )

    # read updated file
    with open(test_file) as f:
        data = json.load(f)

    # rename key, because we are comparing to original dictionary and func params do not
    # align with the json keys
    new_mat["Fickian"] = new_mat["fickian"]
    new_mat.pop("fickian")

    # check
    assert data["tmat"] == new_mat


# this only works because we are not running on kestrel
def test_nrel_kestrel_check_bad():
    with pytest.raises(ConnectionError):
        pvdeg.utilities.nrel_kestrel_check()


# NEW MATERIAL UTIL FUNCTIONS
# These tests will likely fail if the associated materials are changed
# ===========================
def test_read_material_special():
    template_material = pvdeg.utilities.read_material(
        pvdeg_file="AApermeation", key="AA000"
    )

    assert len(template_material) == 1
    assert "comment" in template_material


def test_read_material_normal():
    res = {
        "name": "ST504",
        "alias": "PET1",
        "contributor": "Michael Kempe",
        "source": "unpublished measurements",
        "Fickian": True,
        "Ead": 47.603,
        "Do": 0.554153,
        "Eas": -11.5918,
        "So": 9.554366e-07,
        "Eap": 34.2011,
        "Po": 2128.8937,
    }

    template_material = pvdeg.utilities.read_material(
        pvdeg_file="O2permeation", key="OX002"
    )

    assert template_material == res


def test_read_material_fewer_params():
    res = {
        "name": "ST504",
        "Fickian": True,
    }

    template_material = pvdeg.utilities.read_material(
        pvdeg_file="O2permeation", key="OX002", parameters=["name", "Fickian"]
    )

    assert template_material == res


def test_read_material_extra_params():
    res = {
        "namenotindict1": None,
        "namenotindict2": None,
    }

    template_material = pvdeg.utilities.read_material(
        pvdeg_file="O2permeation",
        key="OX002",
        parameters=["namenotindict1", "namenotindict2"],
    )

    assert template_material == res


# pvdeg_file should override fp if both are provided
def test_read_material_fp_override():
    res = {
        "name": "ST504",
        "alias": "PET1",
        "contributor": "Michael Kempe",
        "source": "unpublished measurements",
        "Fickian": True,
        "Ead": 47.603,
        "Do": 0.554153,
        "Eas": -11.5918,
        "So": 9.554366e-07,
        "Eap": 34.2011,
        "Po": 2128.8937,
    }

    from pvdeg import DATA_DIR

    # fp gets overridden by pvdeg_file
    template_material = pvdeg.utilities.read_material(
        pvdeg_file="O2permeation",
        fp=os.path.join(DATA_DIR, "AApermeation.json"),
        key="OX002",
    )

    assert template_material == res


def test_search_json():
    name_res = pvdeg.utilities.search_json(
        pvdeg_file="H2Opermeation", name_or_alias="Ethylene Vinyl Acetate"
    )
    alias_res = pvdeg.utilities.search_json(
        pvdeg_file="H2Opermeation", name_or_alias="EVA"
    )

    assert name_res == "W001"
    assert alias_res == "W001"


def test_meta_as_dict():
    rec = np.array([(1, 2.0, "a")], dtype=[("x", "i4"), ("y", "f4"), ("z", "U1")])[0]
    d = pvdeg.utilities.meta_as_dict(rec)
    assert d == {"x": 1, "y": 2.0, "z": "a"}


def test_get_state_bbox():
    bbox = pvdeg.utilities.get_state_bbox("CO")
    assert isinstance(bbox, np.ndarray)
    assert bbox.shape == (2, 2)


def test_new_id():
    d = OrderedDict({"ABCDE": 1, "FGHIJ": 2})
    new = pvdeg.utilities.new_id(d)
    assert isinstance(new, str)
    assert len(new) == 5
    assert new not in d


def test_strip_normalize_tmy():
    idx = pd.date_range("2023-01-01 00:00", periods=24, freq="H", tz="UTC")
    df = pd.DataFrame({"ghi": range(24)}, index=idx)
    start = idx[5].to_pydatetime()
    end = idx[10].to_pydatetime()
    sub = pvdeg.utilities.strip_normalize_tmy(df, start, end)
    assert isinstance(sub, pd.DataFrame)
    assert sub.index[0].hour == 5
    assert sub.index[-1].hour == 10


def test_tilt_azimuth_scan():
    def dummy_func(tilt, azimuth, **kwarg):
        return tilt + azimuth


def test_tilt_azimuth_scan_basic():
    """Test pvdeg.utilities.tilt_azimuth_scan with a dummy function."""
    def dummy_func(tilt, azimuth, **kwarg):
        return tilt + azimuth

    arr = pvdeg.utilities.tilt_azimuth_scan(
        weather_df=None, meta=None, tilt_step=45, azimuth_step=90, func=dummy_func
    )
    # Check output type and shape
    assert isinstance(arr, np.ndarray)
    assert arr.shape[1] == 3
    # Check that the dummy function is applied correctly
    for row in arr:
        tilt, azimuth, value = row
        assert value == tilt + azimuth
    arr = pvdeg.utilities.tilt_azimuth_scan(
        weather_df=None, meta=None, tilt_step=45, azimuth_step=90, func=dummy_func
    )
    assert isinstance(arr, np.ndarray)
    assert arr.shape[1] == 3
    assert arr.shape[0] == 15


# def test_search_json_bad():
#     ...<|MERGE_RESOLUTION|>--- conflicted
+++ resolved
@@ -207,13 +207,7 @@
 
 def test_get_kinetics_bad():
     # no name provided case
-<<<<<<< HEAD
-    fpath = os.path.join(DATA_DIR, "DegradationDatabase.json")
-    with open(fpath) as f:
-        data = json.load(f)
-=======
-    data = load_json("kinetic_parameters.json")
->>>>>>> e57f8c39
+    data = load_json("DegradationDatabase.json")
     parameters_list = data.keys()
 
     desired_output = ("Choose a set of kinetic parameters:", [*parameters_list])
