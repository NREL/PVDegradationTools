--- conflicted
+++ resolved
@@ -1079,47 +1079,29 @@
 
 
 def roll_tmy(weather_df: pd.DataFrame, meta: dict) -> pd.DataFrame:
-<<<<<<< HEAD
-    """
-    Roll/wrap the ends of a TMY UTC DataFrame to align with local times based on timezone offset.
-=======
     """Wrap ends of TMY UTC DataFrame to align with local time.
 
     Aligns with local time based on timezone offset.
->>>>>>> 298acdd8
 
     Parameters:
     ----------
     weather_df : pd.DataFrame
         The input DataFrame containing TMY data with a UTC datetime index.
     meta : dict
-<<<<<<< HEAD
-        Metadata dictionary containing at least the 'tz' key, representing timezone offset in hours
-        (e.g., -8 for UTC-8).
-=======
         Metadata dictionary containing at least the 'tz' key, representing
         timezone offset in hours (e.g., -8 for UTC-8).
->>>>>>> 298acdd8
 
     Returns:
     -------
     pd.DataFrame
-<<<<<<< HEAD
-        The rolled DataFrame aligned to local times with a new datetime index spanning a typical year.
-=======
         The rolled DataFrame aligned to local times with a new datetime index
         spanning a typical year.
->>>>>>> 298acdd8
 
     Raises:
     ------
     ValueError
-<<<<<<< HEAD
-        If the timezone offset is not a multiple of the data frequency or if the frequency cannot be inferred.
-=======
         If the timezone offset is not a multiple of the data frequency or if
         the frequency cannot be inferred.
->>>>>>> 298acdd8
     """
 
     # Extract timezone offset in hours
@@ -1293,14 +1275,10 @@
     Returns
     -------
     weather_ds: xarray.Dataset
-<<<<<<< HEAD
-        Weather dataset of the same format/shapes given by a `pvdeg.weather.get` geospatial call or `pvdeg.weather.weather_distributed` call or `GeosptialScenario.get_geospatial_data`.
-=======
         Weather dataset of the same format/shapes given by a
         `pvdeg.weather.get` geospatial call or
         `pvdeg.weather.weather_distributed` call or
         GeosptialScenario.get_geospatial_data`.
->>>>>>> 298acdd8
     """
 
     import dask.array as da
@@ -1425,17 +1403,11 @@
     Returns
     --------
     weather_ds : xr.Dataset
-<<<<<<< HEAD
-        Weather data for all locations requested in an xarray.Dataset using a dask array backend.
-    meta_df : pd.DataFrame
-        Pandas DataFrame containing metadata for all requested locations. Each row maps to a single entry in the weather_ds.
-=======
         Weather data for all locations requested in an xarray.Dataset using a
         dask array backend.
     meta_df : pd.DataFrame
         Pandas DataFrame containing metadata for all requested locations. Each
         row maps to a single entry in the weather_ds.
->>>>>>> 298acdd8
     gids_failed: list
         list of index failed coordinates in input `coords`
     """
@@ -1497,38 +1469,6 @@
 
 
 def find_metadata(meta):
-<<<<<<< HEAD
-     
-     """
-     Fills in missing meta data for a geographic location. 
-     The meta dictionary must have longitude and latitude information.
-     Make sure meta_map has been run first to eliminate the creation of duplicate entries with different names.
-     It will only replace empty keys and those with one character of length.
- 
-     Parameters:
-     -----------
-     meta : (dict)
-         Original dictionary of metadata for the weather data
- 
-     Returns:
-     --------
-     meta : (dict)
-         Updated dictionary of metadata for the weather data
-     """
-
-     geolocator = Nominatim(user_agent="geoapiexercises")
-     location = geolocator.reverse(str(meta['latitude']) + ',' + str(meta['longitude'])).raw['address']
-     map_meta(location)
- 
-     for key in [*location.keys()]:
-         if key in meta.keys():
-             if len(meta[key])<2:
-                 meta[key] = location[key]
-         else:
-             meta[key] = location[key]
- 
-     return meta
-=======
     """
     Fills in missing meta data for a geographic location.
     The meta dictionary must have longitude and latitude information.
@@ -1560,7 +1500,6 @@
             meta[key] = location[key]
 
     return meta
->>>>>>> 298acdd8
 
 
 # def _nsrdb_to_uniform(weather_df: pd.DataFrame, meta: dict) -> tuple[pd.DataFrame, dict]:  # noqa
