"""
Collection of classes and functions to obtain spectral parameters.
"""

from pvdeg import humidity
from pvdeg.utilities import nrel_kestrel_check

from pvlib import iotools
import os
import glob
import pandas as pd
from rex import NSRDBX, Outputs
from pvdeg import humidity
import datetime
import numpy as np
import h5py
import dask.dataframe as dd
from dask.delayed import delayed
import xarray as xr

# Global metadata mapping for standardizing metadata keys across different
# weather data sources
META_MAP = {
    "elevation": "altitude",
    "Elevation": "altitude",
    "Local Time Zone": "tz",
    "Time Zone": "tz",
    "timezone": "tz",
    "Dew Point": "dew_point",
    "Longitude": "longitude",
    "Latitude": "latitude",
}


# Global dataset mapping for standardizing weather variable names across different
# weather data sources
DSET_MAP = {
    "year": "Year",
    "month": "Month",
    "day": "Day",
    "hour": "Hour",
    "minute": "Minute",
    "second": "Second",
    "GHI": "ghi",
    "DHI": "dhi",
    "DNI": "dni",
    "Clearsky GHI": "ghi_clear",
    "Clearsky DHI": "dhi_clear",
    "Clearsky DNI": "dni_clear",
    "Solar Zenith Angle": "solar_zenith",
    "Temperature": "temp_air",
    "air_temperature": "temp_air",
    "Relative Humidity": "relative_humidity",
    "Dew Point": "dew_point",
    "temp_dew": "dew_point",
    "Pressure": "pressure",
    "Wind Speed": "wind_speed",
    "Wind Direction": "wind_direction",
    "Surface Albedo": "albedo",
    "surface_albedo": "albedo",
    "Precipitable Water": "precipitable_water",
    "Module_Temperature": "module_temperature",
}


TIME_PERIODICITY_MAP = {
    # pandas time freq string arg
    # ideally these should be the same
    "h": 8760,
    "1h": 8760,
    "30min": 17520,
    "15min": 35040,
}

ENTRIES_PERIODICITY_MAP = {
    # pandas time freq string arg
    # ideally these should be the same
    8760: "1h",
    17520: "30min",
    35040: "15min",
}


def get(database: str, id=None, geospatial=False, **kwargs):
    """
    Load weather data directly from  NSRDB or through any other PVLIB i/o
    tools function.

    Parameters
    -----------
    database : (str)
        'NSRDB' or 'PVGIS'. Use "PSM3" for tmy NSRDB data.
    id : (int or tuple)
        If NSRDB, id is the gid for the desired location.
        If PVGIS, id is a tuple of (latitude, longitude) for the desired location
    geospatial : (bool)
        If True, initialize weather data via xarray dataset and meta data via
        dask dataframe. This is useful for large scale geospatial analyses on
        distributed compute systems. Geospaital analyses are only supported for
        NSRDB data and locally stored h5 files that follow pvlib conventions.
    **kwargs :
        Additional keyword arguments to pass to the get_weather function
        (see pvlib.iotools.get_psm3 for PVGIS, and get_NSRDB for NSRDB)

    Returns
    --------
    weather_df : (pd.DataFrame)
        DataFrame of weather data
    meta : (dict)
        Dictionary of metadata for the weather data


    Examples
    --------
    Collecting a single site of PSM3 NSRDB data. *Api key and email must be replaced with your personal api key and email*. [Request a key!](https://developer.nrel.gov/signup/)

    .. code-block:: python

        weather_arg = {
            'api_key': <api_key>,
            'email': <email>,
            'names': 'tmy',
            'attributes': [],
            'map_variables': True
        }

        weather_df, meta_dict = pvdeg.weather.get(database="PSM3", id=(25.783388, -80.189029), **weather_arg)


    Collecting a single site of PVGIS TMY data

    .. code-block:: python

        weather_df, meta_dict = pvdeg.weather.get(database="PVGIS", id=(49.95, 1.5))

    Collecting geospatial data from NSRDB on Kestrel (NREL INTERNAL USERS ONLY)

    satellite options:
        ``"GOES", "METEOSAT", "Himawari", "SUNY", "CONUS", "Americas"``


    .. code-block:: python

        weather_db = "NSRDB"
        weather_arg = {
            "satellite": "Americas",
            "names": "TMY",
            "NREL_HPC": True,
            "attributes": [
                    "air_temperature",
                    "wind_speed",
                    "dhi",
                    "ghi",
                    "dni",
                    "relative_humidity",
                ],
        }

        geo_weather, geo_meta = pvdeg.weather.get(
            weather_db, geospatial=True, **weather_arg
        )
    """

    if type(id) is tuple:
        location = id
        gid = None
        lat = location[0]
        lon = location[1]
    elif type(id) is int:
        gid = id
        location = None
    elif id is None:
        if not geospatial:
            raise TypeError(
                "Specify location via tuple (latitude, longitude), or gid integer."
            )

    if not geospatial:
        if database == "NSRDB":
            weather_df, meta = get_NSRDB(gid=gid, location=location, **kwargs)
        elif database == "PVGIS":
            URL = "https://re.jrc.ec.europa.eu/api/v5_2/"
            weather_df, meta = iotools.get_pvgis_tmy(
                latitude=lat, longitude=lon, url=URL, **kwargs
            )
            inputs = meta["inputs"]
            meta = inputs["location"]
        elif database == "PSM3":
            weather_df, meta = iotools.get_psm3(latitude=lat, longitude=lon, **kwargs)
        elif database == "local":
            fp = kwargs.pop("file")
            fn, fext = os.path.splitext(fp)
            weather_df, meta = read(gid=gid, file_in=fp, file_type=fext[1:], **kwargs)
        else:
            raise NameError("Weather database not found.")

        for key in [*meta.keys()]:
            if key in META_MAP.keys():
                meta[META_MAP[key]] = meta.pop(key)

        if database == "NSRDB" or database == "PSM3":
            meta["wind_height"] = 2
            meta["Source"] = "NSRDB"
        elif database == "PVGIS":
            meta["wind_height"] = 10
            meta["Source"] = "PVGIS"
        else:
            meta["wind_height"] = None

        # switch weather data headers and metadata to pvlib standard
        map_weather(weather_df)
        map_meta(meta)

        if "relative_humidity" not in weather_df.columns:
            print(
                "\r",
                'Column "relative_humidity" not found in DataFrame. Calculating...',
                end="",
            )
            weather_df = humidity._ambient(weather_df)
            print(
                "\r",
                "                                                                    ",
                end="",
            )
            print("\r", end="")

        return weather_df, meta

    elif geospatial:
        if database == "NSRDB":
            nrel_kestrel_check()

            weather_ds, meta_df = get_NSRDB(geospatial=geospatial, **kwargs)
            meta_df["wind_height"] = 2
        elif database == "local":
            fp = kwargs.pop("file")
            weather_ds, meta_df = ini_h5_geospatial(fp)
        else:
            raise NameError(f"Geospatial analysis not implemented for {database}.")

        return weather_ds, meta_df


def read(file_in, file_type, map_variables=True, **kwargs):
    """
    Read a locally stored weather file of any PVLIB compatible type

    #TODO: add error handling

    Parameters:
    -----------
    file_in : (path)
        full file path to the desired weather file
    file_type : (str)
        type of weather file from list below (verified)
        [psm3, tmy3, epw, h5, csv]
    """

    supported = ["psm3", "tmy3", "epw", "h5", "csv"]
    file_type = file_type.upper()

    if file_type in ["PSM3", "PSM"]:
        weather_df, meta = iotools.read_psm3(filename=file_in, map_variables=True)
    elif file_type in ["TMY3", "TMY"]:
        weather_df, meta = iotools.read_tmy3(
            filename=file_in
        )  # map variable not worki - check pvlib for map_variables
    elif file_type == "EPW":
        weather_df, meta = iotools.read_epw(filename=file_in)
    elif file_type == "H5":
        weather_df, meta = read_h5(file=file_in, **kwargs)
    elif file_type == "CSV":
        weather_df, meta = csv_read(filename=file_in)
    else:
        print(f"File-Type not recognized. supported types:\n{supported}")

    if not isinstance(meta, dict):
        meta = meta.to_dict()

    # map meta-names as needed
    if map_variables == True:
        map_weather(weather_df)
        map_meta(meta)

    if weather_df.index.tzinfo is None:
        tz = "Etc/GMT%+d" % -meta["tz"]
        weather_df = weather_df.tz_localize(tz)

    return weather_df, meta


def csv_read(filename):
    """
    Read a locally stored csv weather file. The first line contains the meta data
    variable names, and the second line contains the meta data values. This is followed
    by the meterological data.


    Parameters:
    -----------
    file_path : (str)
        file path and name of h5 file to be read

    Returns:
    --------
    weather_df : (pd.DataFrame)
        DataFrame of weather data
    meta : (dict)
        Dictionary of metadata for the weather data
    """

    file1 = open(filename, "r")
    # get the meta data from the first two lines
    metadata_fields = file1.readline().split(",")
    metadata_fields[-1] = metadata_fields[-1].strip()  # strip trailing newline
    metadata_values = file1.readline().split(",")
    metadata_values[-1] = metadata_values[-1].strip()  # strip trailing newline
    meta = dict(zip(metadata_fields, metadata_values))
    for (
        key
    ) in meta:  # converts everything to a float that is possible to convert to a float
        try:
            meta[key] = float(meta[key])
        except:
            pass
    # get the column headers
    columns = file1.readline().split(",")
    columns[-1] = columns[-1].strip()  # strip trailing newline
    # remove blank columns if they are there
    columns = [col for col in columns if col != ""]
    dtypes = dict.fromkeys(columns, float)  # all floats except datevec
    dtypes.update(Year=int, Month=int, Day=int, Hour=int, Minute=int)
    dtypes["Cloud Type"] = int
    dtypes["Fill Flag"] = int
    weather_df = pd.read_csv(
        file1,
        header=None,
        names=columns,
        usecols=columns,
        dtype=dtypes,
        delimiter=",",
        lineterminator="\n",
    )
    try:
        dtidx = pd.to_datetime(
            weather_df[["Year", "Month", "Day", "Hour", "Minute", "Second"]]
        )
    except:
        try:
            dtidx = pd.to_datetime(
                weather_df[["Year", "Month", "Day", "Hour", "Minute"]]
            )
        except:
            try:
                dtidx = pd.to_datetime(weather_df[["Year", "Month", "Day", "Hour"]])
            finally:
                dtidx = print(
                    "Your data file should have columns for Year, Month, Day, and Hour"
                )
    weather_df.index = pd.DatetimeIndex(dtidx)
    file1.close()

    return weather_df, meta


def map_meta(meta):
    """ "
    This will update the headings for meterological data to standard forms
    as outlined in https://github.com/DuraMAT/pv-terms.

    Returns:
    --------
    meta : dictionary
        DataFrame of weather data with modified column headers.
    """

    # map meta-names as needed
    for key in [*meta.keys()]:
        if key in META_MAP.keys():
            meta[META_MAP[key]] = meta.pop(key)

    return meta


def map_weather(weather_df):
    """ "
    This will update the headings for meterological data to standard forms
    as outlined in https://github.com/DuraMAT/pv-terms.

    Returns:
    --------
    weather_df : (pd.DataFrame)
        DataFrame of weather data with modified column headers.
    """

    if isinstance(weather_df, pd.DataFrame):
        for column_name in weather_df.columns:
            if column_name in [*DSET_MAP.keys()]:
                weather_df.rename(
                    columns={column_name: DSET_MAP[column_name]}, inplace=True
                )

        return weather_df

    elif isinstance(weather_df, xr.Dataset):
        weather_df = weather_df.rename(
            {
                key: value
                for key, value in DSET_MAP.items()
                if key in weather_df.data_vars
            }
        )

        return weather_df

    else:
        raise TypeError("input must be pd.DataFrame or xr.Dataset")


def read_h5(gid, file, attributes=None, **_):
    """
    Read a locally stored h5 weather file that follows NSRDB conventions.


    Parameters:
    -----------
    file : (str)
        file path and name of h5 file to be read
    gid : (int)
        gid for the desired location
    attributes : (list)
        List of weather attributes to extract from NSRDB

    Returns:
    --------
    weather_df : (pd.DataFrame)
        DataFrame of weather data
    meta : (dict)
        Dictionary of metadata for the weather data
    """

    if os.path.dirname(file):
        fp = file
    else:
        fp = os.path.join(os.path.dirname(__file__), os.path.basename(file))

    with Outputs(fp, mode="r") as f:
        meta = f.meta.loc[gid]
        index = f.time_index
        dattr = f.attrs

    # TODO: put into utilities
    if attributes == None:
        attributes = list(dattr.keys())
        try:
            attributes.remove("meta")
            attributes.remove("tmy_year_short")
        except ValueError:
            pass

    weather_df = pd.DataFrame(index=index, columns=attributes)
    for dset in attributes:
        with Outputs(fp, mode="r") as f:
            weather_df[dset] = f[dset, :, gid]

    return weather_df, meta.to_dict()


def ini_h5_geospatial(fps):
    """
    initialize an h5 weather file that follows NSRDB conventions for
    geospatial analyses.

    Parameters:
    -----------
    file_path : (str)
        file path and name of h5 file to be read
    gid : (int)
        gid for the desired location
    attributes : (list)
        List of weather attributes to extract from NSRDB

    Returns:
    --------
    weather_df : (pd.DataFrame)
        DataFrame of weather data
    meta : (dict)
        Dictionary of metadata for the weather data
    """
    dss = []
    drop_variables = ["meta", "time_index", "tmy_year", "tmy_year_short", "coordinates"]

    for i, fp in enumerate(fps):
        hf = h5py.File(fp, "r")
        attr = list(hf)
        attr_to_read = [elem for elem in attr if elem not in drop_variables]

        chunks = []
        shapes = []
        for var in attr_to_read:
            chunks.append(
                hf[var].chunks if hf[var].chunks is not None else (np.nan, np.nan)
            )
            shapes.append(
                hf[var].shape if hf[var].shape is not None else (np.nan, np.nan)
            )
        chunks = min(set(chunks))
        shapes = min(set(shapes))

        if i == 0:
            time_index = pd.to_datetime(hf["time_index"][...].astype(str)).values
            meta_df = pd.read_hdf(fp, key="meta")
            coords = {"gid": meta_df.index.values, "time": time_index}
            coords_len = {"time": time_index.shape[0], "gid": meta_df.shape[0]}

        ds = xr.open_dataset(
            fp,
            engine="h5netcdf",
            phony_dims="sort",
            chunks={"phony_dim_0": chunks[0], "phony_dim_1": chunks[1]},
            drop_variables=drop_variables,
            mask_and_scale=False,
            decode_cf=True,
        )

        for var in ds.data_vars:
            if hasattr(getattr(ds, var), "psm_scale_factor"):
                scale_factor = 1 / ds[var].psm_scale_factor
                getattr(ds, var).attrs["scale_factor"] = scale_factor

        # TODO: delete
        # if tuple(coords_len.values()) == (
        #     ds.sizes["phony_dim_0"],
        #     ds.sizes["phony_dim_1"],
        # ):
        #     rename = {"phony_dim_0": "time", "phony_dim_1": "gid"}
        # elif tuple(coords_len.values()) == (
        #     ds.sizes["phony_dim_1"],
        #     ds.sizes["phony_dim_0"],
        # ):
        #     rename = {"phony_dim_0": "gid", "phony_dim_1": "time"}
        # else:
        #     raise ValueError("Dimensions do not match for {}".format(var))
        rename = {}
        for (
            phony,
            length,
        ) in ds.sizes.items():
            if length == coords_len["time"]:
                rename[phony] = "time"
            elif length == coords_len["gid"]:
                rename[phony] = "gid"
        ds = ds.rename(rename)
        ds = ds.assign_coords(coords)

        # TODO: In case re-chunking becomes necessary
        # ax0 = list(ds.sizes.keys())[list(ds.sizes.values()).index(shapes[0])]
        # ax1 = list(ds.sizes.keys())[list(ds.sizes.values()).index(shapes[1])]
        # ds = ds.chunk(chunks={ax0:chunks[0], ax1:chunks[1]})
        dss.append(ds)

    ds = xr.merge(dss)
    ds = xr.decode_cf(ds)

    # Rechunk time axis
    ds = ds.unify_chunks()
    ds = ds.chunk(chunks={"time": -1, "gid": ds.chunks["gid"]})

    weather_ds = ds

    return weather_ds, meta_df


def get_NSRDB_fnames(satellite, names, NREL_HPC=False, **_):
    """
    Get a list of NSRDB files for a given satellite and year

    Parameters:
    -----------
    satellite : (str)
        'GOES', 'METEOSAT', 'Himawari', 'SUNY', 'CONUS', 'Americas'
    names : (int or str)
        PVLIB naming convention year or 'TMY':
        If int, year of desired data
        If str, 'TMY' or 'TMY3'
    NREL_HPC : (bool)
        If True, use NREL HPC path
        If False, use AWS path

    Returns:
    --------
    nsrdb_fnames : (list)
        List of NSRDB files for a given satellite and year
    hsds : (bool)
        If True, use h5pyd to access NSRDB files
        If False, use h5py to access NSRDB files
    """

    sat_map = {
        "GOES": "full_disc",
        "METEOSAT": "meteosat",
        "Himawari": "himawari",
        "SUNY": "india",
        "CONUS": "conus",
        "Americas": "current",
    }

    if NREL_HPC:
        hpc_fp = "/datasets/NSRDB/"
        hsds = False
    else:
        hpc_fp = "/nrel/nsrdb/v3/"
        hsds = True

    if type(names) in [int, float]:
        nsrdb_fp = os.path.join(
            hpc_fp, sat_map[satellite], "*_{}.h5".format(int(names))
        )
        nsrdb_fnames = glob.glob(nsrdb_fp)
    else:
        nsrdb_fp = os.path.join(
            hpc_fp, sat_map[satellite], "*_{}*.h5".format(names.lower())
        )
        nsrdb_fnames = glob.glob(nsrdb_fp)

    if len(nsrdb_fnames) == 0:
        raise FileNotFoundError(
            "Couldn't find NSRDB input files! \nSearched for: '{}'".format(nsrdb_fp)
        )

    return nsrdb_fnames, hsds


def get_NSRDB(
    satellite=None,
    names="TMY",
    NREL_HPC=False,
    gid=None,
    location=None,
    geospatial=False,
    attributes=None,
    **_,
):
    """
    Get NSRDB weather data from different satellites and years.

    Provide either gid or location tuple.

    Parameters:
    -----------
    satellite : (str)
        'GOES', 'METEOSAT', 'Himawari', 'SUNY', 'CONUS', 'Americas'
    names : (int or str)
        If int, year of desired data
        If str, 'TMY' or 'TMY3'
    NREL_HPC : (bool)
        If True, use NREL HPC path
        If False, use AWS path
    gid : (int)
        gid for the desired location
    location : (tuple)
        (latitude, longitude) for the desired location
    attributes : (list)
        List of weather attributes to extract from NSRDB

    Returns:
    --------
    weather_df : (pd.DataFrame)
        DataFrame of weather data
    meta : (dict)
        Dictionary of metadata for the weather data
    """

<<<<<<< HEAD
    META_MAP = {"elevation": "altitude", "Local Time Zone": "tz", "timezone": "tz"}
=======
    DSET_MAP = {"air_temperature": "temp_air", "Relative Humidity": "relative_humidity"}
>>>>>>> c0ff216e

    if (
        satellite == None
    ):  # TODO: This function is not fully written as of January 3, 2024
        satellite, gid = get_satellite(location)
    if not geospatial:
        nsrdb_fnames, hsds = get_NSRDB_fnames(
            satellite=satellite, names=names, NREL_HPC=NREL_HPC
        )

        dattr = {}
        for i, file in enumerate(nsrdb_fnames):
            with NSRDBX(file, hsds=hsds) as f:
                if i == 0:
                    if gid == None:  # TODO: add exception handling
                        gid = f.lat_lon_gid(location)
                    meta = f["meta", gid].iloc[0]
                    index = f.time_index

                lattr = f.datasets
                for attr in lattr:
                    dattr[attr] = file

        if attributes == None:
            attributes = list(dattr.keys())
            try:
                attributes.remove("meta")
                attributes.remove("tmy_year_short")
            except ValueError:
                pass

        weather_df = pd.DataFrame(index=index)

        for dset in attributes:
            # switch dset names to pvlib standard
            if dset in [*DSET_MAP.keys()]:
                column_name = DSET_MAP[dset]
            else:
                column_name = dset

            with NSRDBX(dattr[dset], hsds=hsds) as f:
                weather_df[column_name] = f[dset, :, gid]

        # switch meta key names to pvlib standard
        re_idx = []
        for key in [*meta.index]:
            if key in META_MAP.keys():
                re_idx.append(META_MAP[key])
            else:
                re_idx.append(key)
        meta.index = re_idx

        return weather_df, meta.to_dict()

    elif geospatial:
        # new versions have multiple files per satellite-year to reduce filesizes
        # this is great for yearly data but TMY has multiple files
        # the year attached to the TMY file in the filesystem/name is seemingly
        # the year it was created. this creates problems, we only want to combine the files
        # if they are NOT TMY

        nsrdb_fnames, hsds = get_NSRDB_fnames(satellite, names, NREL_HPC)

        if isinstance(names, str) and names.lower() in ["tmy", "tmy3"]:
            nsrdb_fnames = nsrdb_fnames[-1:]  # maintain as list with last element

        weather_ds, meta_df = ini_h5_geospatial(nsrdb_fnames)

        if attributes is not None:
            weather_ds = weather_ds[attributes]

        for dset in weather_ds.data_vars:
            if dset in DSET_MAP.keys():
                weather_ds = weather_ds.rename({dset: DSET_MAP[dset]})

        for mset in meta_df.columns:
            if mset in META_MAP.keys():
                meta_df.rename(columns={mset: META_MAP[mset]}, inplace=True)

        return weather_ds, meta_df


def repeat_annual_time_series(time_series, start_year, n_years):
    """
    Repeat a pandas time series dataframe containing annual data.
    For example, repeat TMY data by n_years, adding in leap days as necessary.
    For now, this function requires 1 or more full years of uniform
    interval (non-leap year) data, i.e. length must be a multiple of 8760.
    On leap days, all data is set to 0.

    TODO: make it possible to have weirder time series, e.g. non uniform intervals.
    Include option for synthetic leap day data

    Parameters:
    -----------
    time_series : (pd.DataFrame)
        pandas dataframe with DatetimeIndex

    time_series : (int)
        desired starting year of time_series

    n_years : (int)
        number of years to repeat time_series

    Returns:
    --------
    new_time_series : (pd.DataFrame)
        pandas dataframe repeated n_years
    """

    if len(time_series) % 8760 != 0:
        raise ValueError("Length of time_series must be a multiple of 8760")

    tz = time_series.index.tz
    time_series = time_series.tz_localize(
        None
    )  # timezone aware timeseries can cause problems, we'll make it tz-naive for now

    time_series.index = time_series.index.map(lambda dt: dt.replace(year=start_year))

    start = time_series.index[0]

    for year in range(start_year, start_year + n_years):
        if year == start_year:
            if is_leap_year(year):
                this_year = time_series.copy()
                this_year.index = time_series.index.map(
                    lambda dt: dt.replace(year=year)
                )
                this_year = pd.concat(
                    [
                        this_year[: str(year) + "-02-28"],
                        pd.DataFrame(
                            0,
                            index=pd.date_range(
                                start=datetime.datetime(
                                    year=year, month=2, day=29, minute=start.minute
                                ),
                                end=datetime.datetime(year=year, month=3, day=1),
                                freq="H",
                            ),
                            columns=time_series.columns,
                        ),
                        this_year[str(year) + "-03-01" :],
                    ]
                )
                new_time_series = this_year

            else:
                this_year = time_series.copy()
                this_year.index = time_series.index.map(
                    lambda dt: dt.replace(year=year)
                )
                new_time_series = this_year

        else:
            if is_leap_year(year):
                this_year = time_series.copy()
                this_year.index = time_series.index.map(
                    lambda dt: dt.replace(year=year)
                )
                this_year = pd.concat(
                    [
                        this_year[: str(year) + "-02-28"],
                        pd.DataFrame(
                            0,
                            index=pd.date_range(
                                start=datetime.datetime(
                                    year=year, month=2, day=29, minute=start.minute
                                ),
                                end=datetime.datetime(year=year, month=3, day=1),
                                freq="H",
                            ),
                            columns=time_series.columns,
                        ),
                        this_year[str(year) + "-03-01" :],
                    ]
                )
                new_time_series = pd.concat([new_time_series, this_year])

            else:
                this_year = time_series.copy()
                this_year.index = time_series.index.map(
                    lambda dt: dt.replace(year=year)
                )
                new_time_series = pd.concat([new_time_series, this_year])

    new_time_series.index = new_time_series.index.tz_localize(
        tz=tz
    )  # add back in the timezone

    return new_time_series


def is_leap_year(year):
    """Returns True if year is a leap year"""
    if year % 4 != 0:
        return False
    elif year % 100 != 0:
        return True
    elif year % 400 != 0:
        return False
    else:
        return True


def get_satellite(location):
    """
    identify a satellite to use for a given lattitude and longitude. This is to provide default values worldwide, but a more
    experienced user may want to specify a specific satellite to get better data.

    Provide a location tuple.

    Parameters:
    -----------
    location : (tuple)
        (latitude, longitude) for the desired location

    Returns:
    --------
    satellite : (str)
        'GOES', 'METEOSAT', 'Himawari', 'SUNY', 'CONUS', 'Americas'
    gid : (int)
        gid for the desired location
    """

    # this is just a placeholder till the actual code gets programmed.
    satellite = "PSM3"

    # gid = f.lat_lon_gid(lat_lon=location) # I couldn't get this to work
    gid = None
    return satellite, gid


def write(data_df, metadata, savefile="WeatherFile.csv"):
    """
    Saves dataframe with weather data and any associated meta data in an *.csv format.
    The metadata will be formatted on the first two lines with the first being the descriptor
    and the second line being the value. Then the meterological, time and other data series
    headers on on the third line with all the subsequent data on the remaining lines. This
    format can be read by the PVDeg software.

    Parameters
    -----------
    data_df : pandas.DataFrame
        timeseries data.
    metdata : dictionary
        Dictionary with 'latitude', 'longitude', 'altitude', 'source',
        'tz' for timezone, and other meta data.
    savefile : str
        Name of file to save output as.
        Name of file to save output as.
    standardSAM : boolean
        This checks the dataframe to avoid having a leap day, then averages it
        to SAM style (closed to the right),
        and fills the years so it starst on YEAR/1/1 0:0 and ends on
        YEAR/12/31 23:00.
    includeminute ; Bool
        For hourly data, if SAM input does not have Minutes, it calculates the
        sun position 30 minutes prior to the hour (i.e. 12 timestamp means sun
         position at 11:30).
        If minutes are included, it will calculate the sun position at the time
        of the timestamp (12:00 at 12:00)
        Set to true if resolution of data is sub-hourly.
        Name of file to save output as.
    standardSAM : boolean
        This checks the dataframe to avoid having a leap day, then averages it
        to SAM style (closed to the right),
        and fills the years so it starst on YEAR/1/1 0:0 and ends on
        YEAR/12/31 23:00.
    includeminute ; Bool
        For hourly data, if SAM input does not have Minutes, it calculates the
        sun position 30 minutes prior to the hour (i.e. 12 timestamp means sun
         position at 11:30).
        If minutes are included, it will calculate the sun position at the time
        of the timestamp (12:00 at 12:00)
        Set to true if resolution of data is sub-hourly.

    Returns
    -------
    Nothing, it just writes the file.

    """

    meta_string = (
        ", ".join(str(key) for key, value in metadata.items())
        + "\n"
        + ", ".join(str(value) for key, value in metadata.items())
    )

    result_df = pd.concat([data_df], axis=1).reindex()

    savedata = result_df.to_string(index=False).split("\n")
    savedata.pop(0)
    savedata = [",".join(ele.split()) for ele in savedata]
    savedata = "\n".join(savedata)
    columns = list(
        data_df.columns
    )  # This had to be pulled out separately because spaces can get turned into commas in the header names.
    str1 = ""
    for ele in columns:
        str1 = str1 + ele + ","
    savedata = meta_string + "\n" + str1 + "\n" + savedata

    file1 = open(savefile, "w")
    file1.writelines(savedata)
    file1.close()


def get_anywhere(database="PSM3", id=None, **kwargs):
    """
    Load weather data directly from  NSRDB or through any other PVLIB i/o
    tools function. Only works for a single location look-up, not for geospatial analysis.

    Parameters:
    -----------
    database : (str)
        'PSM3' or 'PVGIS'
        Indicates the first database to try. PSM3 is for the NSRDB
    id : (int or tuple)
        The gid or tuple with latitude and longitude for the desired location.
        Using a gid is not recommended because it is specific to one database.
    API_KEY : (str)
        This is used to access the NSRDB without limitation if a custom key is supplied.
    **kwargs :
        Additional keyword arguments to pass to the get_weather function
        (see pvlib.iotools.get_psm3 for PVGIS, and get_NSRDB for NSRDB)

    Returns:
    --------
    weather_df : (pd.DataFrame)
        DataFrame of weather data
    meta : (dict)
        Dictionary of metadata for the weather data
    """

    weather_arg = {
        "api_key": "DEMO_KEY",  # Pass in a custom key to avoid access limitations.
        "email": "user@mail.com",
        "names": "tmy",
        "attributes": [],
        "map_variables": True,
        "geospatial": False,
    }
    weather_arg.update(kwargs)  # Will default to the kwargs passed to the function.

    if database == "PSM3":
        try:
            weather_db, meta = get(database="PSM3", id=id, **weather_arg)
        except:
            try:
                weather_db, meta = get(
                    database="PVGIS", id=id, **{"map_variables": True}
                )
            except:
                meta = {
                    "result": "This location was not found in either the NSRDB or PVGIS"
                }
                weather_db = {"result": "NA"}
    else:
        try:
            weather_db, meta = get(database="PVGIS", id=id, **{"map_variables": True})
        except:
            try:
                weather_db, meta = get(database="PSM3", id=id, **weather_arg)
            except:
                meta = {
                    "result": "This location was not found in either the NSRDB or PVGIS"
                }
                weather_db = {"result": "NA"}

    return weather_db, meta


def roll_tmy(weather_df: pd.DataFrame, meta: dict) -> pd.DataFrame:
    """
    Roll/wrap the ends of a TMY UTC DataFrame to align with local times based on timezone offset.

    Parameters:
    ----------
    weather_df : pd.DataFrame
        The input DataFrame containing TMY data with a UTC datetime index.
    meta : dict
        Metadata dictionary containing at least the 'tz' key, representing timezone offset in hours
        (e.g., -8 for UTC-8).

    Returns:
    -------
    pd.DataFrame
        The rolled DataFrame aligned to local times with a new datetime index spanning a typical year.

    Raises:
    ------
    ValueError
        If the timezone offset is not a multiple of the data frequency or if the frequency cannot be inferred.
    """
    # Extract timezone offset in hours
    tz_offset = meta.get("tz", 0)  # Default to UTC if not specified

    # Step 1: Localize the index to UTC
    weather_df_local = weather_df.copy()
    weather_df_local.index = pd.to_datetime(weather_df_local.index)
    weather_df_local = weather_df_local.tz_localize("UTC")

    # Step 2: Convert to desired local timezone
    # 'Etc/GMT+X' corresponds to UTC-X
    if tz_offset >= 0:
        local_tz = f"Etc/GMT-{tz_offset}"
    else:
        local_tz = f"Etc/GMT+{abs(tz_offset)}"

    try:
        weather_df_local = weather_df_local.tz_convert(local_tz)
    except Exception as e:
        raise ValueError(f"Invalid timezone offset: {tz_offset}. Error: {e}")

    # Step 3: Make timezone-naive
    weather_df_naive = weather_df_local.tz_localize(None)

    # Step 4: Determine frequency
    freq = pd.infer_freq(weather_df_naive.index)
    if freq is None:
        raise ValueError(
            "Cannot infer frequency of the DataFrame index. Ensure it is regular."
        )

    # Step 5: Calculate the shift amount
    # To align local time to start at 00:00, shift by -tz_offset hours
    # For example, tz_offset = -8 (UTC-8) => shift by +8 hours
    total_shift = pd.Timedelta(hours=-tz_offset)

    if freq.isalpha():
        freq = "1" + freq

    row_timedelta = pd.to_timedelta(
        freq
    )  # this probably broke because it was a string without an hourly frequency

    if total_shift % row_timedelta != pd.Timedelta(0):
        raise ValueError("Timezone offset must be a multiple of the data frequency.")

    num_shift = int(total_shift / row_timedelta)

    # Step 6: Perform the shift (roll the DataFrame)
    if num_shift > 0:
        rearranged = pd.concat(
            [weather_df_naive.iloc[num_shift:], weather_df_naive.iloc[:num_shift]]
        )
    elif num_shift < 0:
        rearranged = pd.concat(
            [weather_df_naive.iloc[num_shift:], weather_df_naive.iloc[:num_shift]]
        )
    else:
        rearranged = weather_df_naive.copy()

    # Step 7: Assign a new datetime index spanning a typical non-leap year
    # Preserve the original start time's hour, minute, second, etc.
    # Using year 2001 as it is not a leap year

    # Extract the time component from the first timestamp
    original_start_time = rearranged.index[0].time()
    start_time = pd.Timestamp("2001-01-01") + pd.Timedelta(
        hours=0,
        minutes=original_start_time.minute,
    )

    expected_num_rows = rearranged.shape[0]

    # Create the new datetime index with the preserved start time
    new_index = pd.date_range(start=start_time, periods=expected_num_rows, freq=freq)

    # Handle potential leap day if present in new_index
    # Since 2001 is not a leap year, ensure no Feb 29 exists
    new_index = new_index[~((new_index.month == 2) & (new_index.day == 29))]

    # Assign the new index to the rearranged DataFrame
    rearranged = rearranged.iloc[: len(new_index)]  # Ensure lengths match
    rearranged.index = new_index

    return rearranged


# RENAME, THIS SHOULD NOT REFERENCE PVGIS
def _process_weather_result_distributed(weather_df):
    """Create an xarray.Dataset using numpy array backend from a pvgis weather dataframe"""

    import dask.array as da

    weather_df.index.rename("time", inplace=True)
    weather_ds = weather_df.to_xarray().drop_vars("time").copy()

    for var in weather_ds.data_vars:
        dask_array = da.from_array(weather_ds[var].values, chunks="auto")

        weather_ds[var] = (weather_ds[var].dims, dask_array)

    return weather_ds


@delayed
def _weather_distributed_vec(
    database: str,
    coord: float,
    api_key: str,  # NSRDB api key
    email: str,  # NSRDB developer email
):
    """
    Distributed weather calculation for use with dask futures/delayed

    Parameters
    ----------
    database: str
        database/source from `pvdeg.weather.get`
    coord: tuple[float]
        (latitude, longitude) coordinate pair. (`pvdeg.weather.get` id)
    api_key: str
        NSRDB developer api key (see `pvdeg.weather.get`)
    email: str
        NSRDB developer email (see `pvdeg.weather.get`)

    Returns
    --------
        Returns ds, dict, None if unsucessful
        Returns None, None, Exception if unsucessful
    """

    # we want to fail loudly, quickly
    if database == "PVGIS":  # does not need api key
        weather_df, meta_dict = get(database=database, id=coord)
    elif database == "PSM3":
        weather_df, meta_dict = get(
            database=database, id=coord, api_key=api_key, email=email
        )
    else:
        raise NotImplementedError(
            f'database {database} not implemented, options: "PVGIS", "PSM3"'
        )

    # convert single location dataframe to xarray dataset
    weather_ds = _process_weather_result_distributed(weather_df=weather_df)

    return weather_ds, meta_dict, None


# THE NSRDB shapes could be moved to their own definition
# organization style question?
def empty_weather_ds(gids_size, periodicity, database) -> xr.Dataset:
    """
    Create an empty weather dataframe for generalized input.

    Parameters
    ---------
    gids_size: int
        number of entries to create along gid axis
    periodicity: str
        freqency, pandas `freq` string arg from `pd.date_range`.

        .. code-block:: python
            "1h"
            "30min"
            "15min"
    database: str
        database from `pvdeg.weather.get`

    Returns
    -------
    weather_ds: xarray.Dataset
        Weather dataset of the same format/shapes given by a `pvdeg.weather.get` geospatial call or `pvdeg.weather.weather_distributed` call or `GeosptialScenario.get_geospatial_data`.
    """

    import dask.array as da

    pvgis_shapes = {
        "temp_air": ("gid", "time"),
        "relative_humidity": ("gid", "time"),
        "ghi": ("gid", "time"),
        "dni": ("gid", "time"),
        "dhi": ("gid", "time"),
        "IR(h)": ("gid", "time"),
        "wind_speed": ("gid", "time"),
        "wind_direction": ("gid", "time"),
        "pressure": ("gid", "time"),
    }

    nsrdb_shapes = {
        "Year": ("gid", "time"),
        "Month": ("gid", "time"),
        "Day": ("gid", "time"),
        "Hour": ("gid", "time"),
        "Minute": ("gid", "time"),
        "temp_air": ("gid", "time"),
        "dew_point": ("gid", "time"),
        "dhi": ("gid", "time"),
        "dni": ("gid", "time"),
        "ghi": ("gid", "time"),
        "albedo": ("gid", "time"),
        "pressure": ("gid", "time"),
        "wind_direction": ("gid", "time"),
        "wind_speed": ("gid", "time"),
        "relative_humidity": ("gid", "time"),
    }

    attrs = {}
    global_attrs = {}

    dims = {"gid", "time"}
    dims_size = {"time": TIME_PERIODICITY_MAP[periodicity], "gid": gids_size}

    if database == "NSRDB" or database == "PSM3":
        # shapes = shapes | nsrdb_extra_shapes
        shapes = nsrdb_shapes
    elif database == "PVGIS":
        shapes = pvgis_shapes
    else:
        raise ValueError(f"database must be PVGIS, NSRDB, PSM3 not {database}")

    weather_ds = xr.Dataset(
        data_vars={
            var: (dim, da.empty([dims_size[d] for d in dim]), attrs.get(var))
            for var, dim in shapes.items()
        },
        coords={
            "time": pd.date_range(
                "2022-01-01",
                freq=periodicity,
                periods=TIME_PERIODICITY_MAP[periodicity],
            ),
            "gid": np.linspace(0, gids_size - 1, gids_size, dtype=int),
        },
        attrs=global_attrs,
    )

    return weather_ds


# add some check to see if a dask client exists
# can force user to pass dask client to ensure it exists
# if called without dask client we will return a xr.Dataset
# with dask backend that does not appear as if it failed until we compute it


# TODO: implement rate throttling so we do not make too many requests.
# TODO: multiple API keys to get around NSRDB key rate limit. 2 key, email pairs means twice the speed ;)
# TODO: this overwrites NSRDB GIDS when database == "PSM3"
def weather_distributed(
    database: str,
    coords: list[tuple],
    api_key: str = "",
    email: str = "",
):
    """
    Grab weather using pvgis for all of the following locations using dask for parallelization.
    You must create a dask client with multiple processes before calling this function, otherwise results will not be properly calculated.

    PVGIS supports up to 30 requests per second so your dask client should not have more than $x$ workers/threads
    that would put you over this limit.

    NSRDB (including `database="PSM3"`) is rate limited and your key will face restrictions after making too many requests.
    See rates [here](https://developer.nrel.gov/docs/solar/nsrdb/guide/).

    Parameters
    ----------
    database : (str)
        'PVGIS' or 'NSRDB' (not implemented yet)
    coords: list[tuple]
        list of tuples containing (latitude, longitude) coordinates

        .. code-block:: python

            coords_example = [
                (49.95, 1.5),
                (51.95, -9.5),
                (51.95, -8.5),
                (51.95, -4.5),
                (51.95, -3.5)]

    api_key: str
        Only required when making NSRDB requests using "PSM3".
        [NSRDB developer API key](https://developer.nrel.gov/signup/)

    email: str
        Only required when making NSRDB requests using "PSM3".
        [NSRDB developer account email associated with `api_key`](https://developer.nrel.gov/signup/)

    Returns
    --------
    weather_ds : xr.Dataset
        Weather data for all locations requested in an xarray.Dataset using a dask array backend.
    meta_df : pd.DataFrame
        Pandas DataFrame containing metadata for all requested locations. Each row maps to a single entry in the weather_ds.
    gids_failed: list
        list of index failed coordinates in input `coords`
    """

    import dask.delayed
    import dask.distributed

    try:
        client = dask.distributed.get_client()
        print("Connected to a Dask scheduler | Dashboard:", client.dashboard_link)
    except ValueError:
        raise RuntimeError("No Dask scheduler found. Ensure a dask client is running.")

    if database != "PVGIS" and database != "PSM3":
        raise NotImplementedError(
            f"Only 'PVGIS' and 'PSM3' are implemented, you entered {database}"
        )

    delays = [
        _weather_distributed_vec(database, coord, api_key, email) for coord in coords
    ]

    futures = client.compute(delays)
    results = client.gather(futures)

    # results is a 2d list
    # results[0] is the weather_ds with dask backend
    # results[1] is meta_dict
    weather_ds_collection = [row[0] for row in results]
    meta_dict_collection = [row[1] for row in results]

    indexes_failed = []

    time_length = weather_ds_collection[0].sizes["time"]
    periodicity = ENTRIES_PERIODICITY_MAP[time_length]

    # weather_ds = pvgis_hourly_empty_weather_ds(len(results)) # create empty weather xr.dataset
    weather_ds = empty_weather_ds(
        gids_size=len(results),
        periodicity=periodicity,
        database=database,
    )

    meta_df = pd.DataFrame.from_dict(
        meta_dict_collection
    )  # create populated meta pd.DataFrame

    # gids are spatially meaningless if data is from PVGIS, they will only show corresponding entries between weather_ds and meta_df
    # only meaningfull if data is from NSRDB
    # this loop can be refactored, it is a little weird
    for i, row in enumerate(results):
        if row[2]:
            indexes_failed.append(i)
            continue

        weather_ds[dict(gid=i)] = weather_ds_collection[i]

    return weather_ds, meta_df, indexes_failed

    # def _nsrdb_to_uniform(weather_df: pd.DataFrame, meta: dict) -> tuple[pd.DataFrame, dict]:

    #     map_weather(weather_df=weather_df)
    #     map_meta(meta)

    # check if weather is localized, convert to GMT (like pvgis)
    # check if time index is on the hour or 30 minutes
    # weather_df.index - pd.Timedelta("30m")

    # NSRDB datavars
    # Year  Month  Day  Hour  Minute  dew_point  dhi
    # dni  ghi  albedo  pressure  temp_air
    # wind_direction  wind_speed  relative_humidity

    # weather_dropables = ['Year',  'Month',  'Day',  'Hour',  'Minute',  'dew_point']
    # meta_dropables = [...]

    # NSRDB meta
    # {'Source': 'NSRDB',
    #  'Location ID': '145809',
    #  'City': '-',
    #  'State': '-',
    #  'Country': '-',
    #  'Dew Point Units': 'c',
    #  'DHI Units': 'w/m2',
    #  'DNI Units': 'w/m2',
    #  'GHI Units': 'w/m2',
    #  'Temperature Units': 'c',
    #  'Pressure Units': 'mbar',
    #  'Wind Direction Units': 'Degrees',
    #  'Wind Speed Units': 'm/s',
    #  'Surface Albedo Units': 'N/A',
    #  'Version': '3.2.0',
    #  'latitude': 39.73,
    #  'longitude': -105.18,
    #  'altitude': 1820,
    #  'tz': -7,
    #  'wind_height': 2}
    ...


# def _pvgis_to_uniform(weather_df: pd.DataFrame, meta: dict) -> tuple[pd.DataFrame, dict]:

# map_weather(weather_df=weather_df)
# map_meta(meta)

# drop meaningless variables

# pvgis datavars
# temp_air  relative_humidity   ghi  dni   dhi
# IR(h)  wind_speed  wind_direction  pressure

# weather_dropables = ["IR(h)"]
# meta_dropables = ['irradiance_time_offset', ...]

# pvgis meta
# {'latitude': 24.7136,
#   'longitude': 46.6753,
#   'irradiance_time_offset': -0.1955,
#   'altitude': 646.0,
#   'wind_height': 10,
#   'Source': 'PVGIS'})
# ...<|MERGE_RESOLUTION|>--- conflicted
+++ resolved
@@ -17,19 +17,6 @@
 import dask.dataframe as dd
 from dask.delayed import delayed
 import xarray as xr
-
-# Global metadata mapping for standardizing metadata keys across different
-# weather data sources
-META_MAP = {
-    "elevation": "altitude",
-    "Elevation": "altitude",
-    "Local Time Zone": "tz",
-    "Time Zone": "tz",
-    "timezone": "tz",
-    "Dew Point": "dew_point",
-    "Longitude": "longitude",
-    "Latitude": "latitude",
-}
 
 
 # Global dataset mapping for standardizing weather variable names across different
@@ -672,11 +659,7 @@
         Dictionary of metadata for the weather data
     """
 
-<<<<<<< HEAD
     META_MAP = {"elevation": "altitude", "Local Time Zone": "tz", "timezone": "tz"}
-=======
-    DSET_MAP = {"air_temperature": "temp_air", "Relative Humidity": "relative_humidity"}
->>>>>>> c0ff216e
 
     if (
         satellite == None
