{
 "cells": [
  {
   "cell_type": "markdown",
   "metadata": {},
   "source": [
    "# Tools - Edge Seal Oxygen Ingress Calculator tool\n",
    "\n",
    "### Calculation of oxygen ingress profile through an edge seal and into the encapsulant.\n",
    "\n",
    "**Requirements:**\n",
    "- Local weather data file or site longitude and latittude.\n",
    "- Properties and dimensions of the edge seal.\n",
    "\n",
    "**Objectives:**\n",
    "1. Import weather data.\n",
    "2. Set up the calculations.\n",
    "3. Calculate oxygen ingress into an edge seal.\n",
    "3. Incorporate an oxygen consumption model.\n",
    "4. Plot the data.\n",
    "\n",
    "**Background:**\n",
    "\n",
    "This performs a 1-D finite difference model for oxygen ingress through an edge seal and into an encapsulant. This is effectively an infinitely long module with a prescribed width.The output is then displayed graphically."
   ]
  },
  {
   "cell_type": "code",
   "execution_count": 1,
   "metadata": {
    "execution": {
     "iopub.execute_input": "2025-09-30T15:46:59.006921Z",
     "iopub.status.busy": "2025-09-30T15:46:59.005493Z",
     "iopub.status.idle": "2025-09-30T15:46:59.014205Z",
     "shell.execute_reply": "2025-09-30T15:46:59.014205Z"
    }
   },
   "outputs": [],
   "source": [
    "# if running on google colab, uncomment the next line and execute this cell to install the dependencies and prevent \"ModuleNotFoundError\" in later cells:\n",
    "# !pip install pvdeg==0.4.2"
   ]
  },
  {
   "cell_type": "code",
   "execution_count": 2,
   "metadata": {
    "execution": {
     "iopub.execute_input": "2025-09-30T15:46:59.018385Z",
     "iopub.status.busy": "2025-09-30T15:46:59.018385Z",
     "iopub.status.idle": "2025-09-30T15:47:06.476148Z",
     "shell.execute_reply": "2025-09-30T15:47:06.476148Z"
    }
   },
   "outputs": [],
   "source": [
    "import os\n",
    "import pvdeg\n",
    "import pandas as pd\n",
    "from pvdeg import DATA_DIR\n",
    "import matplotlib.pyplot as plt\n",
    "import numpy as np\n",
    "import json"
   ]
  },
  {
   "cell_type": "code",
   "execution_count": 3,
   "metadata": {
    "execution": {
     "iopub.execute_input": "2025-09-30T15:47:06.483156Z",
     "iopub.status.busy": "2025-09-30T15:47:06.481158Z",
     "iopub.status.idle": "2025-09-30T15:47:06.494595Z",
     "shell.execute_reply": "2025-09-30T15:47:06.494595Z"
    }
   },
   "outputs": [
    {
     "name": "stdout",
     "output_type": "stream",
     "text": [
      "Working on a  Windows 11\n",
      "Python version  3.12.9 | packaged by Anaconda, Inc. | (main, Feb  6 2025, 18:49:16) [MSC v.1929 64 bit (AMD64)]\n",
      "Pandas version  2.2.3\n",
      "pvdeg version  0.5.1.dev623+g51cc68b8e.d20250905\n"
     ]
    }
   ],
   "source": [
    "# This information helps with debugging and getting support :)\n",
    "import sys, platform\n",
    "print(\"Working on a \", platform.system(), platform.release())\n",
    "print(\"Python version \", sys.version)\n",
    "print(\"Pandas version \", pd.__version__)\n",
    "print(\"pvdeg version \", pvdeg.__version__)"
   ]
  },
  {
   "cell_type": "markdown",
   "metadata": {},
   "source": [
    "## 1. Import Weather Data\n",
    "\n",
    "The function has these minimum requirements when using a weather data file:\n",
    "- Weather data containing (at least) DNI, DHI, GHI, Temperature, RH, and Wind-Speed data at module level.\n",
    "- Site meta-data containing (at least) latitude, longitude, and time zone\n",
    "\n",
    "Alternatively one may can get meterological data from the NSRDB or PVGIS with just the longitude and latitude. This function for the NSRDB (via NSRDB 'PSM3') works primarily for most of North America and South America. PVGIS works for most of the rest of the world (via SARAH 'PVGIS'). See the tutorial \"Weather Database Access.ipynb\" tutorial on PVdeg or Jensen et al. https://doi.org/10.1016/j.solener.2023.112092 for satellite coverage information."
   ]
  },
  {
   "cell_type": "code",
   "execution_count": 4,
   "metadata": {
    "execution": {
     "iopub.execute_input": "2025-09-30T15:47:06.566556Z",
     "iopub.status.busy": "2025-09-30T15:47:06.565555Z",
     "iopub.status.idle": "2025-09-30T15:47:06.932864Z",
     "shell.execute_reply": "2025-09-30T15:47:06.931855Z"
    }
   },
   "outputs": [
    {
     "name": "stdout",
     "output_type": "stream",
     "text": [
      "['City', 'Clearsky DHI Units', 'Clearsky DNI Units', 'Clearsky GHI Units', 'Cloud Type -15', 'Cloud Type 0', 'Cloud Type 1', 'Cloud Type 10', 'Cloud Type 11', 'Cloud Type 12', 'Cloud Type 2', 'Cloud Type 3', 'Cloud Type 4', 'Cloud Type 5', 'Cloud Type 6', 'Cloud Type 7', 'Cloud Type 8', 'Cloud Type 9', 'Country', 'DHI Units', 'DNI Units', 'Dew Point Units', 'Fill Flag 0', 'Fill Flag 1', 'Fill Flag 2', 'Fill Flag 3', 'Fill Flag 4', 'Fill Flag 5', 'GHI Units', 'Location ID', 'Precipitable Water Units', 'Pressure Units', 'Relative Humidity Units', 'Solar Zenith Angle Units', 'Source', 'State', 'Surface Albedo Units', 'Temperature Units', 'Version', 'Wind Direction Units', 'Wind Speed Units', 'altitude', 'latitude', 'longitude', 'tz']\n"
     ]
    }
   ],
   "source": [
    "# Get data from a supplied data file (Do not use the next box of code if using your own file)\n",
    "weather_file = os.path.join(DATA_DIR, \"psm3_demo.csv\")\n",
    "weather_df, meta = pvdeg.weather.read(weather_file, \"psm\")\n",
    "print(sorted(meta.keys()))"
   ]
  },
  {
   "cell_type": "code",
   "execution_count": 5,
   "metadata": {
    "execution": {
     "iopub.execute_input": "2025-09-30T15:47:06.937864Z",
     "iopub.status.busy": "2025-09-30T15:47:06.937864Z",
     "iopub.status.idle": "2025-09-30T15:47:10.372121Z",
     "shell.execute_reply": "2025-09-30T15:47:10.372121Z"
    }
   },
   "outputs": [
    {
     "name": "stdout",
     "output_type": "stream",
     "text": [
      "{'latitude': 33.4152, 'longitude': -111.8315, 'irradiance_time_offset': 0.0, 'altitude': 381.0, 'wind_height': 10, 'Source': 'PVGIS'}\n"
     ]
    }
   ],
   "source": [
    "# This routine will get a meteorological dataset from anywhere in the world where it is available\n",
    "# weather_id = (24.7136, 46.6753) #Riyadh, Saudi Arabia\n",
    "# weather_id = (35.6754, 139.65) #Tokyo, Japan\n",
    "# weather_id = (-43.52646, 172.62165) #Christchurch, New Zealand\n",
    "# weather_id = (64.84031, -147.73836) #Fairbanks, Alaska\n",
    "# weather_id = (65.14037, -21.91633) #Reykjavik, Iceland\n",
    "weather_id = (33.4152, -111.8315)  # Mesa, Arizona\n",
    "weather_df, meta = pvdeg.weather.get_anywhere(id=weather_id, database=\"PVGIS\")\n",
    "print(meta)"
   ]
  },
  {
   "cell_type": "code",
   "execution_count": 6,
   "metadata": {
    "execution": {
     "iopub.execute_input": "2025-09-30T15:47:10.374126Z",
     "iopub.status.busy": "2025-09-30T15:47:10.374126Z",
     "iopub.status.idle": "2025-09-30T15:47:10.420901Z",
     "shell.execute_reply": "2025-09-30T15:47:10.420901Z"
    }
   },
   "outputs": [
    {
     "name": "stdout",
     "output_type": "stream",
     "text": [
      "The array surface_tilt angle was not provided, therefore the latitude of  33.4 was used.\n",
      "The array azimuth was not provided, therefore an azimuth of  180.0 was used.\n"
     ]
    }
   ],
   "source": [
    "# This computes a module temperature. Here the default is an open rack system, but other options include:\n",
    "#       'open_rack_glass_glass',\n",
    "#       'close_mount_glass_glass',\n",
    "#       'insulated_back_glass_polymer'\n",
    "\n",
    "temperature = pvdeg.temperature.temperature(\n",
    "    weather_df=weather_df,\n",
    "    meta=meta,\n",
    "    cell_or_mod=\"module\",\n",
    "    temp_model=\"sapm\",\n",
    "    conf=\"open_rack_glass_polymer\",\n",
    ")\n",
    "\n",
    "temperature = pd.DataFrame(temperature, columns=[\"module_temperature\"])\n",
    "temperature[\"time\"] = list(range(8760))"
   ]
  },
  {
   "cell_type": "markdown",
   "metadata": {},
   "source": [
    "## 2. Set up the Calculations\n",
    "\n",
    "There is a library of some materials and the relevant oxygen ingress parameters that can be used."
   ]
  },
  {
   "cell_type": "code",
   "execution_count": 7,
   "metadata": {
    "execution": {
     "iopub.execute_input": "2025-09-30T15:47:10.425268Z",
     "iopub.status.busy": "2025-09-30T15:47:10.423908Z",
     "iopub.status.idle": "2025-09-30T15:47:10.430308Z",
     "shell.execute_reply": "2025-09-30T15:47:10.430308Z"
    }
   },
   "outputs": [
    {
     "name": "stdout",
     "output_type": "stream",
     "text": [
      "{'name': 'EVA', 'alias': 'EVA-1', 'contributor': 'Michael Kempe', 'source': 'unpublished measurements', 'Fickian': True, 'Ead': {'name': 'Diffusivity Activation Energy', 'units': 'kJ/mol', 'value': 29.43112031}, 'Do': {'name': 'Diffusivity Prefactor', 'units': 'cm²/s', 'value': 0.129061678}, 'Eas': {'name': 'Solubility Activation Energy', 'units': 'kJ/mol', 'value': 16.6314948252219}, 'So': {'name': 'Solubility Prefactor', 'units': 'g/cm³/atm', 'value': 0.136034525059804}, 'Eap': {'name': 'Permeability Activation Energy', 'units': 'kJ/mol', 'value': 49.1083457348515}, 'Po': {'name': 'Permeability Prefactor', 'units': 'g*mm/m²/day/atm', 'value': 528718258.338532}}\n",
      "{'name': 'Coveme', 'alias': 'Stabilized PET', 'contributor': 'Michael Kempe', 'source': 'unpublished measurements', 'Fickian': True, 'Ead': {'name': 'Diffusivity Activation Energy', 'units': 'kJ/mol', 'value': 47.5191721120378}, 'Do': {'name': 'Diffusivity Prefactor', 'units': 'cm²/s', 'value': 1.31884541208636}, 'Eas': {'name': 'Solubility Activation Energy', 'units': 'kJ/mol', 'value': 11.3377908247284}, 'So': {'name': 'Solubility Prefactor', 'units': 'g/cm³', 'value': 0.53540550732342}, 'Eap': {'name': 'Permeability Activation Energy', 'units': 'kJ/mol', 'value': 58.8569629367662}, 'Po': {'name': 'Permeability Prefactor', 'units': 'g*mm/m²/day', 'value': 6100851717.55522}}\n"
     ]
    }
   ],
   "source": [
    "# Material properties lookup with proper encoding\n",
    "es = \"OX005\"  # This is the number for the edge seal in the json file\n",
    "enc = \"OX003\"  # This is the number for the encapsulant in the json file\n",
    "print(pvdeg.utilities._read_material(name=\"OX003\", fname=\"O2permeation\"))\n",
    "print(pvdeg.utilities._read_material(name=\"W003\", fname=\"H2Opermeation\"))"
   ]
  },
  {
   "cell_type": "code",
   "execution_count": 8,
   "metadata": {
    "execution": {
     "iopub.execute_input": "2025-09-30T15:47:10.432319Z",
     "iopub.status.busy": "2025-09-30T15:47:10.432319Z",
     "iopub.status.idle": "2025-09-30T15:47:10.438902Z",
     "shell.execute_reply": "2025-09-30T15:47:10.438902Z"
    }
   },
   "outputs": [
    {
     "name": "stdout",
     "output_type": "stream",
     "text": [
      "{'name': 'EVA', 'alias': 'EVA-1', 'contributor': 'Michael Kempe', 'source': 'unpublished measurements', 'Fickian': True, 'Ead': {'name': 'Diffusivity Activation Energy', 'units': 'kJ/mol', 'value': 29.43112031}, 'Do': {'name': 'Diffusivity Prefactor', 'units': 'cm²/s', 'value': 0.129061678}, 'Eas': {'name': 'Solubility Activation Energy', 'units': 'kJ/mol', 'value': 16.6314948252219}, 'So': {'name': 'Solubility Prefactor', 'units': 'g/cm³/atm', 'value': 0.136034525059804}, 'Eap': {'name': 'Permeability Activation Energy', 'units': 'kJ/mol', 'value': 49.1083457348515}, 'Po': {'name': 'Permeability Prefactor', 'units': 'g*mm/m²/day/atm', 'value': 528718258.338532}}\n",
      "{'name': 'Coveme', 'alias': 'Stabilized PET', 'contributor': 'Michael Kempe', 'source': 'unpublished measurements', 'Fickian': True, 'Ead': {'name': 'Diffusivity Activation Energy', 'units': 'kJ/mol', 'value': 47.5191721120378}, 'Do': {'name': 'Diffusivity Prefactor', 'units': 'cm²/s', 'value': 1.31884541208636}, 'Eas': {'name': 'Solubility Activation Energy', 'units': 'kJ/mol', 'value': 11.3377908247284}, 'So': {'name': 'Solubility Prefactor', 'units': 'g/cm³', 'value': 0.53540550732342}, 'Eap': {'name': 'Permeability Activation Energy', 'units': 'kJ/mol', 'value': 58.8569629367662}, 'Po': {'name': 'Permeability Prefactor', 'units': 'g*mm/m²/day', 'value': 6100851717.55522}}\n"
     ]
    }
   ],
   "source": [
    "es = \"OX005\"  # This is the number for the edge seal in the json file\n",
    "enc = \"OX003\"  # This is the number for the encapsulant in the json file\n",
    "esw = 1.5  # This is the edge seal width in [cm]\n",
    "encw = 10  # This is the encapsulant width in [cm]\n",
    "sn = 20  # This is the number of edge seal nodes to use\n",
    "en = 50  # This is the number of encapsulant nodes to use\n",
    "pressure = 0.2109 * (1 - 0.0065 * meta.get(\"altitude\") / 288.15) ** 5.25588\n",
<<<<<<< HEAD
    "print(pvdeg.utilities._read_material(name=\"OX003\", fname=\"O2permeation\", encoding=\"utf-8\"))\n",
    "print(pvdeg.utilities._read_material(name=\"W003\", fname=\"H2Opermeation\", encoding=\"utf-8\"))"
=======
    "print(pvdeg.utilities.read_material(pvdeg_file=\"O2permeation\",key=\"OX003\"))\n",
    "print(pvdeg.utilities.read_material(pvdeg_file=\"H2Opermeation\", key=\"W003\"))"
>>>>>>> 2dc6ebc8
   ]
  },
  {
   "cell_type": "markdown",
   "metadata": {},
   "source": [
    "## 3. Run the Calculations\n",
    "\n",
    "This runs the calculations for diffusion using a simple 1-D finite difference calculation. The first set of calculations is just for diffusion, then the next two (when written) will include some consumption of oxygen. In typical PV applications, it is common for oxygen ingress distance to be limited by its consumption rate in the encapsulant."
   ]
  },
  {
   "cell_type": "code",
   "execution_count": 9,
   "metadata": {
    "execution": {
     "iopub.execute_input": "2025-09-30T15:47:10.441995Z",
     "iopub.status.busy": "2025-09-30T15:47:10.440911Z",
     "iopub.status.idle": "2025-09-30T15:47:12.172206Z",
     "shell.execute_reply": "2025-09-30T15:47:12.170192Z"
    }
   },
   "outputs": [
    {
     "name": "stdout",
     "output_type": "stream",
     "text": [
      "Oxygen ingress parameters loaded for the edge seal.\n",
      "Oxygen ingress parameters loaded for the encapsulant.\n",
      "The edge seal is Helioseal_101_dry .\n",
      "The encapsulant is EVA .\n"
     ]
    }
   ],
   "source": [
    "oxygen_profile = pvdeg.diffusion.esdiffusion(\n",
    "    temperature=temperature,\n",
    "    edge_seal=es,\n",
    "    encapsulant=enc,\n",
    "    edge_seal_width=esw,\n",
    "    encapsulant_width=encw,\n",
    "    seal_nodes=sn,\n",
    "    encapsulant_nodes=en,\n",
    "    press=pressure,\n",
    "    repeat=2,\n",
    ")"
   ]
  },
  {
   "cell_type": "code",
   "execution_count": 10,
   "metadata": {
    "execution": {
     "iopub.execute_input": "2025-09-30T15:47:12.178203Z",
     "iopub.status.busy": "2025-09-30T15:47:12.177204Z",
     "iopub.status.idle": "2025-09-30T15:47:12.185138Z",
     "shell.execute_reply": "2025-09-30T15:47:12.184628Z"
    }
   },
   "outputs": [
    {
     "name": "stdout",
     "output_type": "stream",
     "text": [
      "[WinError 183] Cannot create a file when that file already exists: 'C:\\\\Users\\\\rdaxini\\\\Documents\\\\GitHub\\\\PVDegradationTools_NREL\\\\TEMP\\\\results'\n"
     ]
    }
   ],
   "source": [
    "# This sets up an a variable with the output folder information.\n",
    "output_folder = os.path.join(\n",
    "    os.path.dirname(os.path.dirname(os.getcwd())), \"TEMP\", \"results\"\n",
    ")\n",
    "try:\n",
    "    os.makedirs(output_folder)\n",
    "    print(f\"Created directory: {output_folder}\")\n",
    "except OSError as error:\n",
    "    print(error)"
   ]
  },
  {
   "cell_type": "code",
   "execution_count": 11,
   "metadata": {
    "execution": {
     "iopub.execute_input": "2025-09-30T15:47:12.190148Z",
     "iopub.status.busy": "2025-09-30T15:47:12.190148Z",
     "iopub.status.idle": "2025-09-30T15:47:12.957629Z",
     "shell.execute_reply": "2025-09-30T15:47:12.957110Z"
    }
   },
   "outputs": [
    {
     "data": {
      "image/png": "iVBORw0KGgoAAAANSUhEUgAAAmAAAAGwCAYAAAAOvdliAAAAOnRFWHRTb2Z0d2FyZQBNYXRwbG90bGliIHZlcnNpb24zLjEwLjMsIGh0dHBzOi8vbWF0cGxvdGxpYi5vcmcvZiW1igAAAAlwSFlzAAAPYQAAD2EBqD+naQAA2rVJREFUeJzsnQV4XGX2xt9xy8Td0zb11Gmp4FKcIov+0V12kS6+sMjiCwssLLD44ovD4lIoLUXq7p7G3Sbj/n/Od+dOJ2nSJiVpksn5Pc/3fN+9c2fmJk0zb84533sUwWAwCIZhGIZhGOaQoTx0b8UwDMMwDMMQLMAYhmEYhmEOMSzAGIZhGIZhDjEswBiGYRiGYQ4xLMAYhmEYhmEOMSzAGIZhGIZhDjEswBiGYRiGYQ4x6kP9hsxeAoEAqqqqYDaboVAo+vp2GIZhGIbpAmSharVakZmZCaXy4GJZLMD6EBJfOTk5fX0bDMMwDMMcBOXl5cjOzj6Yp7IA60so8iX/A8bGxvb17TAMwzAM0wVaW1tFAEX+HD8YWID1IXLakcQXCzCGYRiGGVj8lvIhLsJnGIZhGIY5xLAAYxiGYRiGOcSwAGMYhmEYhjnEcA0YwzAMwwxA/H4/vF5vX99G1KLVag/aYqIrsABjGIZhmAHmQVVTU4OWlpa+vpWoRqlUoqCgQAix3oAFGMMwDMMMIGTxlZqaCqPRyEbevWiUXl1djdzc3F75HrMAYxiGYZgBlHaUxVdSUlJf305Uk5KSIkSYz+eDRqPp8dfnInyGYRiGGSDINV8U+WJ6Fzn1SKK3N2ABxjAMwzADDE47DvzvMQswhmEYhmGYQwwLMIZhGIZhmEMMCzCGYRiGGQRcfvnlmDNnziF/3zfeeEOk82jceOON6C/fC0Xonj777LM+uQfeBRmF+PwBVDQ7YXF6MT4nvq9vh2EYhunjeqV7770XTz/9tPAQ6wtiY2Oxfft2mEwm9Aeefvpp/OMf/0BGRkaf3QMLsCjksw3VmNtSjwx7AGtzJvX17TAMwzC9DPlVyXzwwQe45557hOCRiYmJEaMvBWJ6ejr6Go/HI3Y3xsXFidGXcAoyCvG31Iu5We3r61thGIZhDgEkbuRBwkIWPPIg8dU+BXn00Ufjz3/+s0gLJiQkIC0tDf/5z39gt9txxRVXwGw2Y9iwYfj222/bvNemTZtw8skni9ek51xyySVoaGjo1v0+8MADGDt27D7nJ0yYgL/97W/h41deeQWjRo2CXq/HyJEj8fzzz7e5/vbbb8fw4cOFLceQIUPEcyPbM913333iNel1yNWeXqe/wAIsCtH5XWJ26bSwurhPGMMwDNMxb775JpKTk7FixQohxq655hr87ne/w4wZM7BmzRqceOKJQmA5HA5xPZnAHnvssZg4cSJWrVqFefPmoba2Fuedd1633vfKK6/E1q1bsXLlyvC5tWvXYsOGDUL8Ee+8846I5P39738X1z788MNCYNE9y5BIpBqzLVu2iLQiCch//etfbd5r165d+N///odPPvkE69atQ3+BBVgUkpUUC43XI9YljdJ/GoZhGIZpz/jx43H33XejsLAQd9xxh4gQkSC76qqrxDkSQI2NjUIYEc8++6wQXySGKCJF69deew0//vgjduzY0eX3zc7OxuzZs/H666+Hz9H6qKOOEpEsuW7tiSeewNlnny2iVzTfdNNNeOmll8LPoXsnsZifn4/TTz8dt956Kz788MN90o5vvfWWuNdx48ahv8ACLAqJT4hHjL1VrEuaWYAxDMMwHRMpSFQqlWhvVFRUFD5HKUairq5OzOvXrxdiS64po0FCjNi9e3e33vuqq67Ce++9B5fLJUTSu+++KyJjBKVB6fV+//vft3mvhx56qM37UL3bzJkzw2lWEmRlZWVt3icvL0+0FepvcBF+FBIfHysEWHN8MoqbSIj13S4PhmEYpv/Svsch1Y5FnpN3V1JzasJms4lI06OPPrrPa3V3R+Hpp58OnU6HTz/9VBTGU+3WueeeG34fglKK06ZNa/M8EorE0qVLcfHFF+P+++8X0TSqfXv//fdF1CyS/rLzsj0swKKQuBgjYuxWsS6z2vv6dhiGYZgoYdKkSaKeilJ+avVvkxBqtRqXXXaZSD2SALvgggtgMBjCkbfMzEwUFxcLkdURS5YsEdGtu+66K3yutLQUAwUWYFGIVq2EKVQwWeOWasEYhmEY5rdy3XXXiajUhRdeiNtuuw2JiYmiyJ0iT7TTUI5OdZU//OEPYpcjsXjx4jaPUWTr+uuvF5Gtk046CW63WxT+Nzc34+abbxY1apRupPc+7LDD8PXXX4to2kCBa8CiFKPTKeaGQO90cWcYhmEGHxSVIqHk9/vFDkmqFyMbi/j4eCiV3ZcUhYWFooie6sjapxpJnJGoowgZvQ8V6NOORyrIJ8444wxRlD937lxhNUERsUgLi/6OIthXtrgMWltbhbK3WCzCJbgnueyeR/DdMScjt8WOFWfN7NHXZhiGYfoGKljfs2dPv/O02h8kmkikkYVFe4LBoBBh1157rYhqHWqoxo2iZh21aNrf97onPr85Ahal6EOpR4uWs8wMwzBM30JChXYpknGqTH19vbC1qKmpCXt/HSquvvrqPu0MQPCnc5Ri8Ek7Vqx6DQLBIJQH6BPGMAzDML3BOeecg1mzZok1pSplUlNThefYyy+/LJz4DyXkxE+eYURf9YNkARal6CmxHAwgoFSizuFBuknX17fEMAzDDELIrZ5Ge4J9WAFF4o9GX8IpyChFpdfD5JAsKPY0sRkrwzAMw/QnWIBFKSqDKeyGX2aRekMyDMMwDNM/YAEWpWgMJphDAqzcxgKMYRiGYfoTLMCiFK3RhBiHJMCqnWzGyjAMwzD9CRZgUYqeBFgoAlbj8fb17TAMwzAMEwELsCjFEBMTTkHW+dkNn2EYhmH6EyzAohSjOSYcAWtUcLMDhmEYZuDw3HPPiYbf5EBPLYpWrFjR6bXUm/KII44QXmI0jj/++P1e319gARalxJjNiLFbxbpZxQKMYRiGGRh88MEHoi3RvffeizVr1mD8+PGYPXs26urqOrx+0aJFojn4jz/+iKVLlyInJ0f0qaysrER/hgVYlGKONYcjYE6NAg6/5IzPMAzDMP2ZJ598EldddZVoTzR69Gi8+OKLMBqNeO211zq8/p133hG9JKkhNzX1pgbegUAACxYsQH+GnfCjFLPJAJXXC43XA69Gi0qHG4VmQ1/fFsMwDNMHkOu809s39cAGjUo0ve4KHo8Hq1evxh133BE+p1QqRVqRoltdweFwwOv1IjExEf0ZFmBRikmngkepE1Gw5vhklDY7WIAxDMMMUkh8jb7nuz557y0PzIZR2zW50dDQAL/fj7S0tDbn6Xjbtm1deg1q+J2ZmSlEW3+GU5BRikmrhlupZTd8hmEYZtDwj3/8A++//z4+/fRTUcDfn+EIWJRi0pEAkyJgRKXd3de3xDAMw/QRlAakSFRfvXdXSU5OhkqlQm1tbZvzdJyenr7f5/7zn/8UAuyHH37AuHHj0N9hARbVKUht2Ausit3wGYZhBi1Ug9XVNGBfotVqMXnyZFFAP2fOHHFOLqifO3dup8977LHH8Pe//x3fffcdpkyZgoFA///XYA76L47ICFit19fXt8QwDMMwB+Tmm2/GZZddJoTU1KlT8dRTT8Fut4tdkcSll16KrKwsPPLII+L40UcfxT333IN3331XeIfV1NSI8zExMWL0V1iARfFfOwGNPizA6gPshs8wDMP0f84//3zU19cLUUViiuwl5s2bFy7MLysrEzsjZV544QWxe/Lcc89t8zrkI3bfffehv8ICLIoJavWItUt/CdQp2YyVYRiGGRjMnTu305QjGa9GUlJSgoEI74KMZrQGJDfVQREIwKIBqt1cB8YwDMMw/QEWYFGMUmeE1udBcnOLOF7dYu/rW2IYhmEYhgVYdKM2GMWcWS9t511WK9WDMQzDMAzTt7AAi2I0IQGW0VAl5lUcAWMYhmGYfgELsChGYzCJOaOuXMzbfB74g1yMzzAMwzB9DQuwKEZvkvxPEpsrofUG4VIA2+3ckohhGIZh+hoWYFGM3iRFwBReFzKaJCPW1RZOQzIMwzBMX8MCLAqpX/s5lr49BYc33yiOFQgiq1HqBbmy0drHd8cwDMMwDAuwaCQYgCOzGcrUBvgUUhPUYaFWRGxFwTAMwzB9DwuwKMScKzUiDcYG4NNKAmysWmpFVOzzwebjtkQMwzAM05ewAItCdEnZUNoUYq2NlSJf2bFBxNr9CCqAdVZHH98hwzAMw3TOc889Jxpr6/V6TJs2DStWrEBXeP/990Uv5Dlz5qC/wwIsCqEfPo3NINYGs1T7ZYoFspqkyNfaVhZgDMMwTP/kgw8+wM033yyaaa9Zswbjx4/H7NmzUVdXt9/nUU/IW2+9FUcccQQGAizAohSdJ0HMxlindGz0I6tRioatbLb16b0xDMMwTGc8+eSTuOqqq3DFFVdg9OjRePHFF2E0GvHaa691+hy/34+LL74Y999/P4YMGYKBAAuwKMS9fAk0zpFibTJLvl8BnwuFPumfe62FI2AMwzCDCjLh9tj7ZnTDANzj8WD16tU4/vjjw+eUSqU4Xrp0aafPe+CBB5Camorf//73GCio+/oGmJ5HYTBA6x4GYAEMoQiYy27H+FgjFAE/6uFHjduLdJ2mr2+VYRiGORR4HcDDmX3z3ndWAVrJl/JANDQ0iGhWWlpam/N0vG3btg6f8+uvv+LVV1/FunXrMJBQDsRiu48++ggjR44U1xcVFeGbb75p83gwGMQ999yDjIwMGAwGoZx37tzZ5pqmpiYRroyNjUV8fLxQzTZb29Tchg0bRC6Z3icnJwePPfbYgCj80wwdCo09Waz18R4xu+02ZGWbkdwq1YGt4zowhmEYZoBjtVpxySWX4D//+Q+Sk6XPvYGCur8U21GOl8TXU089JYrttm/fLsKJ7VmyZAkuvPBCPPLIIzjttNPw7rvvCtFDhXpjx44V15BQeuaZZ/Dmm2+ioKAAf/vb38RrbtmyRYgpgsRXdXU15s+fD6/XK3LNf/zjH8XrEa2trTjxxBOFeKN727hxI6688koh1ui6/lz4pzDFwiAFvqCK8UGpDsBhs6FgkhmZK+tQH6/GeqsDJ6XE9fWtMgzDMIcCjVGKRPXVe3eR5ORkqFQq1NbWtjlPx+np6ftcv3v3bvEZfPrpp4fPBQIBMavVaqElhg4din5JsI+ZOnVq8Lrrrgsf+/3+YGZmZvCRRx7p8PrzzjsveOqpp7Y5N23atOCf/vQnsQ4EAsH09PTg448/Hn68paUlqNPpgu+995443rJlCyWkgytXrgxf8+233wYVCkWwsrJSHD///PPBhISEoNvtDl9z++23B0eMGNHmvX0+X3DGjBnBV155JXjZZZcFzzzzzE6/VpfLFbRYLOFRXl4u7oPWPU3Dg88HF35bFPxhwZDgs1cfF/zwkfuD1iZX8PLHfg2mLVwbPG/Nzh5/T4ZhGKZ3cTqd4jOM5mhl6tSpwblz57bRBVlZWR3qAvo+bNy4sc2gz+Fjjz1WrCM/w3vye02f27/187tPU5AHU2xH5yOvJyi6JV+/Z88e1NTUtLkmLi5ORNfka2imSNaUKZJhKUHX03svX748fM2RRx4JrVbb5n1ITTc3Nx9U4R9F7ehe5EFpzd7A7XOjxGyDwiGFY3VxHjjtdpjitcgPRcYoBUmpWoZhGIbpT9x8880ipUhZrK1bt+Kaa66B3W4XmSri0ksvxR133CHWlNWi7FfkoM93s9ks1pGf4f2NPk1BHkyxHYmrjq6n8/Lj8rn9XdM+vUmhysTExDbXUPqy/WvIjyUkJHS78I9+YOgHS4bSnL0hwr5c9iU2NdtRlKpFPAmwWA9cDTZRozY61gilPwgLAihzeZBn0PX4+zMMwzDMwXL++eejvr5e1HLT5+2ECRMwb9688GdwWVmZCJgMdPq8BmwwFf7pdDoxepsJQydg0w+b0Oo0CAGmj/OhaWcj/D4fMrJjkGaxoDpRLRzxWYAxDMMw/Y25c+eK0RGLFi3a73PfeOMNDAT6VIB1t9iOoPP7u16e6Rztgoy8hlS0fE17R12fzyd2Rka+TkfvIz/Wnwv/hqQNgVvlgsNlFsfG+CB8DhuK16xAcnYBMjc2SgKs1YEzUyXDVoZhGIZhDh19GsOj3OzkyZOxYMGCNiKGjqdPn97hc+h85PUE7WSUr6e0IQmkyGso1Ue1XfI1NLe0tIj6M5mFCxeK96ZaMfman3/+WeyQjHyfESNGiPQj2WDQzkhKP8rjjDPOwDHHHCPWvVXf1RUoNOs3B+BySgJMFyu1I1o//1skZ8cgs0lyxKedkAzDMAzDDMIUJNVEXXbZZaIgfurUqcKGon2xXVZWlihgJ2644QYcddRReOKJJ3DqqacK/61Vq1bh5ZdfFo9TndONN96Ihx56CIWFhWEbiszMzLBH16hRo3DSSSeJVgdkMUEii0KdF1xwgbiOuOiii0RLAyquv/3227Fp0yY8/fTT+Ne//tWm8C8SKvwj2p/vC8zJZjhLVGKtMDmhUAdRumEtFLAgyyJF6ta3OhEIBqFUSI27GYZhGIYZJAKsu8V2M2bMEF5dd999N+68804hsj777LM2oue2224TIo78uijSNWvWLPGasgcY8c477wjRddxxx4nXP+ecc4R3mAztUvz+++9x3XXXiSgdpUvpHtt7gPVXcrJzULKrBD6vDmqNGzHDM2HdUo1Ni75HoXEs1L4g7OoAdjncGG7a+31hGIZhGKb3UZAXxSF4H6YDKDVKQs9isQhH/p5kddlqfPnal5gw4RuYYxtRXXw2audvhd4ci8Lpf8VdZjfKUzT496hc/C49sUffm2EYhukdXC6XsFui7E5kUIE5tN/rnvj8Hvj7OJkOGZM5Bk6VE85QIb5Ja0dMUjJc1lYEvDuR0cwtiRiGYRimr2ABFqXo1Xq4jXY4nZIyN6EW446dLdZ1xUvChfhkRcEwDMMwzKGFBVgUY0zUhXdCqrVNGHO01B2gvmwHMhrsYr3J6oQnZJ/BMAzDMMyhgQVYFJOZnQdHKAKG+FoY4/VIzsmjBqBIc5fB4A7AHQxiky3Un4hhGIZhmEMCC7AoZnTBWNisiXA4YhHUulFe8Tbyxk8Sj6mU5chqlNKQa7gOjGEYhmEOKSzAopixmWPhUjpRVlYkjsuKX0buuFFi7WrdjawGSYCtskjpSIZhGIbpDzz33HPIz88Xuw/JIH3FihX7vZ4sp8g2ijrgUMu/4cOH45tvvkF/hgVYFJNiSEGLoRn1dfkIOBLhQysU5g1Qa3XwOC3Iqm8S161qZQHGMAzD9A8++OADYdJ+7733Ys2aNRg/fjxmz569TwtBGY/HgxNOOEG0B/z4449FK0Dq00wm7v0ZFmBRDHUFUBsoyqVEc8kUca68/FVkjx0p1um128kIDhUuL2rde1suMQzDMExf8eSTT4pONdQRZ/To0aJjjdFoxGuvvdbh9XSeejmTKfvMmTNF5Iw65pBw68+wAItykpOkIvziuhSoncnw+puQMd4lzmldxUixSH5gqzkKxjAME7WQ57rD6+iT0R2/d4/HI/o0H3+8tGufoG41dLx06dIOn/PFF1+I/s2UgqQuOtQZ5+GHH4bfL32+9Vf6vBUR07uMGzMFy3ZtIlMK+EqOAEZ9Cp9+CYBEBLyVyGr0oC5ejVUWB05JkXpZMgzDMNGF0+fEtHen9cl7L79oOYwaY5eubWhoEMJJbkcoQ8fbtm3r8DnFxcVYuHAhLr74YlH3tWvXLlx77bWizzOlMQe0ADv77LO7/cIUMkxNTT2Ye2J6kKKc6Xgn9nMUNRdhU7UJRcO18KIOSUOy0VjsRGZtHdYOzccajoAxDMMwA5BAICD0xssvvwyVSiX6N1dWVuLxxx8f+AKM8qrnnXceDAZDl16UmmXbbDYWYP2AYfHDYDFVw9syEs1qDZSNhfCnbkbWRJ0kwGp2AMjHeqsD3kAQGqWir2+ZYRiG6WEMaoOIRPXVe3eV5ORkIaJqa2vbnKfj9PT0Dp9DOx81Go14nsyoUaNQU1MjUpparRYDOgX5zDPPdFlQ0S4Epv8U4g8zTkGJuQSFrYWobkgB/TPq42uoYRHiGzZB7zkBTi2wxe7EeHPXwsQMwzDMwPos6GoasC/RarUigrVgwQLMmTMnHOGi47lz53b4HCq8p8APXUf1YsSOHTuEMOuv4qvLRfg//vgjEhMTu/yi3377bb/f/jmYmJB7EXbF7kIAARS3JolzHvUeaIx+INCErAapKJ/9wBiGYZi+5uabbxY2Em+++Sa2bt2Ka665Bna7XeyKJC699FLccccd4evpcdoFecMNNwjh9fXXX4sifCrK7890KQJG2zm7w6xZsw72fpheYFLWcHyxyY9KUyVy7DnwtKZDG1uD7MlG7PnFjcy6OuzOzMPqVgd+39c3yzAMwwxqzj//fNTX1+Oee+4RacQJEyZg3rx54cL8srKycKSLyMnJwXfffYebbroJ48aNEwEgEmO33347+jNdTkGSsdmSJUtwzDHHiHTkH/7wB+HPwfR/CpJN0FtGYGf8TiHAahrTkRtbg6RcD/ZQ/rxmF4A8joAxDMMw/YK5c+d2mnJctGjRPufIhmLZsmUYSHTZB4zUJH0zPv/8c1GMTwKMGRgkx2hR7ToJVm0TvHCgoUlKD/uNu6FQBZBetVYYspa5PGzIyjAMwzD9KQJGBXwUBiQhRsyYMaM374vpQejfLiWpAHFOFSpNNdDYC+B3maHSWxGX50WwuAVpFg9q4nVYbrHjjFT2A2MYhmGYfhEBi42NxZ133hk+jtzuyQyMNGSsZRiqTLT7UYHmRikKljtW2hWTVS1t+V1hsfXpfTIMwzDMYKDLAox2HJx66qli7XK5hOMsM3DITzJht/UINOlrEQwGUNOUKc5rkiqpSQWyqneK4xUtXAfGMAzDMP1GgFH6UUav1+Pqq6/urXtieoEhKSbsCAzFcK8bVlU9LJY0BAMq+LXN0MZ6kVm5Tly3yeaEzde/+2cxDMMwzEDnoHpBrly5UniD1dXVCeOz9l3Mmf6ZggxAiWyXGbviajCuOQ2u1jQY4quQNkQHz7pmJLq8aNJrhB3FUYnmvr5lhmEYholaui3AyNzs7rvvxogRI4QnBxV4y0Sumf5FfrJJzAFbLqpTqzCueTzqW5KRG1+FlCFA+Togs7oWTQXZWG6xsQBjGIZhmP4kwJ5++mm89tpruPzyy3vnjpheIVavQXKMDpWOCXCqtyPgt6G5JR252ADEl1MZPjIrdmBTQTbXgTEMwzBMf6kBCz9BqRR9l5iBx5BkEzb6R2KMx4M6fQ2s1mQE/WoENFYYEjzIqtokrqMUJDXmZhiGYRimnwgwsvp/7rnneudumF6vA7PBiDF+I3Yn1CAYVMFqkVo7ZBbGIqm5HkafH85AQBTjMwzDMAzTTwTYrbfeKtoSDR06FKeffjrOPvvsNoPp/3VgyYE81BsaqMU8GltSxbn4HA8UCCK7vk4csx8YwzAM01c899xzyM/PF64L06ZNw4oVK/Z7/VNPPSVq06lTD/WGpGARWWZFlQC7/vrrxQ7I4cOHIykpCXFxcW0G078jYESLexyg8CHoa0ZLS7o4F4wvARRBZJRtF8cruC8kwzAM0wd88MEHuPnmm3HvvfdizZo1GD9+PGbPni2cFzri3XffxV//+ldx/datW/Hqq6+K14g0j4+KIvw333wT//vf/8KmrMzAE2CLrMMwJsaDRm09FLbhCHh1gMaBmGTaCbkDwNFY1mJHMBjkna0MwzDMIeXJJ5/EVVddhSuuuEIcv/jii/j666/FBkASWu1ZsmSJqE2/6KKLxDFFzi688EIsX74cURUBS0xMFOlHZuCRnWAQ8xZXEib7lShOahA/AtYWqQ4sa1gs0usqoaHUpNeHnQ53H98xwzAM0xPQH9QBh6NPBr13V/F4PFi9ejWOP/74Npv/6Hjp0qUdPod6U9Nz5DRlcXExvvnmG5xyyimIqgjYfffdJ8J8r7/+OoxGqY8gMzAw6dRIMmnRaPdgrGEI3g7WAA1BNLSmIi6lDDFZrVAHFMhurMeelDQsbbFhuEnf17fNMAzD/EaCTie2T5rcJ+89Ys1qKLqoFxoaGuD3+4XPaCR0vG3btg6fQ5Evet6sWbOE2PP5fKJbT39PQXY7AvbMM8/g22+/Fd+MoqIiTJo0qc1g+jc5idJ/giTzFPiUHig9LeE6sED8HiiUVAcm/ZCTAGMYhmGY/syiRYuESfzzzz8vasY++eQTkbJ88MEHEVURsDlz5vTOnTCHTICtK29BpXYCCrwfolXVgIB9GAIeA5RaJxLStcip3AVMPkoIMK4DYxiGGfgoDAYRieqr9+4qycnJUKlUqK2tbXOejtPTpWBBe/72t7/hkksuwR/+8AdxTMEhu92OP/7xj7jrrrtECjMqBBilH5mBS06oDmy9PxdjPR5sj2/AWFshrM3piEvbg7QCAzKWlUMdDKDW48MepwdDjLq+vm2GYRjmN0B/SHc1DdiXaLVaTJ48GQsWLAgHfKjnNB3PnTu3w+c4HI59RBaJOKI79WeHGuXBNOLuaGcBnVu1alVP3RfTyynI4pYAxmkSUZLYKI7rWiU/MGNmIzR+H7Ibpe2+nIZkGIZhDiU333wz/vOf/wjXBbKVuOaaa0RES94Veemll+KOO+4IX0+epC+88ALef/997NmzB/PnzxdRMTovC7GoiIBdd911uO2224QxWiSVlZV49NFH+/22z8FOToIkwMqbnSjKGw23bS00rlZYQnVg/vgSKFRDkVG6DSXJ6UKAXZyZ1Md3zTAMwwwWzj//fNTX1+Oee+5BTU0NJkyYgHnz5oUL88vKytpEvO6++24R4aOZtEhKSooQX3//+9/Rn+m2ANuyZUuHxfYTJ04UjzH9m5xEKQVZ0ezAsBnTodu6Go5gPTTOIQi4zFDqrUjJjkV21R5g8tFcB8YwDMMccubOndtpypGK7iNRq9WiPGqglUh1OwWp0+n2KY4jqqurxTeB6d9kxhugVAAubwC2xHEY5fGiMpb8wBRobZb+ukjJVSGztgyqYACVbi/KXJ6+vm2GYRiGiSq6LcBOPPFEkXu1WCzhcy0tLcJv44QTTujp+2N6GI1KiYw4KQpWoipAkceL7SkkwIA6S4qY9Rk10Pq8yGziOjCGYRiG6RcC7J///CfKy8uRl5eHY445RoyCggKRp33iiSd65SaZ3nHEL2sNokiXApvOBZ3LjhZLhjjvjyuDShNAZqnUF3JpC/eFZBiGYZg+FWBZWVnYsGEDHnvsMYwePVpsF3366aexceNG0YGcGTg7IcubHChKLhJrr68ebrcJAUcCoAwgLS8JOdUl4rElHAFjGIZhmB6ly0VbtBvhzDPPFILLZDIJgzNmoO+EdCArdzoSNy1FrbEeKchHa1Ma4o3NSMrxI+uXUlEHVu7yoMzpRq6B/cAYhmEY5pBGwCoqKnDyyScjOztbeHJQOyJqmskM3J2Q5U1OKLImYqzbg62pkh9YrSVZzJq0Smh9HmQ21ojjxRwFYxiGYZhDL8Bee+01Uef13nvvwWw248YbbxQtA8455xy89dZbaGpq6rm7Yg5NCrLZAaSNRZHHh/oYO7RuF5pbQ30h4yqg0SuRHaoDW9zMAoxhGIZh+qQGjIzPjjjiCFH/tX37dmG6SoasL730EjIzM3HkkUeKIn0yQmP6fwqy2uKCT6HBOGMGuVBA7W6E12tAwCq54mcOSURuZbFY/9os+YExDMMwDPPb+U0dKkeNGiVc8RcvXiycaS+77DL88ssvIkrG9F9SzTpo1Ur4A0EhwsakTBDn67WSv1trsyTA4rOdyKwthzrgR43Hi10Od5/eN8MwDMNECz3WIjw1NRW///3v8fnnn+PWW2/tqZdlegGlUhG2oqCdkHHZU5Hv8WJnklQHVt0s1YGp0kqgpr6QteXi+FeuA2MYhmGYHqHb1vVnnXVWh21p6Jxer0dhYSEuuugiDB8+vGfukOm1NGRxvV2qA8uaiKJlHnyZbMFhzR40WdOBgBIBYwMMcZnILt+Jkox8/NpsxRVZkjhjGIZhmJ7m559/xuOPP47Vq1eLDjuffvop5syZs9/nUGsiauC9efNmYYdFPSEvv/xyRF0ELC4uDgsXLsSaNWuE6KKxdu1acc7n84lu5OPGjRNpSWZg7IRE6miM9fpBPYpMrhYEAhoEWrPF45kFseE6sCXNNgS4DoxhGIbpJex2O8aPH4/nnnuuS9fv2bMHp556qjCFX7dundgg+Ic//AHfffcdoi4Clp6eLiJczz77bLgbeSAQwA033CB2R5IAu/rqq3H77bfj119/7Y17ZnqwEL+syQGotRhnIsHVilYF1YGlorUpFfHxZTBnWZC+oRk6vxfN1Izd5sRYs/RchmEYZmBAm6h8nkCfvLdaq+wwc9YRZHdFo6u8+OKLohuP3ImHatNJe/zrX//C7NmzEVUC7NVXXxXRLVl8EbT+85//jBkzZuDhhx8WHcxptyQzQKwoAIxInwRN04/YFVeHIQGgsikR8UMAReoeqALZyK7cg925w8VuSBZgDMMwAwsSXy/f8FOfvPcfnz4KGp2qV1576dKlOP7449ucI+FFkbCoS0FSmnHbtm37nKdzfr9frKkWrKtql+ljN3xKQZLxauYkjHJ7sDmjBWqvF83OFCh8OgS1NsSmGpBTsUtcx4X4DMMwTH+hpqYGaWlpbc7RcWtrK5xO6fMtaiJgl1xyidjteOedd+Kwww4T51auXCkiX5deeqk4/umnnzBmzJiev1umx8gNRcAabG44PX4YMiegaIkHG+J0iLNb0KhJht+SB2XSDqQXGJC7S6oDW9pigzcQhEbJApthGGagQGlAikT11XszPSDAKK9K6pLMWGtrJd8oOr7ppptE3Rdx4okn4qSTTuruSzOHkDijBma9GlaXT6Qhh6eOFo74hF9J1V7JsDQlIyFpB0yZDUhdrobJ44Jdq8eaVjumxcf09ZfAMAzDdBHKSvVWGrAvSU9PD2sRGTqOjY2FwSBtNuuvdFuWqlQq3HXXXWJ7aEtLixi0pogYPUbk5uaKnpHMwIiCkRcY1DqMM+eK4x1GyfervClBzMGkPVCq/Mgp3ymOf2q29tk9MwzDMIzM9OnTsWDBAkQyf/58cb6/85vigqQwaTADW4CJnZAAstMnId7vx/rMZlEHZnEnQOGOBVReJGfHIL9MEmA/N7EAYxiGYXoem80m7CRoyDYTtKZuO8Qdd9wRLnciyHWhuLhYdOWhWvTnn38eH374ocjKRYUAmzRpEpqbKS3VNWbNmsX9IAfQTkhZgCkyJ2Ks24NWE5DU2kJn4LcUiMdS8pTIq9gt1mtaHbB4pXQlwzAMw/QUq1atwsSJE8UgyGCV1vfcc484poybLMYIsqD4+uuvRdSL/MPIjuKVV17p9xYUXa4BI/W5fv16JCYmoqvXu93cN3DAWFGEBBgyJ2Cc241fjQaoVdK5pqZkJKcC+oxqxNrNSLG1oD4mHotbbDglJb4vb59hGIaJMo4++mjhWdYZb7zxRofPIUP4qC3CP+644/b7TYmELSgGWg1YaKtu6hiM9UhWIpVGKmrMQ2lTPKj5UCC+Aip9IbL3bEV90XT81GRlAcYwDMMwvSnAKAfbXbgIv/+TE2rITSlIEtcKjR5FsfkArFiSVI6jGifAASNU1kz4zVXIGBKH/IrdWFs0HT9zIT7DMAzD9K4Ay8vLO/h3YPotWQkGULDS6fWjweZBilmH+IxJyK/7ASVJaiTvbkF1aio8tgKozFWIz/Yg58c9UAUD2OP0oNTpRp5B19dfBsMwDMMMOPqFOxo13czPzxcO+tOmTcOKFSv2e/1HH32EkSNHiuuLiorwzTfftHmcojlUsJeRkSF8QKhNwc6d0g4+maamJlx88cViF2d8fLwwl6XdF5Fs2LBBtFSi96EO6+R9Fsknn3yCKVOmiOebTCZMmDAB//3vfzFQ0KlVyIjVt2lJJNeBkTIzKl3iVGPIjkKTXgad14XsJslzhaNgDMMwDDNABdgHH3wgdjnce++9WLNmjdjFQLsX6urqOrx+yZIluPDCC4VgoqK7OXPmiLFp06bwNSSUnnnmGdGkc/ny5UIc0Wu6XJKgIEh8bd68Weyc+Oqrr/Dzzz/jj3/8Y/hxamNAhrIU/Vu9ejUef/xx3HfffXj55ZfD19CmBPJEo15UJNauuOIKMQZCF3aZ7PaF+BkTMd7tEcsWs0XMexpjoPCrETS0wBDvR3bxFnGe6sAYhmEYhuk+imBXK+t7CYp4UUujZ599VhwHAgERbaLm3n/961/3uf7888+H3W4Xoknm8MMPF9EnElz05WRmZuKWW27BrbfeKh63WCzCrZ92T1xwwQXYunUrRo8eLVooUQSLmDdvHk455RRUVFSI57/wwgtCXFGfKa1WK66h+/nss8867IUZadlx6qmn4sEHH9znMdoZGrk7lEQefa10f33lp3brR+vx8eoK3HLCcPz5uELA68L2f+bh3MxUFNVoMcYyG16tFscULYcvYQesaybh57JkvHvWnxCvVmHzrLFQ8aYLhmGYQwIFEqgum+wXKDvD9M33mj6/4+LiftPnd59GwDwej4guRXYyVyqV4piiSt3pfC5fT98sEk2R19A3iYSefA3NlDaUxRdB19N7U8RMvubII48Miy/5fbZv396hJxoJP3LjpcfpeR3xyCOPiHuRB4mvfrMTUk5BavQYmjAMhkAAW1LcSG1oEKeddirOB2IybMioq4TR70WLz491raHnMQzDMAzT+wKMxBNFi8gQLXJ0h4aGBvj9/g47mZOI6k7nc/l6eT7QNampqW0eV6vVIqUYeU1HrxH5HgSp35iYGCHUKPL173//GyeccEKH904OvnS9PMrLpZY/fUlO4t6dkDLqzEkocnvgVykQr/CKc3WNcWJWpJRCpfCjoLpEHC9oau2T+2YYhmGYQdWMm4rZr7zySlGLFYmwMVAohKAaTJjNZmE8SwX8FAGjerYhQ4YIY7j26HQ6Mfq1FxiRORHj9nyOFQY9XHFS3VxpixY5HjMCWitiM73I2bkRm7ML8WOjFbcVZPTV7TMMwzDM4BBgl19+uYgWUQ0W7TL8LaarycnJooF3R53MqcN5dzqfy9fLM52j+4u8hurE5GvaF/n7fD6xMzLydTp6n8j3IChtOWzYMLGm16f6Mko1diTA+rMbfrXFCY8vAK1aCWRMwHiXVIi/LrkeKY25cBkMUDQPB9JWI2OoCQUrpV2l66wONHh8SNZ2+0eJYRiGYQYt3U5BUrTnpZdewsknnywEB+1ajBzdgdJ2kydPbtPJnIrw6bizTuYH6nxOxXIkkCKvoWI5qu2Sr6G5paVF1J/JLFy4ULw31YrJ19DOSK/X2+Z9RowYgYQEyZahI+g1BlIbppQYHfQaJQJBoKolFAVLG4Mib0Asf46vQWpdvVjbHJIfnD69ATEOK3KcVtAODrajYBiGYXqCn3/+GaeffrrYDEcBHtr4tj/IDorKflJSUkQxPH12DxQngm4LMNo9SLVbPQWl7P7zn//gzTffFNGja665RuxyJDsHgrqeU+2UzA033CB2LFLDTdqNSNYQ1Lxz7ty54nH6B7vxxhvx0EMP4YsvvsDGjRvFa9A/JtlVEKNGjcJJJ52Eq666SniOLV68WDyfdkjSdcRFF10kBCLZXZBdBdllPP300+J+ZSjSRaKMOrHTvdM9kQ/Y//3f/2GgQN+vnIS2Tbmh1iEpZSRyvF64dAokQxKh1U2hnR7xVVDrfcjds1UcLmzkOjCGYRjmt2O320Uwh/xBuyrYSICRHygFVY455hgh4AZCb8hu540effRR3HbbbXj44YeFCapGo2nzeHe3Y5KtRH19vTBOpeJ2iqqRwJIL3qmwn9J8MjNmzMC7776Lu+++G3feeScKCwuFQh47dmz4Gro/+kckXy+KdM2aNUu8ZuQ20nfeeUeILupxSa9/zjnnCO8wGdql+P333+O6664TUTpKl9I9RnqF0Xtce+21YjMCGb6SOezbb78tvqaBBNWB7ayz7d0JSWROxPiyL1FO/76hgF+V3Y+RrTnwxJYjMS+AnJ0bgNFT8WOTFYFgEEq2o2AYhumXUJ22r4+yM2qdrsvlSieffLIYXeWpp55qc0za5PPPP8eXX36JiRMnIqp8wGQx1P6bOViL8H8LPeEj0hPc98VmvLGkBH86agjuOHmUdHL1G3hv0V14ODkRl9QNh6K2APaYGBxVUIlAzkL4yoZj/XcavHjVfXAolJg3eTgmxEqRNIZhGKZ/+YB5XS48c9m56Auuf/NjaA7Cs0yhUODTTz8NZ6+6ApUBUWcdCsTImbH+6gPW7QjYjz/+eFBvxPT/QvywGz5Bhfihv5YWxFfi4g1GFMfEoNmZDTKkUKdWQxXIwghLHdbGp2NhUysLMIZhGKZP+ec//ylcCc477zz0d7otwI466qjeuROmf1lRpI5GoV8hDFmrtHak+bwopjRksx7xfi2Ceiv0iW5kbl+PtdPShR3Fzfkd71xlGIZh+hZKA1Ikqq/e+1Dw7rvv4v777xcpyPZen/2Rg/IOoLqqV199VRSeE2PGjBHeYBSOYwauACtttO89qdZCQ7sh3ZXCD0yTInUEaHA7oWsaDlfKJqQUANnbNgDTZmN1qx1NXh8SNWxHwTAM09+gdN7BpAEHCu+//z7+8Ic/4KOPPtqnW07U7IKkHYdDhw7Fv/71L+GbRePJJ58U56iZNjPwkN3wW10+tDgk/69wIX4oDbknK4C4lhaxdliGijkh34dYuwX5AQ/ItOJH3g3JMAzDHGLee+894ZxAM3WkGSh0W4DddNNNOOOMM1BSUiL8N2hQkdppp50m7B+YgYdRq0aKWQoRlza23Qk5wSUJsJ+S65FWIxnRNjglqw5lYhWU6gBG1paK4/kswBiGYZjfgM1mE36jNAjSF7SWWx2SLRVZS0WmHemYbKDIx5PcFGhQcXxURsBuv/124YYvQ2vacUCPMQOT/KRQGrKTQvy1qkpkuKQasSqbD2pnEqD0IybTjvR1UpNzsqPwkqMrwzAMwxwEq1atEvYRsoUEeW/SmmygiOrq6jZ9p19++WXRyYYso6j7jTzIM7S/0+2CHdpuSV88eV5FQo2lqS8iMzDJTTRhZUkzyiLrwFJHIU6pw1CPB7u1WpgyzFAEArB6XVA3jIIv51ekFijR8vNOJCiBZp8fKyw2zEzgnwOGYRim+xx99NHC1qoz3njjjTbHixYtwkCl2xEwMhkld3hyhifRRUMufrvwwgt75y6ZXidPjoBFpiBVGiC9CBNCfSHL8nVIDnVBsLTmizkmxwplMIiJbqkdEachGYZhGKYXBBh5bJx99tki50pmZzSoQfe5554rXPKZKBJgch1YKA25NMWCtFBD8hpXChBQAaZmaGM9GFIi7Yj9gQUYwzAMw/S8AKP+iNQTsbm5OVwoRzshaVek7hB5fTC9aEXRFJGCJDIn7S3EV+9Gul0SaLUuCwwtw8Q6LtuBuBU/Qa0AdjncKHYMnGbkDMMwDDMgBJiM0WgUvSBp0JoZ2OQnmcRc2+qGyxvRTiprEvJ8PiT4A3AHvYjLToba64Xb70WgYbi4JHlIAEqrBZO00o/T/Mb+v/uEYRiGYfp9ET6lHKnwjQrwab0/yJaCGXjEGzUw69Wwunwoa3JgeFqokD5pGBTaGIx3ubDIZETV0FikFtehKisLdVapLZEurQkKZQKKWmqxwpCC+Q2t+FNO/3chZhiGYZh+HQEjh3u5+TaJMDrubDADE/r37bAOTKkSdhRyHdjqTFe4DqzWZ4DKHQuovTClO5C9ZbU4v8xiQ4vX1xdfBsMwDMNETwTs9ddf73QLKBM95CWasKmytW1LIiJzAibWrBTLBdrdON4SxFoyZPU0wdA4FrbMJYjLcaJ23UoMP+JM7HC4saCxFeekJ/bNF8IwDMMw0VYDduyxx4pekO1pbW0VjzEDl9zOdkJmTcIYjxuaIFDnaURcQS70Tif8QT8cDQXikoR8D3xuN45QesXxNw1cB8YwDMMwPSbAyPTM44noFxjC5XLhl19+6e7LMf3dDZ/InAhdEBgd+nevL0wKtyWqsmYAQQXU8RZojF6Mqtwtzi9stMLppw6RDMMwDMMctBP+hg0bwustW7aIXksyfr8f8+bNQ1ZWVldfjumnbvhEGzd8IqEA0MdjktOF9Tot1md7MeSXGpQW5KNO6UZ+awFcccUw59ih3bgSWccNR6Xbi5+brZidzHWBDMMwDHPQEbAJEyaIfkxUrE2pRjqWx+TJk/HQQw+FezUxAxO5CL+i2QlfZPSKNmBEGLIuNJUjvalJrC3eFugaxoh1fK4T1du34cREaQflt/WchmQYhmG6zs8//4zTTz8dmZmZQm989tlnXX7u4sWLRW9q0iVRJcCoI/nu3btFj6YVK1aIY3lUVlaKGrArr7yyd++W6VXSY/XQqpXwBYKotrjaPpi115B1h30PYocPQ1yoFrChIUfMFAHz+d2Y6pLOf99oEa/FMAzDMF3Bbrdj/PjxeO6557r1PKpNpw49xx13HKIuBZmXlyfmQIDreqIVpVKBnAQDdtfbUdJoR07IHV+QORGJgQDyA0qUKANoHpGBtM1VsMTHo8IZg2EeM/xaK0xpTiTv3IjEjHFo8vqxnJtzMwzD9DkUPAl6++bzW6FRhq2sDsTJJ58sRne5+uqrcdFFF0GlUnUrajYgBFh7qA6srKxsn4L8M844oyfui+lDR3wSYLQT8ojCiAcyJ4lpot2KErMJW3IVyF5Ygx0jR6BRY8G4hjGwZi5DbI4NlZs24ISxR+CDmibMa7CwAGMYhuljSHxV3bOkT94784EZUGhVvfb6r7/+OoqLi/H222+LcqiBQrcFGH2RZ511FjZu3CgULalqQla3VJDPDHwrCnLDb0NsJhCThokuGz41m/BzXA1uaGqG0u+HEw4oGkYAmctEHdj2T7fjhHgDPqgBvqm34IFhWV3+64dhGIZhusrOnTvx17/+VbgwUP3XQKLbd3vDDTegoKAACxYsEDPVgzU2NuKWW27BP//5z965S+aQkSc35W6/E5IEVNZkTNz9vThca90K06iRSGpsRH1qKiobM2AOKqBLckCpc6KwvhJGlVLshlxndWJiLPcLZRiG6SsoDUiRqL56797A7/eLtOP999+P4cOl3sQDiW5/V5YuXYoHHngAycnJUCqVYsyaNQuPPPIIrr/++t65S+aQkRdqyr2PGSuRKTXmToQanoAH9tF5SA/ZkVQpvdC3SqassTl21G/ZiBOSYsXxF3XNh/JLYBiGYdpBWQilVtUno7cyIFarFatWrcLcuXNF9IsG6ZP169eL9cKFCxFVAowUp9ks1fSQCKuqqgoX6W/fvr3n75A5pET2g5TTy2GyJoH+G03wSH0ed+Vrw4asTcomGBvGijXVgZVv3oAzUuPF8Rd1Lfu+FsMwDMP8Bqg3NZVDrVu3LjyoGH/EiBFiPW3aNERVCnLs2LFCXVL6kb64xx57DFqtFi+//DKGDBnSO3fJHDKyE4xQKgCn1486qxtpsfq9D2ZOFNMkazMWJiXgl6QG/N7SAq3bDY8OcDUMAYYCsdkObFq0HacateE05NpWBybFSdE1hmEYhukIm82GXbt2hY/J6orEVGJiInJzc3HHHXcI66u33npLZOBIk0SSmpoKvV6/z/moiIDdfffdYSsKCvXRN+eII47AN998g2eeeaY37pE5hJAPGIkwYk9DuzowYyKQOCRsyLrSugnGkaOQVitFwfa0mqDymKHU+WFItqFp1zbMDqUhP6/ft38owzAMw0RCKUUyfadB3HzzzWItG71XV1cLB4ZooNsCbPbs2Tj77LPFetiwYdi2bRsaGhpQV1fHzbijhPxkuQ6snQAjMidhtNsDvUKFFncLvOMKw2nIWm0rTHIaMrdtGvKruhYEOA3JMAzD7Iejjz5a8ixrN9544w3xOM3Uk7oz7rvvPhExizoB5vV6RWHbpk2b2pyn0CDbDEQPBaE6sD0NHRTiZ02GBkARdNI1BcZwIX6rwgJdpADbshHHJMbCFEpDrmnt4PUYhmEYZhDSLQGm0WhEDpa9vgZHBKykfQqSyAoZstpaxbws1QKTwwFzayuCCKKhKRMIKmBIcqOxZguUHhdOCjXkpmJ8hmEYhmEOIgV511134c4770RTqBkzE51u+AS1I9qH9HGAQoVJVunff6l9E3TDh4fTkCU+F/QtQ8XanN2Kym1bwmnIL+s5DckwDMMwByXAnn32WdGtnDqV01bPSZMmtRlMFEXAGu0ItG+mrTUCqaMx3uWGEgpU2iqBiWPDacg6TTNiGsaF7SjKNm/AUQlmmFVKVLu9WNpiO/RfEMMwDMMMdBuKM888k+u9opzsBANUSgVc3gBqrS5kxBnaXpA1CTG1GzFCE4utXgsqCmOR+r86KIJBuBROoHEkUAjEZDtQ8fM6HKVS4vTUeLxb3YT/1TZzb0iGYRhm0NNtAUY7DJjoRqNSIifBgJJGB0oaHB0KMKx5ExO9AWwFsCLNjlN9PiTX14u2RBU2A0yueEDfArtrE9wOO85NSxQC7Mu6Fvy9MBsGVe+0pmAYhmGYgUC3PwXJbJV6P7anpaWFjVijNA25D1mTxTSpSUo7Lndtha5wWDgNWaqgNGSRWJtzrKIO7PB4E7J0Glj9AXzfaDl0XwjDMAzDRIMAKykp6XAXpNvtRkVFRU/dF9NfCvE72gmZMgpQGzDRJu1q3N60HepJE8KF+I2aZhjlOrBcqQ5MqVDgnLQEce5/NdwbkmEYhhncdDkF+cUXX4TX3333HeLiJGsBggTZggULRHsiJjooCEXA9nHDJ1RqIHMCUsuWIlsbjwpPC2qGJyLhw2ZofT541ICjKQcIqKCP96B681IAv8c56Yl4pqwOC5ta0eDxIVnb7Qw4wzAMw0QFXf4EnDNnjpipAP+yyy7bxx8sPz8fTzzxRM/fIdP/UpByGrJsKSYpDKhAC9ZkuHFUMIi0qiqU5+ZiT8CO7ObhcCRthVexFS67DSNMMRgXY8AGmxOf1zXj99kph/aLYhiGYZiBloKk/o80yIiV2g7JxzQo/bh9+3acdtppvXu3zCEjP+SGX9ro2NeKIrIOzCbVcy3zbIN2yBCkV0t1YOXKJpgaxot1bC7VgW0W63PTQ2nIWk5DMgzDMG0hm6vTTz9dWF1RwOezzz7DgSANQh6leXl50Ol0IiD02muvIepqwKj5dnJycu/cDdNvyIo3QK1UwO0LoLrV1akAm1hXIuaN9RuhnzJpb1sidSu09WPE2pRhR9mWVWJ9VloCVAqItkQ77B28LsMwDDNosdvtGD9+PJ577rkuP+e8884TZVCvvvqqCAa99957wqe0v3NQRTj0hdKQI2GRDATVyRwYtUqJ3EQjihvsKG2wC0HWhvhcwJSCAns9EjVmNHmtaByZDuOHTsS5XLDo9ahzaqGxp8FrqkVD3U8ArkOKVoPjk2LxXUMr3qlqxP2FWX31JTIMwwwaqKE19XPuC6hMqav+oSeffLIYXWXevHn46aefUFxcLPpSExQBGwh0W4Ddf//9eOCBBzBlyhRkZGSwKWuU14GRANvTaMeMYe2invTvnjUZih3zMFGXjAVeK9Zl+XAYgLTSMlhGDEexshHjGsaj2fQ9gsbdcNls0MfE4P8ykoQA+6i2CXcOzYBOyZ5gDMMwvQmJr4cffrhP3pvaF2q12l557S+++ELokcceewz//e9/YTKZcMYZZ+DBBx+EwdAucDDQBdiLL76IN954A5dccknv3BEzMKwoiKwpwI55mOTxYwHVgXm3Y2Z+PtKrq7FjxHBUq5owvX48mvO+R2yOFeVbNqBw6gwcmxSLTJ0GVW4vvq23YE7InoJhGIZhugNFvn799Vfo9Xp8+umnaGhowLXXXiv8Sl9//XVElQDzeDyYMWNG79wN068oSJYK8fc0ODq+gBzxAUxurADMwLq6dTAcdjxSPvkEKiqMVLrhbsmGwqeHxuhC+e4fhABTKRS4ICMRT5bU4u2qRhZgDMMwhyANSJGovnrv3iIQCIhM3DvvvBO2x3ryySdx7rnn4vnnn+/XUbBu537+8Ic/4N133+2du2EGmBWFJMBGNJTAqDbA6rWidUwO1H4/Uq1W8VgFLDA1jhVri3VJ+KkXZSSBkte/ttiwx+Hu/S+GYRhmEEMihdKAfTF6s1QpIyMDWVlZbbxJR40aJWre+rs5fLcjYC6XCy+//DJ++OEHjBs3bh9lS8qTia4UZFmjA/5AUDToboMhAUgaBnXjLkyIycWSlu3YkBMANSFK3V2M6gnjUapsRF79eNjSVkEdVw6nzQpDjBnZei2OSTRjYZMV71Q34u6hmX3zRTIMwzADlpkzZ+Kjjz6CzWZDTEyMOLdjxw4olUpkZ2ejP9PtCNiGDRswYcIE8cVt2rQJa9euDY9169b1zl0yfUJmvAFatRIefwCVzc6OL5L9wII6Ma/w7YQ2VAdG1KtaoGuQ7CiMKS6Ubv41/NRLMpPE/H51EzztdtMyDMMwgw+bzSa0hKwnyPqK1mVlZeL4jjvuwKWXXhq+/qKLLkJSUhKuuOIKbNmyRfiI/eUvf8GVV17Zr9OPBxUB+/HHH3vnTph+B0W8CpJM2F5rxe4GG3JD5qz7CLANH2CSVTJWXVO7BsapsxD34Ueg+JldEUCjF9BZCuCO24Oq8q8wcpq0xfj4pDikazWo8XjxRV0Lzk2XthAzDMMwg5NVq1bhmGOOCR/ffPPNYqYOPLQBsLq6OizGCIp6zZ8/H3/+85/FbkgSY+QL9tBDD6G/c9DN+Hbt2oXdu3fjyCOPFCqT8q1sSRF9DEmRBFhxvR3HjOhkJySAoqqtUGfGo95ZD2fRMCg+BDKamrArMRFligYMr5soBJjDtyb8VI1SgSuzk/FwcTVeLK8Xzbr5Z4hhGGbwcvTRRws90RkkwtozcuRIIcIGGt1OQdLWzuOOOw7Dhw/HKaecItQo8fvf/x633HJLb9wj08cCjCiut3V8QfpYQKWF3tmEsXHDxKnNedJDKdu2i7mM2hLVTxRrXWI9bJa6NmlIA6WzbU4sbunkPRiGYRgmyui2ALvppptE4T2FAI3GvSmp888/XzjSMtHFkGSpqJEiYB2i1gHpVHYPTNZKNV0rvbugLShAWk2N2OloVdnhsyVD6YiDUh1E8ZaPw09P0KhxfoaUenypvL73vyCGYRiGGYgC7Pvvv8ejjz66z+6CwsJClJaW9uS9Mf2AglAEbE9nZqxENvnfA5OcUm/HNXVUBzYVOo8HqaGUYqWqGTENkm1Fff0PbZ5+VXayEGrzG1uxy8H9IRmGYZjoR3kwjTIjI18yTU1Nogs5E10MDUXAalpdsLt9HV8UqgOb0FACBRQobS2Ff8JIcU5uzl2qaEBsvbRj0q/ehmBw767HoUY9TkyOFeuXOQrGMAzDDAK6LcCOOOIIvPXWW+FjKpomJ1rqwxS5c4GJDuKMGiSZtPuPgmVLwiq2ZjNGJBSK9dZc6UcreeNGMVepmqFrKkTQq4FK70Z97fI2L/Gn7FQxf1jThHpP3zSMZRiGYZh+K8BIaJERK3Urp7ZEt912G8aOHSu8Nyg1yURvIf7uzgrxEwoAYxLg92CSKUecWumT6sASG5ugV6vhU/jQCCd0DdJWyrJd/2vzEtPjTZgUa4QrEMTTpbW9/SUxDMMwzMASYCS2yGV21qxZOPPMM0VK8uyzzxZGrEOHDu2du2T6dyE+1XmF0pCTA5Kzyera1TBOmwplMIiskMlqhaoRCQ3TxNpiW9zuJRS4oyBDrN+qbES5y9N7XxDDMAzDDEQfMOq5dNddd/X83TD924piv4X4U4Cd32FSi2QxsbN5JxSTLgLe/wBpe0qwOy8XZYomjG8Yj5oAoNDWweWqgl6/twXREYlmzIqPEf0hn9hTg6dG5fb+F8cwDMMwAyEC9vrrr4u+S+2hc2+++WZP3RfTjxiSIkfA9uPTFWpJlFy1Hvmx+QgiiB35Uu1Y8tq1Ym5UtsLn1QONUqSruvLrfV7mziEZ4VqwnXbeEckwDMNEJ90WYI888giSk5P3OZ+amoqHH364p+6L6UcUJO+1oujUoTgkwNBcgslJUu/HVZ6d0BUOg8HlQjLtnFUAFcommEO7IasqvtznZSbFmXBSciwoafnYHmkHJcMwDMNgsAswMmAtKCjY53xeXl6b/kxM9JCbaBR9IR0eP2pb3R1fZIgHkoeL5WSleW8d2GFTxTrbITXzLlc1Irlxlli7fFvg9Vr2eanbCzKEL9iX9S34qcnaW18WwzAM08/4+eefcfrppyMzM1PUBn/22WcHfM4777yD8ePHC4usjIwM0YibuvZEnQCjSNeGDRv2Ob9+/XrRBJOJPrRqpRBhB05DhgrxHdI1Wxq3QDVlglinbd8m5gplI7TONPiazYAiiIbGfZu7j4ox4PIsKcp647YytHg78R9jGIZhogq73S7E1HPPPdel6xcvXoxLL71UtEPcvHmzKIdasWIFrrrqKkSdALvwwgtx/fXX48cff4Tf7xdj4cKFuOGGG3DBBRcc1E3QNzo/Px96vR7Tpk0T37z9Qd9gar5J1xcVFeGbb75p8zilye655x6hhKlR+PHHH4+dO3fuYxx78cUXIzY2FvHx8eIfz2ZrKy5IaJLvGb1PTk6OsOCI5D//+Y94PCEhQQx6nwPd+0BlSCgNuftAhfgAMmu2IMOUAV/Qh+IhenEudt166LRauBVe1Ctaoa6R7Chqa77t8KXuHpqBoQYdqt1e3LGjoue/IIZhmEEEfS76/Y4+Gftrrt0esrh66KGHcNZZZ6ErLF26VOgH0iWUnSOHhj/96U8D4rO427sgH3zwQZSUlIiG3Gq19HQyYiUFejA1YB988AFuvvlmvPjii0J8PfXUU5g9eza2b98uom3tWbJkiRCBVIt22mmn4d1338WcOXOwZs0aYZFBkFB65plnxKYA+gf529/+Jl5zy5YtQkwRJL6okTh1UPd6vbjiiivwxz/+Ubwe0draihNPPFGIKrq3jRs3irAmiTW6jli0aJG4lxkzZojXJR80eg6p8KysLETbTsgF2w4QAQsJMFSuwaSZF+HrPdVY5dqBk0eMgHv7duSaTNjp8YgoWF7TkWjAKjQ1/QK/3w2Vqm0XBZNKhX+PzsXpa3bi07oWzE5uxpy0hF7+KhmGYaKTQMCJRT9JfXsPNUcftREq1b4ddHqC6dOn48477xSBGBJvdXV1+Pjjj3HKKacg6iJgWq1WiKZt27aJvOsnn3yC3bt347XXXhOPdZcnn3xShApJAI0ePVqIHcrj0ut1xNNPP42TTjoJf/nLXzBq1CghCCdNmoRnn31WPE5Km0Tc3XffLXzKxo0bJ5z7q6qqwrnkrVu3isbhr7zyihB9pJj//e9/4/333xfXEfS1kdEs3ceYMWNEdI8UNt2vDF1z7bXXYsKECSIiR69HYnTBggWI3p2Q+4mApY4BNEbA3YrJxuw2fmBEZnNzuA4s0V4Er12DINxobl7S4ctNijXhhrw0sb59RwVWWfbz3gzDMMygY+bMmeKz+PzzzxcaJD09XVhldTWFOeB8wIjhw4eL8VsggbN69Wrccccd4XNKpVJEnSis2BF0niJmkVB0SxZXe/bsQU1NjXgNGfrHIKFFzyUhRTNFsqZMCUVsAHE9vffy5ctF6JOuOfLII9uISnofinI1NzeLlGN7HA6HiKYlJiZ2eO9ut1sMGYqyDbSdkMUN+4mAqdRA5kSgdDEme/zi1Ib6DdAddj7w1n+RvGYtMGmiSEG64YW/Mhea4btRX/89kpM7bmN1U146fm22YYXFjnPX7cKzo/JwWmp873yRDMMwUYpSaRCRqL56795iy5YtogSKyo7oM5oyWxSgufrqq/Hqq68iqgQY1Xy98cYbIspDoT6K+ERC9WBdpaGhQbxeWpoU5ZChY4qwdQSJq46up/Py4/K5/V3TPr1J6VQSTpHXtN/tKb8mPdaRALv99tvFzo1I8RcJpU3vv/9+DESGhiJgFc1OuLx+6DWqztOQpYtRUL8bifpENLmaUDLECL1CAfWOHUg94XjUNTYKO4qY2gnwkQBr+AEjgw9Bodj3NTVKBd4bNwRXbynF/MZWXLW5BPe5M/GnnH3T0wzDMEzH0I7C3koD9iWPPPKIiIKR6CIo62UymUR9NtWSUS141KQgSWnSIOFENVe0WyFyDFb+8Y9/iBTmp59+Gq4zaw9F+iwWS3iUl5djoJAco0WcQQOqpdxvGjL7MDEpKldjcprk97XasR360aPFOjdUN0hpyHT7EfC7lfB6m2CxSGatHWFSq/D62AKxM5JKOe/dVYUNVkfPfoEMwzDMgMPhcIjsVSQqlfTHfHeK/wdEBIxExocfftgjBW5k6ErfqNrats2X6ZjyuB1B5/d3vTzTuUjlS8dUqyVfQ9G7SHw+n9gZGfk6Hb1P5HvI/POf/xQC7IcffhDquzN0Op0YA/Wvp8LUGKwqbcbOOitGZ8buV4ChbgsmH/EHzC+dj1U1q3D64dPg2rwZ6ZWVFG4UhfhHKUfDUZ4E87B61NXPQ3z83pRwe9RKBR4pzEKDx4uv6i34b1UjHh8RfX/NMQzDDGZsNht27doVPqayonXr1okMVW5urghkVFZWitpugjzDqI78hRdeCKcgb7zxRkydOlVkpKKuCH/YsGE98ub0WpMnT25TtC4XsdPOho6g8+2L3Gkno3w9pQ1JIEVeQ7VWVNslX0NzS0uLqD+LTJ3Se1OtmHwNGcJRTVfk+4wYMaJN+pF2XNJGACrqj6wpi0aGpUppyN11+6kDM6cDcdTDMYgpQUlsrq1bC/1h0vcmdvkKIULJjqKB7CiqRorz9XXfHfCvFRKBV4T8wT6pbYbNJ9WZMQzDMNHBqlWrMHHiRDEIqvmmNdV4ESSwIk3fL7/8crE5jjbiUVbud7/7nficpg2C/Z1uC7BbbrlF7ETsqdAefXPJT4ssI2h34jXXXCOM2GhXJEH2FpFF+pT+JLHzxBNPiDqx++67T/yDzZ07N/whTeqXcr9ffPGFsI+g1yAlTHYVBO2epJ2UpJrJK4SM3Oj5VKAvK+aLLrpICETZ3I12ftLXHbkBgAryyeKCdkqSDwnVhtFo7ycWbQJs5/4EWIQdxbDmCpi1Zjh8DpQPiRGRL395OYaEvsdlqgYkNU+D36uEy10Fq/XABaIz4mOEP5jdH8CnddKuSoZhGCY6OProo4W+aD+o9pygmSygIvnzn/8sPqcpHUlOBm+//faAsILqdgry119/FSas3377rbBn0Gg0bR7vruqkraP19fVC3ZJ4oTQhCSy54J2UbmR+lzy3yKuLbCbI+6OwsFDsgJQ9wIjbbrtNiDjy66JIF9lM0GtG1mbRtlUSXeRnRq9/zjnnCO+wyJ2T33//Pa677joRpaN0Kd2j7AFGUMiTdnKee+65bb6me++9VwjDaBVguw4kwHKmAps/gapyjagDW1SxCKutW3BUURGca9cix+vFVqoDUzZgnHY8qspiED+0FXV18xAb23kKVxbY/5eZhPt3V+G/lY24JHPfvqQMwzAM099RBLsZypIjU53x+uuv/9Z7GjRQapSEHhXkkyN/f6eyxYmZ/1go6rG2PngSNKpOAqgVq4BXjgOMSXjjlL/hidVP4ujso/G3TcPQ+MKL0Jx+Ot42SfVbF7pmYq32GaQcvQUGQx6mH75AiKz90ejxYeKSzfAEg/huynCMN3MtGMMwgwOXyyXqoqjcprMNX0zvf6974vO72xEwFliDl8w4PYxalWjKXdroCEfE9iG9CFBpAUcjphildOPqOjJkvUgIsOCyZci+7FJUVFSI3ZDmhokIBrbB6SyFzb4d5hipLqwzkrRq4QVGdWAUBRs/kgUYwzAMM7Dodg2YDKUNKR1Jg9ZM9EORqb1pSGvnF6p1QIZkSTLS2gyj2girx4qKvBgotFr46usxJFlKHZYpG5CmKYS1Qnrd+rp5XbqX/8uQGr9/UtcMKxfjMwzDMNEuwKi2inoiksUDOcXToMJ1KlanAjgmuhmW0sU6sGyp/ZC6cjUmpkq7WVa3bIBh0iSxzgq1JapUNiFelwHLbrM4JjuKrjA93oRCow4OKsav5WJ8hmEYJsoFGO0C/Omnn/Dll1+KAncan3/+uThHOySZ6GZYWvd2QqJ8xV5D1trVMB0u2XwY160XeXO/IoB6tRXqmhFAUAm7fSfs9t0HvA+5GJ8gT7D+brjHMAzDML9JgP3vf/8T/ZWo6zh9gNIgU1aykqAO5Ex00/UIWMiQtXYTpiSN3duYe6okwJzLl4sdrHIaMlU1DN6WkIlu3TddupffpSdCp1Rgo82J9VbnQX9NDMMwDNPvBRilGdv3WSSotyKnIKOfwjQpVbi73oZAYD9Rp7hswJwBBHwY4/FAp9KJvpDVuSYojUb4W1pQYJSK56kQP1Wfh7rN0p6Qurqvu3QviRo1TkuRGnN/UNP02784hmEYhumvAowc4snnirZnyjidTtFkujP3eiZ6yEkwQKtSwuUNCFuKTiEriVAUTFu5BhNSpDZQqxrWwniYdD55TwnUKjVsCheCejNad8dCAY1IQ9psO7p0P1PjTGKude/tWMAwDMMwUSfAyA2enOOzs7OFiSmNnJwcLFmyRDzGRDdqlRJDUiTRQz0hD2jISpSvxOR0qQ5sVe0qGKcfLtae5csxdNhQ6RJVA5KVQ6DySWnJ2i5GwfbvGMYwDMMwUSLAyHF+586deOSRR4RrPQ1qRE3nyBmfiX6GdtkRX6r3QsUKHJYmFeWvrFkJ4+GSAHOsWoURob6ipaoGpBny0VqaFE5DcmE9wzDM4OKRRx7BYYcdBrPZLEqbqIXg9u3bD/i8jz76CCNHjhSGqUVFRfjmm67VEvcl3TZiJYxGo+ijyAxOCuWekLUHEGDkBUaGrPZ6FKlioVVq0ehqRHWaBqrERPibmpDr8UABBRqVVsQYRmPz8l8wZpgWDsce2GzbYDaPOjRfFMMwDNPn/PTTT6IFIIkwn88nWg6eeOKJ2LJlC0wmKfvSHsrAXXjhhUK8nXbaaaJdIQm3NWvWtGlTOGAjYKtXr8Yxxxwj7PfbQ1b89Nj69et7+v6YfkjYjLX+AAIswpBVV7UO41KkPo+r69fAFIqCBdesFSlsolHvg9KhQYxxarfSkAzDMMz+oYyC3e/vk9GdbMa8efNw+eWXi4za+PHjRfNt6glNGqQzqPzppJNOwl/+8heMGjUKDz74ICZNmoRnn30WUREBe+KJJ3Dsscd22POI+iGdcMIJePzxx0UXcia6KUyVdkLuqrWJ/1j77d1IhqwVK6U0ZNZhogaM0pDHTz8crd98A/vSpRj157koKy9DqbIeaYY8+FsMgOZX1NV+jaFDbjlgb0iGYRhm/zgCAQz9eWOfvPfuI4tgUqkO6rkWi0XMiYmJnV6zdOlS4VEayezZs/HZZ5+hP9PlCNjy5ctx5plndvr46aefLsKATPRTkGwSDbmtbh+qLXt3w+6/EH8FpoTqwFbXrA7XgTk3bMDw3FyxrlG2IMGYi7KVfiiVejhdZbDaNvfyV8MwDMP0RwKBAG688UbMnDlzv6nEmpqafeyx6JjOR0UErLKyUhTFdUZMTAyqq6t76r6YfoxWLe2E3FFrw/YaKzLjDQcWYLWbMC52CDRKDeqcdaiJC0CTnQ1vRQV0u3YhNSEZdc0N8JpiULNjF0aeeRTq678TvSFjzf03h88wDDMQMCqVIhLVV+99MFx33XXYtGmT6DkdjXT5u5KSkrLfnQjbtm1DcqjBMhP9DA8Zsm6rOYAVRWwmEJsNBAPQ121BUbL0C2BVzSqYQr5x9qXLMHLsaLGu0lhhDGhhVE8N94bk3ZAMwzC/DSrloDRgX4yDKSOZO3cuvvrqK/z444/C9mp/pKeno7a2ts05OqbzUSHAjj/+ePz973/v8DH6gKTH6BpmcDAyXRJg22v23ZSxDzmhtkTlK3BYurSmWjBTyA9M1IGNlnY7VigbkWLMR8VaHZRKaTek3d41U1aGYRhmYBMMBoX4+vTTT7Fw4UIUFBQc8DlkAr9gwYI25+bPn9/vzeG7LMDuvvtubNy4EdOmTcOHH34odjzS+OCDD8Q5ChPeddddvXu3TL9hRLq0GWP7gawo5EJ8omIlpqTv9QMzTJN8wtzbtyNZo0GsPkY051aYU7Bn9XYkJh4hHq+rm9drXwfDMAzTf7juuuvEZj6ykqCyJ6rjokEdd2QuvfRS3HHHHeHjG264QeyepM2ClI277777sGrVKiHkokKADR06FD/88APsdjsuuOACscWTBnlvUA9IUpvDQqaazOCJgO2us8HrD3TNkLV8BcYnj4NaqUatoxY1Ggd0I0eKhxzLlmPUcGndZAAs1cVITpodTkMyDMMw0c8LL7wgdj4effTRyMjICA8K9siQLUVkzfmMGTOEYHv55ZeFdcXHH38sdkD2Zw+wbhuxTpkyRUS61q1bJ5zvKVQ4fPhw4YbPDC6y4g0waVWwe/woabCHm3R3SHoRoNYDziYYLFUYlzwOa+rWYEXNCsyaMQPubdtgX7IEY6++Gss3rEKFqglZGgMspQVQKNQiBWm3F8NkGnIov0SGYRjmEBPsQs3vokWL9jn3u9/9ToyBxEFtTSDBRV/oeeedx+JrkKJUKjA8vYuF+GotkDlJWpcvC9eBraxdCdOMGWJNAiwrOwtmtRE+hR+6uBxs+WkbEhOkx+s5CsYwDMNEEQe3N5Rh2hTiH0CAtfEDW75XgFWvhGHyJCi0WvhqauAtKcGIHCmNbY8xoHrnFiRxGpJhGIaJQliAMQfNiK5aURC50o5HlC3H+JTxYT+wck+tEGGEffESjD1Mal1Uq3Eg4K6Bq34yFAoVrNbNcLmqevGrYRiGYZhDBwswpgd2QrZ2fSdkw3boPQ4hwgiqAzNN35uGzBs1BCaFXqQhDXHx2PZrI8wxY8TjLS2reu1rYRiGYZhDCQsw5qAZEUpBljc5YXf79n+xKQlICu2SrVi11w+MDFlDdWCOFSsAnw/Dk/LFsdecgJING2AySnWGLZbOm7EyDMMMJtigeuB/j7u1C1KmpaUFK1asQF1dnejVFAn5czCDg0STFilmHeqtbuyotWJibsL+n5BzONC4SyrEH3MyXlj/goiA6WY9AlV8PPwtLXBu3IjRY8dg7aJtaNb7YfJWwF5bKJ5uYQHGMMwgR6PRiJnsnwyG/bSBY34zHo9HzKqDbCTe4wLsyy+/xMUXXwybzYbY2Ng2LQZozQJs8BXikwCjQvwDC7CpwLq3JT+wo/8KnUqHRlcjSqylME4/HNZv54k6sCFX/hHGH3VwKNyAzoqS1WlInAzYbNvh81mhVu/H8oJhGCaKITEQHx8vAiCE0Wg8qFY/zP6h4FJ9fb34/qrVBxWrOiDdftVbbrkFV155JR5++GFxY8zghgrxf9nZ0L1C/IpV0EKBCSkTsLxmuXDFP3HGDEmALVmClD/PRb4uHVs8pVDEGlG704f0w7Pg8VbCYlmHpCTJIZ9hGGYwIvc4lEUY0zsolUrk5ub2msDttgCrrKzE9ddfz+KLaVMH1iUriqRCQB8PuFqAmo2iLREJMEpDnj3jZnGJc8MG+K1WjMgrxJadpbAbtYhproTPNhLQkQBbzQKMYZhBDQkCcodPTU2F1+vt69uJWrRarRBhvUW3Bdjs2bNFj6UhQ9iVnKEUpLwT0ioKFvf7lwL9IFNbop3fCT+wqQXT8ByeE4251UdlQpuXB09pKezLlmHo+PHQ7lgEj9IHr7ISDbuykTiGC/EZhmEi05G9VZ/E9D7dFmCnnnoq/vKXv2DLli0oKioKFwTKnHHGGT15f0w/pzAtBiqlAk12D+qsbqTF6g9cBxYSYEWH/QEGtQFNribsbNmJ2FmzJAG2eDHSbj8GOYEk7FbVImhywlIxRgiw1tZ1CAR8UCp7JyfPMAzDMIeCbn+KXXXVVWJ+4IEH9nmMoh9+v79n7owZEOg1KgxNMWFHrQ2bqywHFmARhqwapRoTUydiSdUSrKhegTNnzUTzO+/A/utiKO5VocCcid2OWnhNOjgbkhD0GeGHAzb7NsSa+3eTVYZhGIbZH8qD2RnQ2WDxNTgZkxkn5s2VXTBkpZ6QFL2yVgGWckzLmCZOL69eDtPUqbTHGt6KCnhLSzF81Egogwp4NEr4FRWw10tpb0sLpyEZhmGYgc1vqi5zuVw9dyfMgGVMplQHtrmqCwJMawQyxoejYLIAozqwgEEH48SJ4ti2eDHMhSnIDCSKY0VSI5wNQ8Wa68AYhmGYQSfAKMr14IMPIisrCzExMSguLhbn//a3v+HVV1/tjXtk+jmjZQFWbenaE8iQlShbipEJI2HWmmHz2rClcQtMs2aJhygNqcuPRV4gWRw7VS44GyQn/ZbmzgVYMBiA1bYNgYD7N35VDMMwDNOPBNjf//53vPHGG3jsscfEFk2ZsWPH4pVXXunp+2MGAGMy4sItiSzOLmyJluvAypdDpVRhavrUcBoyZtZMsXYsXw6FMoCCxGwgCLiUSuiMQxEMKOHx1uzTmJsaRtTXz8eKlWdixYpTsWTpsaiofBeBgORkzDAMwzADWoC99dZbePnll4UbfuT21/Hjx2Pbtm09fX/MACDOqEF2gtQSY0tX0pCyAKvdDDhb2tSB6UaOhCopCQGHA45165A8KguJwRjxuCG1FR5rmli3tu5o85LNzUuxYePVsNm2iGO3uwbbt/8NS5ceh8qqDxAIsFcOwzAMM4AFGBmxDhsWaqocARXhsyHc4GVvHVgX0pAxqUAiFdQHgYqVYQG2tm4tPEFvuDm3SEMOjUdqQIqwtTir4HNmiXVN6SYx2+ySEPP5WqFSGZGXdw1mzlyM4YX3QKtNgctdhW3b7sTSZSegqupjYWHBMAzDMANOgI0ePRq//PLLPuc//vhjTAwVUDODdydklyJgRO50aS5bioLYAqQYUuAJeLCubl04DWn/9VdRB5YakMRdQ2MLTEapEL+xToq2er0tYlarYzFj+iIMG3or9Lp05ORcJo4LC++GVpsMl6scW7fdjmXLT0R19ScsxBiGYZiB5QN2zz334LLLLhORMIp6ffLJJ9i+fbtITX711Ve9c5fMgImAbepKBExOQ657R+yEJP84ioJ9VfyVSENOnnmRuMS1ZQsCNgvS4pIAJ+AIBJCYNhxNTsDpKhbO+zIqlQFabVKbt1Cp9MjNuQJZmRegovIdlJa+BKezFFu2/gXFxf9Cds6lyMw4HxqNdO8MwzAM028jYGeeeSa+/PJL/PDDDzCZTEKQbd26VZw74YQTeucumQETAdtdb4fL6+/6TsjKVYDPs7cOrGY51MnJohaMsC9dhrSCbOiDGgQVCvgCOnFeZahCc42jw5cmYdZenOXl/kFExIYOvQ0aTaJITe7a9Q8sXjIT23fcB4ej5Dd/DxiGYRimqxxUP5cjjjgC8+fPP5inMlFKWqwOSSYtGu0ebKuxYkJO/P6fkFwIGBIBZxNQvR7T0iUBtrlhM6weK0wzZ8C9bRvsS5Yg9sxJSN0YhzJVA8p2WRCfA6j1VuzZWAxIJWGC6upqLFq0SERkySbl6KOPFvWKcn9KtdqE/Lw/ISf7ctTWfoGy8tdgt+9ARcV/UVHxNpKTjxMRs/j4afvvackwDMMwv5Hea/PNDCpIsIT9wLqShiSBI9eBlS9DRkwG8mLz4A/6sbJm5d5C/MWLocmKQVqoEL+isgFKpIp1ZfHG8Ms5nU689NJLQnyJxyor8c477whrlF27drWLiOmQmfk7TJv6DSZOeAtJSUeLDQENDT9gzdqLsWLl6SgufgpNzUvh97OfGMMwDNMPImAJCQkdRgfonF6vFxGHyy+/HFdccUVP3SMzgNKQv+xs6JojPpE7Ddj+NVC2DJjxZxyecThKW0uxtGopjp58CxQ6HXy1tQg6apECSYC1ujyIiRmGVlsdrK07YW0dJc77fNIOXGoQP3XqVNEsfuXKlUKIvf3228jOzsYxxxyDIUOGhH9+aU5MnCmG3b4b5RVviAJ9m22rGCj5N5RKLWJjJyIh4XAkxE9DXNwEKJVSGpRhGIZhDmkRPpmxnnzyyeKDjlixYgXmzZuH6667Dnv27ME111wDn88XbtzNDA7GZnWjJVG7nZAIBjE9czo+2P4BllUvg/JwPYyTJ4sUpGPZEmSkjoCiSQG/UgmVKl08TWOugbUlF9ADSqVK/PylpKSIx3JycjBjxgwsXrwYq1atQkVFBf773/+K85SajBRihMk0FCNHPIihQ25BXd08NLcsQ3Pzcng8dWhpWS7GHgoZK3WIjZ0Ac8womGKGI8ZUCJOpEGq1uce/nwzDMEz00m0B9uuvv+Khhx7C1Vdf3eY8pX++//57/O9//8O4cePwzDPPsAAbpIX426pb4fMHoFYdIMNNPSHVesDRCDTuEo74SoUSJa0lqLHXwDRzphBg9sVLEHPyDCQ1xqBBYUVjTRBKA6AzV8Pt9IUEmDIsvmTMZjNOOukkzJw5U/zckhArLy8XQiwzMxPTp08XtiqRhsIaTTyysi4Qg9KWTmeJSEW2NC8XoszjaQgLskj0usyQIBsuBJnJNAxG4xCo1ZKJLMMwDMNEoghGFsd0Aer/uG7dun3MWKnOZsKECbDZbNi9e7cQYXa7vTsvPehobW1FXFwcLBYLYmMHvhVCIBDE+Ae+h9XlwzfXHxGuCdsvr58ClC4GTn8GmHwZLv7mYmyo34AHZjyAk/2jsGfOWVAYjch+/nN8+9U8bFZXYGiGBZmFX8BjS8GX1svwSeZ0TPJvwatHnIsFjVasstgx3KTHCUmxGGbUhSNd9P2miNjq1atFhJag7/+0adMwadIkkULfH/RfxeEohsWyBnb7TmECa7ftgNtT2+lzdLp0mIzDYDQNFaKMfMxobm+ZwTAMwwyuz+9uR8ASExOF5cRNN93U5jydo8cIEl4UfWAGF0qlAuOz4/Hrrgasr2jpmgCjNCQJMEpDTr4M0zOmCwFGdWBzjjhTtCXyNzbCb60QjvibUYGaOhUyCwGNqQHBVklIbVAOx8QlUhsimQd2VyFPr8UJybE4PikW0+NjROr8yCOPFPVhNOg/D0VuafckiTASY1Tn2BEk5ChVSSMSr9fSRpDR7HDsFtEyaolEo6n51zbPISsMOVImz5TOJNNYhmEYJvrptgD729/+Jmq8fvzxx3ANGH2QffPNN3jxxRfFMVlUHHXUUT1/t0y/Z3xOnCTAyltw4dTcAz8hbzpAjRVIhAGiDuylDS+JOrCgAmI3ZOuXX8K1cRnSFGPFNXafESpVLPz+VsSom8U5n0INinNNijUKobXZ5sTiZhtKXR68UtEghlGlxFEJZhyTaEZ20SQcNW4ianbvxtbVq2CrrcayZcuwfPlyjBo1CmPGjMHQoUMPGBUjNJo4xMdPESMScum3O3bDbt8Fh3037I5dotjf5aqA19vUYSpTEmYkyuT6suGIiSmERtOxKGQYhmEGiQCjui6qm3n22WeFCz4xYsQI/PTTT6Lombjlllt6/k6ZAQFFwIh15VKLoAOSPRVQKIGWMsBSiXEp42BUG9Hsbsb2pu3ICAkwx5LFSDjmKBjqtHAqPFAEyIqiFVOVS+ALtsDoNeGmY+5Fsnbvj7Td58cvzTbMb7Tgh8ZW1Hp8+LbBIsZelMCIqcAIQBMIQON1Q+vzQVncIIZOo4ZRr4dJr4dBq4VKoYBGqYBBqYRBpQzN0jEJPDpHc6xahViVCnHqkYiNH4P4ZBVyVCroVUr4/Q4hxEiYUeRMCDPbTjhd5SFhtkKMSKivJUXKRI1ZuNZsGBf/MwzDDCYjVipqpsEw7ZENWHfUWmF3+2DSHeBHTB8LpBcJM1ZKQ2qKzsVh6Yfhp4qfsLR6KS6ZcZq4zLV5M+LO1yGxJgaVqiY47THQGAFzTA1Ow064fKPaiC/CpFbhpJQ4Mah+a6PNKYTYshYbmrx+WHw0fGj1BcT1XqUSXp0BjvYuE1Ql6fRK4zeiUyoQp1YhXq1BomYsEjQTkKBVISFNjQRVEMZgI/Teahi9JdC6d0Lt3Ailexc8nnoxmpuXtP326bP2CjMRLRsOo3GY8DpjGIZhokiAUWrx97//PX73u9/BYDD0zl0xA5bUWD0y4vSotriwqdKCaUO6UGyeO0MSYKVLgKJzRRqSBNiyqmW4cuyV0BYUwLNnD4KeeiQETahEE1qb9UgyAhq9VbyEzyuJqM6g+q1xZqMY7fEHg7D5/Gjx+dEaGv4g0NLaivKqKlRUVaOmrg6+QAABhQIBpRI+pQoqgxH6uDhozbHQmGKgNBjgU6lh9wfEa1j9ksgTa19A6Dh3IIg6j0+MzkkLDak7gFapQII6iHilG7FohTnYAJOvEjH+KsS5WhDnakZc43eIxwcwwyrclY3GPJhMI9pEzAyGPCiVB/U3F8MwDNPDdPu38cSJE3Hrrbfiz3/+M8477zwhxg4/PNTXj2FCUbBqS40oxO+SAKM6sOUvSIX4VAeWIfmDralbA5fPBcOECUKA+aq3IiEo1UI1N+uQFNGGKODr1mbeNlBaMU6jFqMNiWYgX3oTr9eLkpIS7Ny5U8z1NfVt3PVlqD9qRkYG0tPTkZaWJkZSUhIUSiVs/oAUdfP60Oz1o8knzc3ysdcXGn40en1iOPwBeIJB1HqBWlBUKyU0RkEUvbVDgQBigxbEO5oR72hBfH0z4rEY8fgKCQorMvQm5JhSkBObjYSYQsTEjIBOl8GtlxiGYfq7AHvqqafwz3/+E1988QXefPNNsaOMLCmuvPJKXHLJJeIDhxncjM+Jx7ebarpeByYbstZtARxNKIgrQKohFXXOOqyrX4cREybA8umncG1cjoScc8WlFmvbHZYHL7+6hkajQWFhoRiEx+NBbW0tqqqqRA9Kmuvr68UOYLJkoSFDPmPkUSYLMhr5aWmISTxwYT0JMCHGPJIgo1HvoeFFg4ikeUPH0mNBKGFRJMCCBJR29IKu0GiEJNSwHEkKC1I0QWTotMg0xCI3JhUFcbnIjUlBglrF4oxhGKYXOKh8hFqtxtlnny1GXV0dXn75ZbE78s4778Qpp5yC66+/Hscee2zP3y0zoArx15d3oSckEZMKJA0TZqwoXw7FiJMxLWMaviz+Esurl2PChJPFZc6NG5A86U9AM+DwxkKh0CIY9KAv0Gq1wlWfhgxFyWpqasQgcSYPEmvy+UjIqoUiZXK0jGayciFTWRkq6DeqtMjRaw94T75AUIgwEmW04aDOTbO0rnV7UOOyi7neq4AXSrQq4tCKOJSJmw8NG4B6OkHeZrXQwosUlQfpWgUy9AbkmBKQZTAhU6dBpk6LLL0GSRo1lCzSGIZhusVvKgihFkSvv/463n//faSmpooekNR777TTTsO1114rImXM4KMoO0702q5scaLO6kKqWd+1KBgJMKoDG3EyDs88PCzArj9pLpQmEwJ2OwwmJWKa9LApXFAEUxBEZfglKCXo3tEM59YmaHPMMI5PgUJ96PrNU5SsvSgLBALCayxSkJEQa2pqgtVqFYPSmpGvQWKMnPoplUmDomeRbv2doVYqkKbTiFG0n+vo+0RpThJnVU4Hymw1KLc3oMppRY3bhzqfGo0BsxBoHmhQ6deg0kkKmHK/FNVsG9nUKICMkCDL1GtD4kyDrNCaZo6kMQzD/EYBRhEvauVCwos+OE4//XS89957mD17dvgXLAkxagHDAmxwEqNTY3iqGdtrrdhQbsHxo7sgwPJmAGv/G64Dm5YuFaBvbtwMq98Ow/hxsC9ZiqC9FgkBE2wqF1x2M7Qm6enKYBB1z6yFt1rqvmBfVo3W70sRc0QWTIelQ6k7sIDpDSiaRcauNEaOHBk+73a72wgyOWpGUTTqW0kjMuJMokwWZCTO6A+eroiyjqD/p0latRijYwxAyr51ej6fHS22XdjTsgdltmqUOZpR5XSh3q9FI5LQFBotSBDRtDKXVwxYOu5+YVAqwhEzeSZhlh1xjiw8GIZhBgvdFmDZ2dnCoJJqvkhote+/R1AbosMOO6yn7pEZoIasJMCoDuz40WldrwOrWgt4HEgzpSE/Nl/0hVxZsxLjJkwQAsxbtR0JmiSUoxFWiwFJIQGmCgSF+FJolTCMTYZrZzP8FjcsXxXDurAMpumZiJmRCZVJg/6ATqdDbm6uGDJ+vx+NjY1CjMl1ZTRTCpMiyzRkSHxRyjIrK0sIMhrJyclt0pe/BbXahOT48WIc1s5c1kbeZbYdsNt/ESKt0l6HGp86JMqS0SiGtG5QJKMV8XAGgtjtdIvRGYkaVUiQSaKs/ZpsRjjVyTDMoBVgCxYswBFHHLHfa6gvEjnlM4O7EP/DVRViJ2SXSMgHzJmAtQqoWAkMOUrUgZEAozTktAmzxGXOzcuRMO53Ym1pMSApc+9LxJ6Qh5jpGVAaNQh6A7CvqYXt5wr4Gl2wLigTa4qGxRyZBXV8F6JyhxgSVRTZokF/xMgpzObm5jaCjGaKoLUXZZS+lCNkJMxoUOStJ1N/1Kw8If4wMSJTmh5vI+y27VI7JhJo9nWw2XbA77eJNGYzEkPCLDQUqWhRZqNJkYa6gBmOoFqkRZu8TmywUa5zX7QKBTIjhFl2RBQtO5TuJKNbhmGYqBRgHUW8ZL777juRimSYSEd8atJNfSL3C4kESkNu+liqAxtyFA7POBwfbP9ACDDDMdeJy7y7NiFhwuVi3WqPCz+d2hbFHrc3mqTQKBEzLUMILuemBlh/qoC30gbbkirYllXDUJSMmJmZolasP9cmUUSLbCxojB07to0oIyFGAkwWZpS+LCsrE0OGvPrkCJkcLevpxu/0/dNpk6FLTEZi4sy2NXnumr19MoUwo7EKfr8d8Ieuo92eMKIRKWhUpKFVMxwWdQGaFOmoD8aj1q9HrQfCjqPE6RGjM1K0amTp9ooz2ryQpdMIgca1aAzDDGgBRg2LH3/8cVx3nfSBSNBf49R+6JVXXoHLRXvcmcHOiHQzDBoVrC4fdtXbMDytCy1z8meGBJjUF5Ic8RVQoNhSjEaNG9ohQ+ApLkYiGQB7ALtbEnmEUtNx1EShVMA4LkUILveuFlgXlcO92wLn+noxNNkxiJmZBWNR8iEt2O8pUVZUVBQWZQ0NDWFBRoNSmU6nE7t37xYjcvelLMbkuTdMlUno6PUZYiQlHdlOmFWHRFmoHZN9F2Ltu5DrLwU8K8S/byQ+qOHUj4FNV4RW9VA0KrPQgCTU+g2ocgdR4fYIyw7ZkmOd5M+7D7SrVBZk2RE1aLJAy9BqxGYGhmGYfifA3njjDdGM++uvvxaF+PSX90UXXSQ+AH75hboqMwygUSkxMTceS3Y3YmVJU9cEWF4oekIpSJ8Hcbo4jEoahS2NW0QUbDIZshYXQ+21IDZoQGtgr+jSGpsOLAYKE8TwhCJhjnV18FbY0PzBdli+LkbM4RkwTcuAynxgy4f+KMrk9CWZJRM+ny/sVSYLM/Iqo52X27ZtE0OG7C8iBRmlMslqozeQhFmmGMlJR+8jzCRRtivUvFwa8Flgdq0XI6Pd6+m0aTDEDEXAOBIW9Qg0q3NENK3GqxPCrNLlFTMJMxJpOx1uMTr8PkLa0ZnVLnIWKdrM6r7Z0MEwTHShCHZk530AaIfWFVdcgbVr1wrjSSrGf+KJJ2A07tvm5UA899xzIqJGf62PHz8e//73vzF16tROr//oo4+E5xi5kZMp5qOPPiq8x2Toy7n33nvxn//8By0tLaJn5QsvvBA20CTIAoCc/L/88kvxwXXOOefg6aefRkxMTPiaDRs2iCjfypUrRdqVrr/tttvCj2/evBn33HMPVq9ejdLSUvzrX//CjTfe2K2vvbW1FXFxccKmoKfTQv2Bf83fgacX7MScCZl46gJJFOwX+lF8fBjgaACu/A7IPRxPrn4Sr296HWcOPRO3VI1DzT33wnTM77EgWY9SVQOOOPK/4acfd+zeKE9X8Ns8sK+oESnJQGso5KJSiGiYYXwK9MPiodBE14ctRavp/5osyGimdGZHIol+7iOL/GknJu3IPNSIGjNPQ1iQOaiRuVjvhsdT1+nzVKoYmExDYTQOgck4FGrDULSo89GAZFR5gqhwhcQZzSGh5u3Cr8NYNUXR2gozeU1zOkfRGCbqae2Bz++D/m1KO7No1xYN+mtZr+9+UfMHH3yAm2++GS+++CKmTZsmXPaphmz79u3iL/n2LFmyBBdeeCEeeeQR4TX27rvvYs6cOVizZk24Puaxxx7DM888I1z6CwoKhFij19yyZUv4Hi+++GIRuZs/f76omyEx+cc//lG8nvyNPfHEE3H88ceLe9u4caPY9RkfHy+uIxwOB4YMGSJ6Yt50000H+22Mag7LTxTzypJ9P+D3Wwe29QspDZl7uKgDIwG2vGY5DOMvFZe5d61FQtIJKEUD/H4VVKpQMVE3UcVoEXtsLsxHZcO5qVFExTylrXCsqxeD6sh0hQkwjEqEfmTigIyMdbT7Mi8vTwwZ+lmOjJLRbLPZhOUMDfpDS94kIHuUyaOrHmW/ucZMlyJGYkJot2wIr7cVDsduIcZIlEnibDecznKxAaC1db0YbV9PhXx9DsYYh8BoGgJj3BAh0gyGfDQH41Dt9qI8JMgqXZ69UTSXJ9QvlHp9urDV7uo0ipZOYqyd7Ya8UYCOaccn16IxzOCm2xEwMl2lFCTthHz11Vexbt06IWDoFzr5g5Eo6Sokusiu4tlnnxXHlMYkE0uKNv31r3/d5/rzzz9fRNy++uqr8DnqQzlhwgQhlOhLoQ8FqkejfpUEqVP60KDU6QUXXICtW7di9OjRIrI1ZcoUcc28efNEFI0ie/R8ipjdddddIlIgp2Hofj777LM2aRuZ/Px8Ef3iCFhb7G4fxt3/PfyBIJb89VhkxnehzmjZi8C824FhxwP/9z84fU7MfG8mvAEvvjrzS7iOOxfBgA61J9+IH7WbkZ2zEQUF6+BozsPp5yz8zffsqbDCvqoWrq1NwsYijAKiYF8/KkkIMnWaMao/QOlnM1KU0aB6svZQRIzsMCJFWU/aYRwsgYAbDkcpHI5iIcgcdpp3iWO/39Hp89TqOBiNBTAa84Uok9ZDYDTkQaUywO7zo9ItCTN5JoFG4qzC5UWNu2tRNPJFy4gQaJHGtZmhc7Gc6mSYfkufRMCo+TYZrJIII0444QQRIfrTn/4khBDdVFcjaJS+u+OOO8Ln6Jc2RZ2WLpXMONtD5yliFglFt0gYEXv27BGiiV5Dhr5BJPTouSTAaKZIliy+CLqe3nv58uU466yzxDXU4zKyBobeh9KdlK6hrf0Hm/6hIdPV79VAxaRTY0xmLDZUWEQd2JkTIrpndwZFwIiyZYDfB4PagNFJo7G+fj02NG5E0YgRcK5ZgwSFlO6uKB8Duy0RptYxwDm//Z612WYxgmdKvmIkxJxbG0WtmKfMKkbrdyVQGtXQ5sdBlx8LLY3MmAFTxN8V6BcKDdk8lv64kXdeyoOiyPTz3N44luwwSJTJlhg0kyjr7UhZJEqlDjExw8WIRNSZeWqFIHM49kjizCGtXa5K+HwWtLauE6M9el2mEGQGYz6GGvJRROIsPh96fTaUSslfLhAMilozSZh5URVKb1ZRVM3lQZXLiwavT/iiFTvdYnRGjEoZFmeyKKM11ahlhI7NKmVU/yHAMNFMtwUYpftGjBjR5hwJkg8//FBEwLoK7dii9GX75t103FGUiSBx1dH1co89eT7QNe3Tm/RXPBUhR15D6cv2ryE/drACjFKn999/PwZbGrJbAixtDKCPA1wWoGYDkDUJ41PGCwFGY0phoRBg8QoK3yoQVCjR3JwFI3Q9et/0oUaiigbZW1A0zLmtCa4tjXDttiDg8EnrLY3S9RqliJCRGNPlx4m10nDo66V6C/p+0P8RGpF2GFRP2V6UUVq/vLxcjI4iZd1tsdTTX4dely5GYmJI7Ifw+11wOEvgdJSERZndsUesSZi53FVioHlxu9dUCRFGUTNKY9KcZ8jDyJh86JOzoFS2/Tlw+QOo8UjRMxJmJMrkGrTqkFijVKfNH8AOh0uMzjAJkRYSZTqtmNPDx9LgXp0M0z/p9ieELL5IQBH0l63MJZdc0pP3FnVQtC8ygkcRsMi+gdHIYfkJePXXPVjV1TowpUpyxd8xT/IDCwkwYkP9BuiGnynWCns94swGtCjappOCgQBa6mpgTkqBWtNzrveqOJ3wFaMR9AXgqbLBU9IK9x6LqBsjQeYutohhhSQ81CkGSZTlmqHNiYUm3QhFFBmFUtSY/v/TiDSOJTf/SNNY+qOFIt7tI2VyTZksyGjQH0cUQesLVCo9zDEjxWiP19sMe0iUSQKtRIg1mgMBJ5zOUjGAn9o8T6FQh8RZniTODDTnItWYj9w4Emcd7w6mVGe1Z684o7o0WleF1tUhkWY/wK5OQqNQIFWrFhEzEmfpOjXSaa2lWRMepkMshhlmsNMtAUa7Cqk2iorn5Z1TFA2i1N5DDz0kUntdRU5J0Db5SOiY/lLuCDq/v+vlmc7RL/PIayg9Kl9DhcWR0HZ9+ks+8nU6ep/I9zjYAmgag4kpoUJ8aktkcXgRZ9R0LQ0pC7AZc8MCbEfzDqBQKh731e5CQkwmWiAJsCACWPnlJ9gw/1u01FbDEBuHscecgPHHn4S41IP/N+sISjXqcmPFMB+ZjWAgCF+DUxJjJMpKW+FvcsFX7xTDsSb086ZWQpsVs1eUZZuhStBFVQqJRBlFtmjQruZIURYpyOT0pRw5a7/7Uk5h0kyjN3zKuoNGk4D4uMlidJTSlETZnlAErVSanWWiFs0p1iX7iDMq1yePNENIlBkNueG1wZCDYUYzhhk739xElhpUc1YVIdBItNWEjumxOo9P1KSJejW3d79fI6UzSYilaaWG7jSTWEsVs3ScqlOzUGOYQy3ASKBMnz5dFOXSLsJRo0aJ87S7kArcqUUR7VLsanqO6qsmT54snkc7GeVf1HQ8d+7cDp9D70+PRxa7005GOk9Q2pB+WdM1suCiKBPVdsk1a3QtCUmqP6P3JxYuXCjem2rF5GtIaFIqRf5rnN6Hon8Hm34crCTH6DAk2YTiBjtWlzXh2JFd6AuZJ7UdQtkS+qEQfSHTjGmoddRid5IXZBbirdyOhIJC7Al9Fvg9Nvz89mvSgUIBZ6sFKz//GCu/+B8KJkzG+BNOQcHEyVBShK2HIbNXTapRDEzLCFtceETdWCs85VYxgi6/iJbRkFGaNJIgy5aEmYZEWT/pV9kboiwyUkb/D0mIRQ7akSnvviQrGBn6404WY/Kg+s6+Fq+RKc2EhMPbPBYMBkQnAAdFx8KijCJlZWLQZgCqO6PR3Lxkn9fWaBKFEDPoc0KiTBJmej2NdBhVKgwx6sToDG8giDohykioeVEbWodH6JjSnVYaB4imybVpJMao64As1CjClhpa03kanPpkmB4SYA888IAQTeSo3b7Gih4j2waayQ+rq1A67rLLLhMF8eT9RTYUtMuRdlUSl156qfAhotop4oYbbsBRRx0lPMdOPfVUsSNz1apVePnll8O/DEmcUTSOfL9kGwqqO5FFHgnHk046CVdddZXYOUkiiwQfRfHoOoKMZalWizYc3H777di0aZPwCYv82iilQuJTXpMwpR2h5CU2bNiwLn8PBksdGAmwFXuauybAMsYBGhPgbAbqtgDpY0UU7PvS77HevRtHpabC31qFhGBMGw+x1PyhGH/iKRgxfRbKNm/A+u+/QemGtdizdpUYsSmpGHfcSSIyZorvXSFNFheGkYliiNsLRclkMUa7LanIP2D3wkW1Zdv2GsmqkvShzQAxYtZkxUCpVUWdKJNrysaMGROOJtEfTBQhk6NkNJNQk0dkfSjZytDvIhJj8kwir69SmO1RKJRhw1m0s8+Qvc1kQeaIEGY0vN6m8Ghvo7E3tZkpxJnekA2DnsRZNvRCsGVBo0kSvw81SkWoobkWbWN3bbFRyjMk0GrF7BNzTfhYEmq0eYDEmu0AjdUJlQJI1kgRNEmU7RVnYq1RiwbrtCZbDhZrzGCjyzYUZLXw0ksvddrrkawcrr76amGQ2h3IgkI2YqWoFXl4yZGoo48+WrwvRdgijVjvvvvusBEr+X51ZMRKoox+Yc+aNQvPP/88hg8f3iaaR6Ir0oiV3rczI1ZKl5I1BokxGXr/9oX6BAnERYsWdelrj3YbCpmPVpXjLx9vwJS8BHx8TdvC5055aw5Q/CNwyj+BqVfhrc1v4fFVj+PonKPxl3ddsP/6K/xnP4GPtSvE5WneGPzp/hth+/FH2H76CYaxRYg78wxYWpqw/od52LzoB7hsUn8apUqN/PETUThtJoZNORz6iH/3Qwk1DPdU2+AVgswmhBmJtH1QAJo0o4iOycJMk26Kql2X+4PsL2RRJg9y9KcoWntIdND/VxJkkYP+f/V1tKw7+Hw24WXmdMmirDw8U8QsGNx/OlGp1IvaMyHKaNZnCaGmp1mfBW1IoHUH+t1K4ovEWJ3bJyJrkmCT1jRoByilPRu9vm69Nok1ipglh0RZslYTXidFzGJo1bz7k+lzeuLzu8sCjGqXKPqVnZ3d4eNUXEuRH+4F2XUGiwArbbTjqMcXQatSYsN9J0LfFXf5nx8HFj4EjJ4DnPem2AH5f9/8HxL1ifiw9FQ0vfY6TGc/jte0q8TlZp8WZy5fBG/EzjtVfDziLzgfCRddBMTHYcfSX7F+/jeo3rk9fI1SpUJu0QQMJzF22OEwmPv23yHg8IpWSRQh85RLc9ilPxKVApoMU5tImTqFivwHx4cS1W3SRiBZkFGNptz7siPkaBkNuWUTjYMxkO5rgkE/3O5aOJ0VcLnKQ0KtPCzO6DGpxfn+bTqk6Fx2aJaEGVlt0LFOlxa21jgYKPVJIkwSZtJc7/ah3utFQ6hfJ40GrxdN3u4bKWtpV64QY6o2wozO7R2q8DpBo4Kuj73pmOii9VD6gNFflRT16UyAkQcXpRMYpj25iUZkxOlRbXGJ3ZCzCvfunD1gX0gqxA8GMSpxFDRKDZpcTbBnJ0mPWWuA0NKm8gjxpYqLg/mkk2BfvBjeigo0vvgSGl99DXGnnIKhl1+GMQ89gcaKcuxY/it2LFuMhrISlKxbLcb8/zyL3LHjUTh1BrJHj0ViRhYUh/iXttKoCfeslPG3usNiTKQuK21i1yV5k9Gwh64jKwwNWWdkxYi0JQkzIcqisC2ObGsRuSlGTmFS/RgJMnmQUKM/DKllGI1I6BcoCbFIYUa/6/qi5VJXkWwvQqlN7Nu2jQr/Xa5qIcacrgq4nBXSLEaVEGiSUS1ZbOzp7F2ECNPppGbq4v10mdDpqd4tAzp9JrSaRJFm7QhKfcq7K7sq1uo9XjGTQBPD2372otHjhzMQgCcYlOrXPPuPBLa37CAhlqhWI16jQoIQZmokqGmtQrxGjXixViMudI5mLQs3ppfocgSMWvFQBIyK0ds36aXdTJSaJBf8114LFUIzB2SwRMCIWz9aj49XV+Dqo4biryfvu81/H7wu4B+5gN8NzF0NJA/Dxd9cLKwonki/Fjk3PAPd2DPw1ti9u+NuGDkScWeeCaXBgKDfD+uCBWh68y04V68OX2OcNg2Jl12GmKOOhEKlQlNVhRBiO5YvRn1JcZtb0JlMyBg2AunDRiCzcATSC0fAENOFpuK9DP2XpV2WUqSMRJhVrIPufSMJg0mUHShaFinKSKRRU/L9eZ7JgozqymhOSko65L5lvUEg4BGbA5yhDQAkylxt1tUIBjuIurZDodCKzQd7RVkGdGJDAgm3dDG0Wkp19uz3jHZ/NnmlNGejZ+9M5yiaJs1t1/smq9Et4UbCjMRYXEiUxaklkRZ5LjZiUIqUzsWoVVBxqjQqaT2UKUhKMVKxPKUiqTaKHLLpqdTah2qsSIRRQXy0+1r1JINJgH26tgI3fbAeRVlx+PLPoV2OB+L1U6SekKc/A0y+DI+tfAz/3fJfXFhwDs66+iOoUkbj+6MOR4NS+iC97777OnwZ54YNaHrjTbR+9x25bYpzmsxMxJ1zNuLPPhuakGVJc3Uldixfgj1rV6J29y74vPt+CCVkZCFj2HCkDS1E2pBCpOYXQKPr+zSWKPJvdLYRZN4qG4KeQMeiLMMkCTISZpkxosYsmjzKukLkjks5akZzZLeKSKhelESYvKNTHnSuP0fMugvt3vR4m+AOiTFhQCvWFD2jyFo1PJ76A6Y5CRJfWm1qSJCl7R3inHycCrW69/6woe4EFp8fzV4/WkiQibUPLSGB1hw6tnj9aPZJ5+l6Gt3q07efXaNClJE4U5EoU4o1iTRppseUiFGpYArN9BwSfiTgxKxSQa9UcN3bYBVgcprx2muvxffffy/El3gBhUK0I6Jiet791z0GkwCra3Vh6sMLRL/tNXefgARTFxpbL/w78PNjwLjzgbNfxncl3+HWn24V6chHnrPCW9uK4Ox78bNmC/LdqZj92EX7fTlvdTWa3n4bLR99jIDcBkqphOmIWYg/91yYjz4aitAOOj9FTcpKRL1Y9c5tqN61Qwi09lAKJiknF2kFw5A2dBjShxQiJa8A6nZR4r4gvPOy8sCiDGqFKOyXBRl1ABDGsV2p14si6PcaRcZIiFGhvyzOaE27nTuCfgeSPY0syGRzWhoDscas61G0+pAgCwkzd41Ib7rDM/nfdS32pFKZoNVSw/XU8KzTpoTE295z1KvzUIkQP6W0Q0KMxJvF55OEWYRACw8vNWkPDYq++/xwBXpCvu2FyjuN9PuKhFpIoBnFrBKzPAzK0CyfU0prEnB0rFdKa+mc/JgSOqWCo3X9WYDJkAnrzp07xZpEF9d+HRyDSYARJ/7rJ+yoteH5iyfhlKK9RrmdsvtH4L9zgLgc4KZNqLHX4ISPT4BKocLnK2fBMX8hzHNeEpc6/V4UPn5sl+4j4HLBOn++EGKOFdIuSkKVnIz4s+Yg/pxzoM3P3+d5TmsranbtQPWu7agt3iWGvWVfh38q7E/KyUP60MLQGI6k7Fyo+kGURBZlVEcmC7LO0pdQkpu/URJjYpjEOppaLHUV+jVJ/09JiLUfnUXMCLPZ3EaQ0aCIGf1/7+uG5b1NIOCDx9sAt0sWZGS+WyeMa8UsRg38fluXX5PSnpTWlMRZsjR0tA4da5JC5ykq2bc7X92BwF5R5gsIqw+rEGfkuSaJNFrbQmth7+H3wy7OSWuaKeV6qKCuCSTEdCGRJs9UB0fntTQUEevQMc1U90ebI9TUxo2OQzYo8kzn2w60OaaqCBKAYtDvYxKEQnhS5I9+HUnXyDP9y9Ig+xL5X1mcCx3QWfk8vT9txogKAcb0DINNgN3/5Wa8vrgEF03LxcNnFR34CR67VAcW8AE3bgTic3Hch8ehzlmHd2vOhPr1/8E85+W9l58/EuVbm1BX2or4NCNyRiWKYYrv3KjSU1KClv/9Dy2ffgZ/qL0WoS0ogGn64TBOnw7T1KmiuL/DbfnNjagt3o3a4p2o3b0TNcW7hAlse9QaLVIKhoQFWdqQYX1S5N+ZKBM1ZVV7RRmNgL1jKwFVol7agUlpzAxJmKnio8vRv6uInwGbrY0go3ozGnS+M8irjP5wlQUZDXkdrVGzzvD57PB4QoLMUwcPRdYiZw+J3DrRj7M7KBQaIcTE0CRBI+bEiDlRmjWJ4hqKwvXHn2GKxJEIo7ZTdr8/Yr33HM3OkFhzBPauacOCmENrisq5wms6HxSdEqKdKbFGfDV5rxVVT8ACbIAz2ATYgq21+P2bq5CXZMRPfzmma0/6z3FA5SrgrJeA8RfgugXX4eeKn/Go/ywUPPZRGwH2eUvHO6ISM01hMZZZGA+Nbt+0WtDrhXXRIrR89BHsvy4WDvxh6K/A0aNhIjE2/XAYJk2CspMPSZHCaqhHTfFO1OwmUbYDNbt3weNs27OS0BoModSlFCmjmrK41LR+8SEgCv1bPSJSJqJkVXYx+1s6jvYo9GpJlGWSKDOJdKYmzSTqzQYrZIlBLZgiRRkNyiB05GEmYzKZhDiThZm8prn9BqjBBO3c9Hga4fZQOrhBCDQhzmgtzjWK815vI3y+jjdYHDC6pkmARpsgWk9JgwRavHRejHioNfHQqOOltdrc6U7QgQIJPBJlJM4oaucmkRaaI489gaDYfeqW16HH6RytScj5Qtd4Q8c0PIEAfPRYEOJxaS0PhNd0H5S1pco7f1Cq3ZPOUyI7SJvhRUI7SI3n5HXocUIWMvS4fCyrmylxJnwxqbBHv28swAY4g02A2dw+jL//e/gDQfxy2zHISTQe+Enz7wEWPw1MvAQ481n8e+2/8fKGl3GZ+USceuc3UB95JwyJUrrwJ51GiKz0obFoqrRL0bAya5taYaVagYwhcYhPN8GcqENMgh7mRD3MSXqY4rRQqpTwt7aK1KR96TLYly6Fp7jt7kiqE9ONHAlD0VjoxxaJWTtkiNhV2RHUILy5pkoIsprdO0SBf11JMXyefcWM3hQjBFlqwVBJnBUMRVxaer8QZWGfsmoSY3Z4yUSW1rUO+m3ZcQoz2SBFyUiQiYiZCapYbb/5evoCv98vRBiJMxokyuSZOoHsD0ppyh0EIgfVoA22yNn+8PvdQogJoSaEWWPouFFsMKAOAx5PE7yh40DgYP0rlUKIaTRxUAtRFivq1DTqOKg1saE5dKyODQ+6Toq4DWzxNphpZQE2sBlsAow494UlWFXajH+cXYQLpuYe+Ak7vgPePQ9IHApcvwbzS+fj5kU3Y0zCKNx3z04EAxqoJl4OZVwrhj3z132e7rJ5Ub6tCRVbm1C2tQm2ps7rdUgTULqSRJkxVguDWQODWQstXFBV7UFw5yYENqyEsqYEGq89XF9AKI1G6MeMgb5IEmS01uTkdCo0An4/GivKRKSMBBmlMOtL94ji//bojCYhyCRRJs0JGZm90tfyYAj6AvDWOdqKshq78CrrCIVBLTn7kygTQ1or9YOvtqw95FdGnTpIkMmzPA5kck2RMxJiNGRRJg/q8hHtNWe/BerL6fE0h9o/tcDrldYeMUcOi5gpHUrP+W0ooFbH7BVmKlqboRLnzKHjGKjCa5MQbeJxFZ03QU3HLOT6BBZgA5zBKMD+NX8Hnl6wE6eNy8CzF0068BOcLcCjFOEKArdsR3nQi1M+PQVapRYffZYP92apH6f5hOOBh2/He9vewy+Vv2BM0hj83+j/E3ObQuo6J6p2tcDa6IKtyQVrs0taN7sRkGPZXUCpDEKv8EDraYHWUgOtowk6twU6Twt07hboXM0wan0wjhohCbMxo2EgUZab22ndl9/nRUNZqVTgv4dE2W40lHUsytRaHVJy85GSX4DU/CFIyRsijjX9JApC32ty8PfUkCgLjRo7fPUULev4OVRHRsJMLdKXRpHC1KQaBt1OzP3ZZpAo62jQY/uDbDKooTmJsY5mg2Gvnx7T9ZSoLMhItJEo83pbpVmsLWLto2t8dJ6GVcz03J5EpTJGDBJlhtAced4AldIApXhMXuulx5R6aU1zaKhUuvBaqeQ/jtrDAmyAMxgF2MqSJvzuxaVINGmx6q7joeyKIegLM4HaTcB5byEw6nTMfG8mbF4bPlp/JILfLBSXFI9PxZ2ntiAQbPvpPjF1Ii4edTGOyz0O6v38EqFCdIfVA2sTCTM3nFZPaHjhtIVmq0dc4+6kOL0jtJ5W6FxN0LuboXc1wRB0wJwWg/iCNCQWFSBuwmho8/L2I8p8IlJGgqxuDxX770J9WQl8He28IzuEjCxhgyHEWV4+UnILYE5O6TcpP+p/6a13CDHmrZFmX41d1Jt1CO2UStRDnSaLMqO0TiZhxn/1t4+cUWozctA5+v1yoF/zlL4kISYP+r0UuSaB1l9+hqIlRerzW+H3WSVxRsJNHNtCIs0mjsXsk67z+e3w++3iHM00qC3VoYCav1P7KqVSu++s0EIhjqVBmx+ojZVSoQmd10jnFGrxOgpl27VCrFV7ByLWEUPsaxSRPmVopmMVoKB9kRE/m6GfU+mctCYxGhPDRfjMIBdgXn8AEx+YL+rBPr9uJsbnxB/4SV/dDKx6FTj8OuCkh3HZt5dhTd0aPF83G8mvfi0uWT5cgSfOUWFG5gycNuQ0LKlagnkl8+CjHZQA0k3puHDkhTin8BzE6fbd0dgd/L4AHK0e2Fvc0rDQHDq2uEU0jaJrPu+Bt4+rfE4YPC0w6XwwJ+gQl5OAhBHZSByZg9gUI3QdWD4EAn601FSLOjJy768r3SPmjiwxCK3BKMRYci4Jszwk5+QL7zKqN+svUG0Z1ZIJYUZzrR2+WkenaUwhzJIMUKcaoUklURaaUwxQajli1r7mjH7HyKKspaWlzXyg6BlBxf+yGOtoUG1aNHQJGEiIKHPALWw8aCcppUT9AQf8Poe0FiLNGZrpMVq7EBBrV+gxh6h/ozXNAb9bXCfWgQN3QxgoxMVOxJQpH/foa7IAG+AMRgFGXPP2any7qQbXHzsMN5844sBP2PAh8MlVQNZk4KqF+MeKf+Cdre/gZv9xOPyx78Qlm8fEYOKr72No/NDw0+od9fhg+wf4aMdHoockoVfpcfrQ03H+iPMxIrEL732Q0H8ripRRRE1E1SjV2eCApawRrbU22Gy0u+jAO9q0Sh9izErEZcYiPicRsckGxCbrEZdiQEwipQn2RoFIgAlRVroHDeWlaCjdg8bKCgT8HYuYmKRkJOfkCY8ymsU6K6d/pTFtJMwkUUaCTBJnDgRdnUchKZUphFmKoc2sNNFf2xzFaQ/5mJEYkwf9PopcH2hjAEHfVxJh9HuMBv1ek9fyMdehDbyOCCTwJIEmCbJA0CPOBQMe+MVje9fBgA/BoDd0nVecDwS8obUXwaBPWgd94tpAxFrMtNcx6O9wiH2QIrtBM0kW+VpaS1FAab13L6S8pF2RZvMYjCt6rke/PyzABjiDVYBRT0jqDTk6Ixbf3HDEgZ/QXAo8PY62MAJ3VODTknm4Z8k9OMYwAdfcs0pcUjY6GbM/+aXDp7v9bny751u8veVtbG/eHj4/Omm0iIidXHAyzNpD3+PR6/HDWmtD0+Y9aNpWDkt5E6xNbtg9Gjh1ifAe4J5IS9AOztgUgxhxQpwZhDijoTWoRV1ZU1WlEGP15aVCnDWWl8HaWN/pi8alpApRFh5ZOUjMyhaRtP4lzBzwUfE/DVrXO8T5zhDF/yTGUqRIGaUxaaZImkLNwqAzqAOALMrodxat24/92WpEijQSYfS7ThZrHc3U7o5h+jsswAY4g1WANdrcmPL3H4RHy5K/HovM+AMUANOFT4wEbDXA5d9gqzkR5311HmI1ZrzygJR2sybqMXXJ2gO8TBCralfh/W3vY2H5wnB6kqJiJ+afiLOGnYXJaZP7PEpCnmTuXbvQum4TmjbtQcueerQ2uODUJsBpSIJLnwynPgkB1f4jaLSLMy5CnMWlGsPiTKH0oLGiHI0UKasolebyMjgsLZ2+HtWSSYIsG4mZkihLzMqBMfa3pXR7Er/dK4SYr84phBmtvfVO+JtdnbcuVITMZYUgM0KdrBf2GTRUsbpB1bj8YCDxRVEy+j1Gv9NkkSav5dHVjxpKd5JQIzEmD/mYZnlwXRrTl7AAG+AMVgFGnPPCEqwubcZDc8bi/w7PO/ATPrwU2PI5cNw98M64HlPfnSoE1IeP7E1Fjdq2tcvvTynJr3Z/hU92foLdlt3h8/mx+ZgzbI4o2s+Lzes3v+CDHg9cO3fCtWkzXJs3w7l5M1pLauFUx8FpSBGCTMyGZDgNqfBqTPt9PYqOCTGWKkfMjIhPpaiZF/aWajRVVoji/6bKMiHUOqsvI/TmWCRmkijLFuIsQayzEJeaLtoy9QeCXr8QYj4aDTQ74BWzs+M2TDJqJdRJIXEmD6o9S9ZDaR7cfmbdFWnUGYD6bNLvvc7mzvptdgSlMyMFGQ2y4pDnyDWLNaanYQE2wBnMAuy5H3fh8e+245gRKXj9iqkHfsLS54Hv7gCGnwRc9AHO/eJckU587zE/VCH7iO4IMBn68d/QsEEIMUpTOn3O8GM55hzMypqFI7KOwGHph0Gv7h+1UTIBjwfuHTuFIAuPHTsArxc+lT4syByGFLhiM+FKzIFTkwinf/+RM41e1UaUUeRMH+NHwNcIW1M1mqvKJYFWWYHWhrq9dtPtUKrUiE9LF4KMfMtIoCVkZonZYO7bPn1t0plWr9iZKQkzJ3yNIZHW5CKb8E6fS7swSZypSJCJoZdGogGqOB0U1D2Z6XY9mizUaESuaVCkjeYDeaJ1JNaMRmNYmHW0plkeJNi4Xo3ZHyzABjiDWYBtr7Fi9lM/Q6tWYt09J8CoPYDPTMVq4JVjAUMC8Jdi3L3kHny++3NcukyP0360oXJ4Io7/YvFvuie7147vSr7DN8XfYHXd6nCKktCpdEKEkRgjUUbirD8IiK6IMveOHSKtKeNXauDUJ8OVmAtv7ii4k/Lg0CXB5tHCZvV3nqqLEGfxlM5MNcCcQFvELfB5GmFtrBL1Zs1VFWiururQ6T/SXJZEGdlm0IgngUZzeiZ0xn5Sa+YPwt/ikiJl8mh0iXm/KU2Cmg8n6CRxRjYaNEisJdKxDkod+yr9Fnw+nxBn7QcJNBqR6+6KNRkSYe1FmTxHDvkcWXlQ+rQ//l5geh4WYAOcwSzA6MfuiMd+REWzEy9fMhknjknf/xP8XuCRHIAiVNetxNv1K/DoykehCAQxeVcQqdOPwqOnPd9j90dibFn1Mvxa+St+qfgFtY7aNo+nGFIwIXWC8BmjQTsqNUoN+iPh9OWWLSFRtgXu7dvF+X2uNZkRGDUFntwxcCfnw6FPgs2thaVeMq3dn+igtKYcMYtN0UFvcCMYbIbX1QhrQzWaqyvRVFUBa2NDp1EzwhgXL4RYQnom4tMzhFCLT8voX+LMF4CvxS2iZX5ZmFHkjOxHDhA5I5QmNVQJIWFGu1kj1xQ9400BPSrWZDFGg2w3Imd5LY+DFWwERc1IiMmCrP1MgzYZyOvIQefJMJcF3MCABdgAZzALMOLezzfhzaWlOH9KDh49d9yBn/D6qUDpr8AZ/8aqzNG44rsrwg9RzdZTxzzVK/dJ/0V2tewSDvskyNbWroUv2NYGwaA2YGzy2LAgK0ou+s1+Y71e6F9cLNWUkTCjsW0bgs69Kdg2vS+HD4dm1Bj48iVhZtcmobXZi5Y6Jyx1DuF9tj/0Jo2ImFHkLCZRBY3GhmCAxFkTWoU4qxICbX+bAGRxRr0xE9IyEJeWgYR0aSah1m/SmgFqZE7izAU/CTISZ02SSKPIWafeZpGbAmK1kihL0Eu2GjRTRI3OkUBjE9pe9U2jRuqRooyGfI7myCGf68pO0K4IOBJi8pCFGQ2KrrWf26/lodFoxMzebL0HC7ABzmAXYD/vqMelr61AcowOK+487sCu+AseAH55Apjwf7Ce8g/MeG/GIRFg7aE6sU0Nm7Cubh3W1q3Fuvp1sHqs+1xHRfzjksehKKVIzMMThkOj6p9RMiLo94vG466tW0WUTMxbtyJg3fdrg1IJbUEB9CNHQj96FNSFI+FOKYDNpUFLnUOIMlmc2S2eA+7WlFOapnjqj2dDgMSZkyJnNWiuqUZLTdUBxRnZZFCkLC4tTZpT00PH6TAnJUOl7h9pv4DLJ6JkQpw1u9qs/c1u0S3gQChjNJIYi9dJAk3MklijoTRyJOVQQh+jtIGAomckxjqa2w+qd4tc9wYkwGRBJosyed1+UPSNRmfryEGv235NMw0SkYPhZ6+VBdjAZrALMLfPj8kP/iBc8T++ejqm5Cf+f3vnASdXVf3xM322991semFTSCC0hCoIiYQiUkQBESP8Ef4a+CNKR4z+EUJTgcA/FBUsdCUgIGiAGKSFngRSSW/b28zs9Hn/z+/c92be7M7WbHZnds8Xr+fcMjNv305mfnvuvef27GDukiqiKz+iU/52Cu327h5wAdYeHH+0pXkLfVr3KYsylB2eHR3GYR3ZtOJpdHCZEmUzS2dyhv50/rDCx0N4166EIEOkbN06itbXpxxvHzGC3NOmkXvaVHJNmcqWyiqptSFAzTV+aqlLCDNYf2dHEOlkFzjj4iy30EI2u4co1kJBFmc11FKzl5pq9pIX05pdgKOe8svKWZQVlFdQQVkFCzP2y0ek16YAX5iFmBJkEGZB3fZcoCFChqlMFmS6tcfrTjXN6bKlxc8sqF2iEHAQYuZiiDMUoz+VbV8G+2vdEGPmAmFm2Pa+1VTwnuzM76wYdObjzNMjjzyyX39GEWAZznAXYODqZz6jpZ/upu8fM55+8Y3EwdkpaWskumuC8q/dQld/8Ct6fcfrgy7AUtEcaKY19Wu4rK5bzbY11NphHNaSYboSogwFh4dnO9JjnVNXhGtrKbh+PQXWqigZSnhHR9EJrDk55JoyhaNlrmlTlT3gALJmZVHIH9EjZv4ONuDrPKkqyCl06RsCcCqAgxxOL5HWQuFgE3kaIM6qqbmmmlpqqylq2oSQCoc7SxdjSpzlQ6CVV+iirYI3DaQDLNDaIhRt1kUZrNlvCXaZjNaMxWmLizFVnJz3jKc/UQpc6vQAyYOWUeA9gmlUQ4yFw+G47a5gvRxKZz6eN5Wf7owePZouvfTSfn1OEWAZjggwojfW1dB//fEjKstz0fs3ziFbdx/2D8wiqt9I9J1n6SH/VnrwswfTUoC1B//MtrdujwsypL7Y2Lixw1oyq8VKVYVVLMZmls1ki6lMtKc7Ua9XibL1Gyiwfh0F162n4KZNKRf78xTmuHHkmjqF3FMQLZvMwgwRNOMvVwiwhCBLRM5a6vwU7GYdlSHOVJ4zN7myQmSxtFIk1ETexjpqra2mljol0rxN6piqrsC5mRBlEGRcSsspv1y3ZeXcny7RJETIeA2aIc5a9MJ+iPu6XYdmYCWy5SlhZjWEWV7CWnXfmi1CbbgLPkTxYLsqGGOMi7Xz1dmWsQ6+Ue+qGNdhviazj+/Z2bN7kO6oF4gAy3BEgBGFIjE64lfLqDUQoad+cBQdPamk6wcs/SHRqieJjr+OVlQdR1e8eUVGCLDO1pKta1jHomxV3SoWZu13W4J8Z76asiybydOWM8pmcFsmwIv9t25NCLN12IG5kaKNqUWPtaCA3JMnc8TMNbmK3LBVVWRtt/sx4A1Tc52KlPVWnGFaU4kzdTJAbhHWr2BTQAu1NdezMGutq6VWCLTaGvJ7OkYu2+PMyoqLsbySMmVLyyhf93OKishqTZ8F0bFQlKKtoYQ4gzCDRVurqse8oa5TbZixWsiW51CCTC/Kd5At1/CdvHZNDksXhgKtIsAyGxFgimufW0XPfbyLLjxyLN129kFdD/7wd0Sv/JRo0klUfc4S+tpfv8bNyM21ZO4SynRqfDVJguyLhi/4LEszFrLQxIKJ8WlLCDPUbWn0Bd8V+MiJ1NWxEAtuUMIMNrhlK7agdXyAxUKOsWOUMJsMYTaZRZlz3FiypNjlhciZMY0JQWYIM7ThgPSe7NY0n6mZnW8hi9VDIV8jtTbU6eKslpPQwna3OQDgRIDc4hIlzkrLeFMA/Dzdh3hz5eSkTRTNyIMGERYXarAeve4JUcyw3UwVp5r6tBrCDJsJIMpynbp1kC1HF2o5DrJm2SWyJqQlIsAyHBFgihUb62j+Hz6gkhwnrbxpDtltXUy37fmM6JETiNwFpF27lQ7+yyHcXJlTSf8691801AjHwjxVyYKsfjWtql1Fu7y7OozLceRwGgzstkR+MqwrK3IXUSaBJLKhL7/kbP4szjZupMDGDRStS73A3oIt9wdMIndVVVyUwdorKjoVMhBnrfUQZWpDgCHSmuu63xBgd9mooNTN4ix+viYLNBtpWiv5MLXJAq2OPBBnuu9trKdYKmHZDofLzWIsl8WZqRSXxtuxFi2dRJqREy3qDVMM4kwvCT+sRJxep0gvv26sWEMIUaYLMr3E69nmNruaCpUcasIAIAIswxEBpghHYzT7ttepqS1Mf/mvI+m4qtJuErKOJooEiK74iA565Zx415r5a2g40OBvSIqSwTcfoWSAbP2847JUTV9OKZqS1mkwOiPS0MBijAUZhNmmTXxYeaqcZcCam8uL/F1VB+i2ipwHHED2srIuxUsoEFHijKNmfmqp91Mr/Do/eRsDXeWORZCOcovcujBTloVaSRblljgoGvKSp76OPA0o9dTKfr2q19f1aJrTEGkqklZCuUUlSqwVl+ptpZRTVEzZBQVpNd1pwOt1glEl1liU6dZrsj74Yfa1QN8Wd3OELduuCzQlyjrYLFi7bh1kddvl6CihV4gAy3BEgCW48fk19NQHO+j8WWPojm92k5T19ycT7VxJdPbDdNQX93LW+uEkwNoTjUU5USwEGQoE2daWrR3GOa1OmlYyLb7rEnZU7qi0i6j0BC0W4/QYLMYgzmBRtm5D6vNO15exIEOZNIlcB0wi56QDyF7etTAD0UiMPA0BFmNxkab7EGmRblJD4AgnJcj0CBpEWkkW5ekRNdLC5GnAWZsQZaqYfZSAN0U+tk5SbkCI5XIpodxiw5ao9sIiyikuSauNA51F1mJt4WRhBtum15Gug21E1dvCPV+zlgKk5WBBpheLyYdA49xqsG59nFuvZ9lY9KXzvRT6HxFgGY4IsATvfllP3/ndSirMdtAHN83lMyI75bWbiN5/kGjWD+itmd+gBW8soB/O/CH96JAfDeQlpzUtwRb6ov4LWlWvomQoqdJgFLuLWYgZ05fTS6endQb/7sCOy+C2bTyViSiZEmZfUggpMjrJVG7Ny2NBhulM18RJ5Jo0kZyTJpFj5EgWM92+pqZRW2uIBZkH4qw+oISZLs66S0QLsvKdcXGWB1uC6UhdpOF4IoeVwsEAeRsh0hrIY1gWakq4wfqam0nTepaR3eZwUE5hMW8QgFiDr2yRKrqflZ+flhG1VCcQIGrGaTog0toMYYY2Xbj5Vb+yqg9RuX3GAgGnizO3Le4bgo3ryLsGkWe26HfpAk5vI1tybishPREBluGIAEsQjWl09KI3qNYTpIe+ezidMqOLsyE//xvRXy8hGnko0WX/ZrGBXYHyodV9GgysI1tTp/KTbWjakHTguAHSXkCQzSiZwXZq8VRy292UycSQsHLLFiXKNm+m0ObN3QozCw5XnjCBXBMhyCbGxZlj3DiyOp09fu1IKMqJaJUoC1BrA4SasqgjF1p35BQ4KQ9iTBdmEGX5Jt+u7yzEWjNsCmBR1tTYzjaQD35zEwV6OOXJ98Fq5SOgWJQVFFK2IdAMP26L0m4jQY83G/h1ceaPkKbbeNFFHYu7QJTrPEb3uzv3s9dYLWoa1WVNCDNYLlayOJSNtzmsJqv3w3foY3Qfa+P4CCvYDPsdpSMiwDIcEWDJ3PHqenpoxWY6aWo5/eH7szof2LSd6L6DiXD49Y27ML8zkJc5ZMDuyvWN61mQQZjheKWdnp0dxtksNqoqquIksSzMSmfQpMJJaXv4eK8X/m/dRqHNiJhtVuJsy2YKbttO1FnyVquVHKNHk3PCeHJNmEjOiRPINWECOSdOJFtxca+/3LAxwGMSaB4Is8ZAvC0S6j6iheOcIMQgyHJhixLiLLfYxbs7zdcVCYXI19xEvuZGXaA1su9raiJfSxMLNfS3tbZ0eXB6e3DcUxYEWX6BEmYFRbwmDQKOS77yEVWDb7Nn9nuIvz4xVeqPUiwIkaZEGcSZFtRtvK6PYRvtYPE8A4bdQhZ7O3HGbcpnkda+DZE5m2oj3aIeb8caOohHWKOOPqMNu1nhG9ZmquO9adWz13Mdwt/w9bpujXq8bZAQAZbhiABLZkudl0769Qr+N/fuDXNoREEnwgpv2XuqiHx1RP+1jGhM/ybYG840BZo49QXEmFEaAg0p15NNKZ5CB5YcyMIMFqLMbk2P8xb3FS0SodDOnRRCDjOOmG3hw8sRRYt5vZ0+zpqfT87xEGbj2XKBOEPULCur99ehaZzzzIigeRoD5IWvCzTUw4Hup9DsTqsSY0UuFmjYMAAfQg0CDW2OFPm5jIiaEmtKnLU16/WWZmoz2WCbWovZG7CrEwItKx/iLJ+y8gv4WKhs3aKe8PN5E8JQBZE4LawLspBJoIWMElPtoZiqh3UbwvgYr5mLt3Mxxih/X9bHpTUWvcQr5rrynWPyqfzybtYW9xIRYBmOCLCOfOuhd+nDbU107bwptODEAzof+OT5RBtfJZq3iOhoWfu1v8DHA5LDQohh2hLrytY2rCVPuOOCcLfNHRdlOPMSC/4nFUzKyJ2X3eUw46jZ1i1KoG3ZysIsvGdPl9Eie2UlCzEuEGZsx5Fz9GhOqdHX60HiWY9JkGHHpqcxGPexPq0nuHLscWHGthDWKG7KKXKlFGnmqFpbK8RYM0fOWKy1tLCAM4q/tYX7ULCRorfYHU5yQ6jl5rEoc0OYxUseudGeq6w7D34+ubKze7SWb6ijRXWRZgi0SLJFBE6LaKqul6S2aIynW5WvmXxTPQbbSR3/M+qwMY00/O2A94HRh38/+yEQ6BybR+U/UimL+gsRYBmOCLCOPPfRTrr2r6tpfEk2Lb/mq52HmFfcTbT8V0Qzvkl07h8S7ZEQUe0XRMWTiNxyT/fX4eO7PLs4UsaCrHEtizJjN6oZTFNi+hKCzBBmqGf6mrJUxAIBCm3fQSFsAti6NW6xKSDW0tL5AzGlOXJkQpyNG0uOsWPJOXYsT3VaXa59uq5IOEreJkOQBcnbpIQZtzUF2Q/3cCG6K9vOxzyhQKCl8rNyuz+WCOIr4POyEPNDpEG4tbayQENKDm736HXdj/bxzEGLxUqu3FzKQnqSnFwlztia/TzVl53DYxGZc+fk8Bmhsl5q4NFYjKnZjrjPKo0/gNTfOYZ0iQs2raPRfUx34iSG/kQEWIYjAqwjvmCEc4L5QlF65rKj6MiJnRxNtPlNoj+fTVQ4jujKj4m2riD6fCnR+peIAi1ENhdR1deIZpxDNPkUImd6HKY8lEUZFvlDlK1vWE/rGtfxMUupImU413JC/gSaWjKVphZN5agZhFmhu5CGKpGmJhU1276dQtu3UWgbrCpaW1vnD7RYyF45gpxjdEE2dgz7jjGjuW7Ly9vna8NXADYCQJCpEiBvs/J98PX2noo0q9XCxz2xICtAcVI2+07KNur5PRNqydfop4C3lfweDwsybCRgkeb1KJHm9XJbwOslv1fZcCB1rriegsgZCzMcKJ9tKlzPJmeWEmrObKOezf3Kop5FdqdLRNwQpFUEWGYjAiw1N/xtNT394U4657BR9JtvdxI29jcT3TlO+Vh3ZN7N58gmCrcl1yfPI5p+jhJljt6vxRF6Dz5akLUfQswQZLCNgdTnQFZkV/COy8lFk1mUwY7NG5sxRyzty5RmWBdjHEHD2rMd2ym8fQfFfF2vq7IVFKho2ZjR5IAwGz2KpzQROXPgYHNH/03/Bv0R8kGUQZw1K2v2Yf3Idt/DbxQINaTfUIJMiTO25lLgpKw8JzndfVtbGMFZpD6vEmxeDwV8PrZog4VoM3xE5ILoZ+vt0ekFPfo5bTYWZBBjbN2wWcpmJ+qItsF3YPetblWbsg6XS7VB0MmU6qAjAizDEQGWmo+3N9E3l7xLboeVVt40lwqyOvkSeWAWUf1G5bvyiQ46V4mscccQ1a4l+vx5oi+eJ2ralniMM49oyqlE087g8yTJlTswP5TA4OOmzl/Huy+NsqFxA+3w7Eg5HuvKDig8gAUZpi6RzR82k3OV9eZe4dBypMoI79ihxNmunRTesZNCu3ZRtD71EU1xbDZyVFQoMcZFF2ejRnHhkwFSnKW5L8SiMWprDZOvRYmyNtgW7LiEVT7a/N7eJU3FMVDZeQ4WZRBkEG7ZsHlKqGEXKPt5Tp4m3dfzI1kYB4MUaPNSEJE1iLK2Ngq1+SjQ5qNQWxu3wWLzARc/+tviNoTo2376ekVULS7IXCgusqPubGfR7kSaEqcqDt1ycZHd4VDW6eS8cDb0s0W7k3epwpcIXkdEgGU4IsBSg7fkKff+hzbUeOhnp0+jS78yMfXApT8kWvWk8qd+nej8J1I9GdGeT1XusC9eIGo1naOIacqJJxBNOU2Jsrwuco8J+xVvyEsbmzayIINF2dS0iQLRQMrx5VnlLMRQINBgcSD5UFxb1hmIjoV27abwTkTNdim7axeF0bZ7N2nB5EPcO+BwcJRMCbKRylaO5PVojpGVLN76ujmgO6LRGPlbw9TWmhBlsDiPE5sG0M62JdTtKQPtgfhy59iVUIMwy9VFW56D03G4c9EG69Stg2z74fxIPq0hGFDCDaLM72dxFvb7WZwZbWwDfgpjDWHcBiiM9mAg3g5BOFggvYhVF2PwWZjB6nUrfJthbUl1RACt8G1W5VttLPytuq+slaN6KMq3mXwUJKdV+cu4zqkoVMJawwcJoWjU1f9hY8aY6bILUjAhAqxzcCwRjicaXZRFK649kWyp/qL94FGif1zTtQAzg902uz4kWvsC0YZ/JEfGwKjDdTF2GlH5tPg/amHwjlhCXjIkjGVR1qiE2R7fnpTjsbYMU5ZIh4ECYQY7Pn88OW37R0ikK/jyj9TX83FNKGZhht2a4b17Oz2yKWn9WVlZXJBhFycLtMoRZIdwq6wkW1HRfo2O4OsJa8+UKAvxFCeLNE/Y5KNd1bEjtC843TYWYq5sJchYqHGxJ7UjuubOdvCOUReOI0IerIH8nYZCLOq4QKQFg/G66guyUAuHTDYUpHAgSNFwiMegjqlZtqjrfjQcjpdIuGc7ZzOFyslT6Tu33tOvzykCLMMRAdY5/lCUjr7jDWpuC9PDFx1O86aniE4hsvXIV5U/5XSiC/RoWE/A275uPdH6V4g2vEq0+6Pk/pwyNZU57lhly6fzbjUhPaJlOPtyU/Mm+rJJWUTLmoPNKccjkezY/LEsyBAlQ4EwQ8b/4RQxM6NFoxSprVWCTBdlod27KQJxtmcvC7RuI2h8fqKLo2gszmBHVChbkbD7W6S1j6whb5rfEGVeiDRl0c59egmgzRdRu+z6CISbK0cJMxZp2XZyws9SdbQ72Vdt8LmeZScHjiDax6nS/QVkQSwaoUgIgkyJtFgkQtFImHejslAzfN3GIlGKwY9G+bGoczt8botSLKbbaJS0GPrVWIhLPqw9FqMY/LiNJvrwma2PMerGY/SLVsa0DdKQN6VjxtLcSxf06z0SAZbhiADrmjtfW09L/r2ZjpxQTM9cfnTHAdEw0a2lyi+bSrRgZd9fzFNNtPE1ovX/UDsqI+2mvtwFRGOPTgiyEQdhYUrfX0/oV/AxhoSxiJBtad7CAm1z82YuqXZiAgtZ+DDyiYVKlHEpnMgRs+Gwxqwn68/ChiBju4ci1RBn1RSuru5+DZoOpjEhxOwV5eQoryB7ebmql5eRI+6Xk9U98GIY4gubC1ic+UwlXk/0BduwoD9CgbZwj5LfdgsShLrNwszGdRzcDgtxx+16GwQbCtd1P97uTF8xN1RpFQGW2YgA65q9LX467s7lfE7kK/9zHE0fmeJL8Remtl90kWupN0SCKrq2/R2ibe8Q7VxJFGqX/RzH8FRMJxp1GNHIw5QtnYLFEv1zDUK/gI+32rZaFmIQZVtatsQLzhDtDBxSDiE2oWAC2/EFyodgGyrZ/vvjGKdITQ1HyyLV1SzUIrU1FK6pVfWamh6LNOMUAUx5dl1KyZqbO+iLwhFpC7VFeMrTEG1I5YE6F/bDaozR7o/wGJRYf58fqZ92YAgznA3a3kc/+7q1O4w2Vcc6OPYdNj783e6w6hZjrWS1W7iO3auDff/TARFgGY4IsO654slP6OXVe+lbh4+mu781s+OA2yoTKSf6S4C1Jxohql5FtP1dVXa8T+RPkUoB6S5GHKwOCa88WPllEGVDJxP8UAEfe0iHwWKsOSHKtrZs5cz/nWG32Gl03mievsS0JsSZYcuzy3kdmpBAg0hDmo2aGiXKamspAoHGtobCdaquBVJvtuhs2tNeWkq20hKyl5axr0oJ2YpLyF5SrGxpCVnz8tJOLHB0MRwzCbKosgGjRCkc0NvNddigXlDX/YE+Ygi3E2KNxRgshBlbLLK3tLOqH3W1CN/CAi5etyofiVKVsEPaDv38SIvexwvvVV/cms6HxD+5xElEid+1WoCvfGzEGDOtuF/vgwiwDEcEWM9TUjjtVnr7+hOpPK/dNMXWt4j+dCbRST8j+spPB+ai8E+meTvR7k9UpIzLZ0ShFFNdWPyN6VFDkGHqsmKGZOlPY9rCbbStdRtta9nGFqIMFolm/ZHOE3u6bC4akzeGNwJAlMHnev5YGpE9YkjnM9vn9UYejxJldXWJUmvy9dJdXrQOIJ1CcTHZSorJXgyBVkT2Igg0lCLVV4S+Il6rxoItg9Z6crqMEHZbJsRZJNSJH8YifrSZbNhUR384xuIQ7crGKIozKPdhnVw6MGJiPn3zuiP69TlFgGU4IsC6B2/Pc5a8S5/uaKbLT5hIN546reOgsH/wk6tiIWjDpoQYq16jSmfTXIVjlRDDNGb5gcovnihTmGme7R/TmRBi7QuOZopone/Aw7Tl6NzRLMgQQYPPVvezET0VuiXm91OkoYGnNiNGqVM22thAkfoGijQ2ULShsctD0zvFZuPkthBjtsJCshUVkt3wUQoKyFpQQPbCQra2ArQX7PNxUekOBFg0osRZko1ocR854KJRjWJ6O9dNFuvtMHWL6Vf4sahRlMDTcCQk2rGw3hhj+PqCeramo4iMeuLoId03qRr4xSNz6PjzJvfrPREBluGIAOsZr6+toUv/9BHlOG30zg0nUWF2hqQUMCJle1cnBFn1aqLW3anHY0ceomUQZbBIhQFbMFpSYqQ5kViE9nj3cELZHa07OH0GfFiIs3As3OXjseYM4gxrzIwyMncki7MROSOG1IHmA3k2JzYSRBpQINCaKNrUSJHGRuWjr0lZlFhXR0J1g8XtJlt+PtkK8smaX6D8/HyyFsCqujU/j4+OQpRN2Xyy5eWqNW39nBBX2P+IAMtwRID1DLxFT73vP7S+2kM/nltFP57bv3/JDDhtjUQ1X6hs/TWf6/665OOTzCDLP9aSmUUZ6vmjRJhlSD4zrCuDIIMYQ2Fh5lV+a6i1y8djXRnWl43MGcmirDKnMm4rcyvZZtnleK3+2FQQbWqmaHOTyTZRtLmZhRoOVI82t1CUbbOyOGTdSIOwD1hzcliIodh0q0qOqueg5OglW9ns9vVssmZlkcUuUfSBQARYhiMCrOe8vHoPXfHkp3wsEaJgua4h9iETi6rEsBBkEGMoyFPW8GXyOZdmHDlEpVVKjJVO1u0UouIJsvA/g8BuzN3e3SzKEEWDjwIfpbPTANpH0BApgxiDxZoztnopyyqTNWj7Ac5X5fPpgqyVYq0tFG1t5RKDbVF+tLWFYq0eino9SbYnudZ6C87/hBizQJDpooyFWZabrFnZnO6Dfbfe5ka/myw4Y9LtUv0uF0+rWsy+08k+W4eTrC4nkd2edpscBgoRYBmOCLCeg1QUX/vtCtpS56MbT51Kl58wiYYFkRBR42aTKEPZqNo6E2YWG1HReCXOSg4gKplEVKL7OG5pmH5gZnJ+M0OYwe717eVi+L5w9wvTkYy2LLuMDzxHQUQNwgzWqKMMtxMD0iHqhg0IKFGvj9etxXxeiqLNXGfro5ivTdk23Zp86qfDw3sFdiFCkBkF50amKhBqDrsSbDZ7om7TfbsN2x/VVKzNsOpIIrIjxxn61TFEvO1RP57I8I3djuZjifRtkuwhhUn+KfP69UcXAZbhiADrHc99tJOu/etqKs118Y5It2MY/0WPJLSNW4nqNxDVbVCHkrPdRNTVF7IzVy32T1VEnGUc+PjGFKYhyKp91VTdVs22xlfDFhsHutogYKbIVcRCzRBkiJwZFu2lWaVUklVCDuTBE9IGXqCObPU+H2l+P29WYGHWBqu3BYIU87dxyo+YP0BaAOMCFAv4SYMNBjkix/2GDcHqfjjMaUW6PcIqDck65BAa//RT/fqcIsAyHBFgvSMcjdFX7/437W7208IzDqSLj50w2JeUfuCfs2evEmKYvmzYrHZnwm/ajjNoOn8sduIVTVBTmIigmUvBGCLH8Dy2ZyisQav317MwgxiDMINF3fCxRq27jQLthVppdikLM4gycylxl7BIg8WJAsN1imooH2MFIYbCQi0EYRYkLRxhEaiFQ7oNs1gzfA1+JEpaRG+PwIcNc/QOz0vRmLI4gihispo6noiw49Hs68cWqQtTRxXFfT1BGiSOc/x4Kr/qqn69DyLAMhwRYL3nyZU76Kala6g8z0VvXTfMo2B9mc7EOrPGLR1L846uxRnIG6nEGFJocBmjLMQZdmrK0UwZC74GmoJNVNdWR3X+OrYQZvDZou6vpUZ/Y4+jaUbiWqxPgyArzipmUYZ6kbuIrbmgTTYTCJmCCLAMRwRY7wlFYnTiPRIF2y9TmhBhEGMQae1L+6OYOmBRU5gsyEarHZoszEYl/OximeIcArnQcOg5BBmiaigQaQ3+hrjFmjXY7nZ3psJtc7MQK3QVsuXiStQRUYOPYvjD9UB1YXARAZbhiADrGxIFG2DwEYHUGSzGtiqhhtKyU/d3EnWRIT4OohsQZHmVSpTlV6qoWv7IhJ9bzotxhcwnHA0rMaYLMhRE2RBFwzFQ7UtvpkDbizZDjOW78qnAWcD1fGe+qhu+Xs93KJvryJWdoUKfEQGW4YgA6xsSBUsz8BHiqydqMYTZbqKWXUStu5RF3Vfbs+fCDk6IsNwKFVFDyYVFvVK1oz+nHKcP7++fTBgg8DWE3ZwQaM2BZrZNgSaOtkGcwaKOlB3wUVqDrb2aDk0FRFieMy9RHHmU68xNakfd3J7jyFHWmUM59hwRccOUVhFgmY0IsL4jUbAMIxJUJwBAjGGTAPzWvUSePcq27iHy1nS/Ds2MuzAh1nLKdHFWpvzsUmVzSpTF7k+Z/hxS4KvLG/ayGIMwQ8G0p9m2b0PxhDxdnunZW7BuzRBmOFIq254d99kadXs2t2F83JrajDqmVOVQ9/RHBFiGIwKs70gUbAiCZLTeWiJvNZGnRgk1iDIP6tWJdkTTOsuB1hlYJ8SirIQou30pVjbLsEWqbbDPFxX2G5juhBBDQSSNhVnYQ96QlwvqEHfw0Y5xiNChDos2HD+1v8DB7hBkEGOGOMNUK+rog0XdGOeyu9jvrCC/Gwp8HGvFbVbVxsXqlEheLxEBluGIANs3nli5nW5e+nlSFCwYiVKjL8QZ87OdQyxbvqDAtvNAsxJrEGMs2kw+pkPb6ol8dcrv7Iinnog2iDEuxURZhcp3FyjfbdQLk9vc+bIjdBgQioZYpPlCPmXDPmqLtCkbVtYX8ZE/7I/3oR3RN/ZNdaMMJkjWi/xuXGy6tTpYoMHiQHnDmn1zG57DbA0f4o6t7iPCZzPVYZGuxIr/LB0L+vAf+/hPr8fb2kW30c5WH4ep5IPLDu7X+yUCLMMRAbbvUbCv3r2c9rSoo1pKc51U7w3F+/PddqosyKIRBW6qLHDHbUW+m8ryXFSW66KiHCc5bBLuH9KEfCZRBttI1NbQrpjaIO72NbphcylRBjEGi/M8jTp8V16KgnG5arqUbR5nCheGzw7TYDQYF2OBSCBJnKEPbTiaCtYYG4wEuQ11FAhD1GG5LaLaEfUz+o0+Tc+VNdSZWTaT/nLaX9Lu+1v+dQsZi9NupavmVtH1f1vDdUN82awWPrqoNRCh1oCHNtR4unyeomwHleS6WMCxzXFSQbaTo2iFWQ62BdkJPz/LIWvOMglnjipF43o2Hn+TBj1E/iZTaTT5zUqksW3Rfd0G9dQL0aCKyPV080FXUTizIDN+lg4lVyXSdWarM0LZop6jbLwvS/k4ckjWxKUViOQY040DAWIv2MSA3aoQY5hSDcVCXIdYM/uwPBZ+LMxjjTbDj2pRLqjHbSwaHwOByWNialwMdb0f14I6F1LjktqQfBX/IeM/aUl1+PGfyZR81cy4/B7+2x9g0iIC9uCDD9Ldd99N1dXVNHPmTFq8eDHNnj270/HPPfcc3XLLLbRt2zaqqqqiO++8k0477bR4P36khQsX0qOPPkrNzc107LHH0pIlS3isQWNjI1155ZX00ksvkdVqpW9+85t03333UW5ubnzM6tWracGCBfThhx9SWVkZj7/uuut6dS1dIRGwfQdC661Ndfw7H5GfxRGuwmwHeYMRqm4J0N6WQMK2+uN1iLVGX5CTKfcFp81KeW47l1xYl0OvK5vjslGOy86Hhuc4UU9uy3LYKNuJYie3o2MIXcjgdWwQYYFW3UKY6RZ1Lh6939OuYIxX5VyLJiK5+wUs8oYQg8BzGMLMrVKFdGcxvYrHpbQuFf2L+069z5lol7VGwhCgdShEwJ555hn6yU9+Qg899BAdeeSRdO+999K8efNow4YNVF5e3mH8u+++SxdccAEtWrSIvv71r9OTTz5JZ511Fn3yySc0Y8YMHnPXXXfR/fffT3/84x9pwoQJLJDwnGvXriW3WyXtu/DCC2nv3r20bNkyCofDdPHFF9Nll13Gz2fc3JNPPpnmzp3L17ZmzRq65JJLqLCwkMf19FqE/QuiXSdO6fg+UULIQVUVeV2Kt+a2EIuxBm+Q6rxBaoDvC1JzW5ha/MkFba2BMAdIQtEYNfgwdt+/KKG9lCCzsyiD73bayG23cqSN6w7lG8Vlt5LLYSWXXfe5rnxEBiEQDevQffQZvt1m4T671cL3UARgPwFxYawb29dTCyDEUAxRBpGG6VQUnPcZMhevbttUX9if8Nn6lW9MrSJqYDz/QAPxx2IMokwXZjaHLtgcepsz2bfaTW0OIpxFyXW9net23aIfvt00FhYHOpv7dJtUbMk+0qIk9ePwZ7upHWNwGLT8+xEyMAIG0TVr1ix64IEHuB6LxWjMmDEcbbrhhhs6jD/vvPPI5/PRyy+/HG876qij6JBDDmGhhB9n5MiR9NOf/pSuueYa7odCraiooMcff5zOP/98WrduHR144IEc2TriiCN4zGuvvcaRq127dvHjETG7+eabOSrndKp8Q7ieF154gdavX9+ja+kOiYBlHrGYRp5ghCNsnkCYPIEIeXmqU/f1dl8wyr5PH9sWisZ9n14PRhKh88EE3x0OK8SZhews2CxktyqRBoGGNmX1dl20oW6zYjEthLDejjaL6reypbiPfivGYLGtqR9W+bD4jlN19rGI1uSjD191yf1Gn1p8i7rxGKMOn2vGY/Sf2xir6qZ243nUw+J1varG6v2qvWN/wjfaE2PM997oM9c7+Kn6UzxPcmtHXWCJhskSDZA17CdLxE/WaEBZox4JcL8FNoK2QHJbNESWaFD3gwk/ovvcb4wL8VQs9w3xtUYaCzIbaSzGlHDT4uKsnc/9eOMbdVijtK9bE+P5DWc1vYapzm9S4zGWjm34DRhveEqM48erN7jezu/YeB8/zuiPP6c+RvdVv/FGNvq4klxvP5ba+SnftObnNd3vdu/z7gSwNa+CCg7/FvUnGR8BC4VC9PHHH9ONN94Yb8N0IKJO7733XsrHoB0RMzOIbkEYga1bt7JownMY4CZB6OGxEGCwiGQZ4gtgPF575cqVdPbZZ/OY448/Pi6+jNfBFGNTUxMVFRV1ey3tCQaDXMy/QCGzgADgNWFZDmQA2qfnQgTOH45SWyhC/hCsKvAD4SgFIrofiVEwbPjoi/EGBOz4hIgLhhM+HofoXDiiscW4uNV9vK4ZI6IX4hRcvcjDJQwxMDWYo5f+RCM7RclFYXJQhIvLoqyTwuSMt4V5nDHGaHdYovG6ndui5NAfr8ZHE74lymPsFOO6MZ59S5Rs8Xb4sKir17CyH9Pb1VhVouS0dP3vwoL8ddFoe1kgpAnr7dP6XYD1B4MqwOrr6ykajXJ0ygzqRpSpPRBXqcaj3eg32roa03560263U3FxcdIYTF+2fw6jDwKsu2tpD6Yqf/nLX3Z6P4ThBSI+WA+GMtBRvHAsRpGoRmGItbhVJRLTuE9Z1R81PSYag4gjirBV42DZh8DT1GtEtUQ7SgyLfnXL/THs/FJ11a8ep9rUWk7DN4+DYISE1Ex9mmkM9xvt+rjkeuLxyk88xmgHSX3GeO5QdTUm8ZyqS403Hm8Qf2y7scn19o9L3W9+zqR6h/7eje8uSNVdDKvryRQ7aeQiTNij+FI+vpsX6O719+UH6MFrW3SBZjUJM7M12hNW66Q94SMmZLTBV+2I7yQe33GM1sFXdRWvUjEtYwzFxybG8zuWrJZEm8X0eKPNiDOZn5tMY8zjlfDsrD3Rpx7f/rkUiShpYlxye2f17vG7x9NUSj8GfQ3YcAKRPnPEDBEwTLcKwkBH8VxWrBcb7CsRBEEYvgxqAqTS0lKy2WxUU1OT1I76iBEjUj4G7V2NN2x3Y2prk7eHRyIR3hlpHpPqOcyv0d21tMflcvFcsbkIgiAIgjD8GFQBhvVVhx9+OL3xxhvxNizCR/3oo49O+Ri0m8cD7GQ0xmPaEALIPAaRJqztMsbAIj0F1p8ZvPnmm/zaWCtmjHnrrbd4h6T5daZMmcLTjz25FkEQBEEQhJRog8zTTz+tuVwu7fHHH9fWrl2rXXbZZVphYaFWXV3N/RdddJF2ww03xMe/8847mt1u1+655x5t3bp12sKFCzWHw6GtWbMmPuaOO+7g53jxxRe11atXa2eeeaY2YcIEze/3x8eccsop2qGHHqqtXLlSe/vtt7WqqirtggsuiPc3NzdrFRUV/Pqff/45X2d2drb28MMP9+pauqKlpYUn2mEFQRAEQcgM+uP7e9AFGFi8eLE2duxYzel0arNnz9bef//9eN8JJ5ygzZ8/P2n8s88+q02ePJnHT58+XXvllVeS+mOxmHbLLbewgIK4mzNnjrZhw4akMQ0NDSy4cnNztfz8fO3iiy/WPB5P0phVq1Zpxx13HD/HqFGjWNi1p7tr6QoRYIIgCIKQefTH9/eg5wEbzkgeMEEQBEEYnt/fcgqxIAiCIAjCACMCTBAEQRAEYYARASYIgiAIgjDAiAATBEEQBEEYYESACYIgCIIgDDAiwARBEARBEAYYEWCCIAiCIAgDjAgwQRAEQRCEAUYEmCAIgiAIwgBjH+gXFBIYhxAgo64gCIIgCJmB8b29L4cJiQAbRDweD9sxY8YM9qUIgiAIgtCH73EcSdQX5CzIQSQWi9GePXsoLy+PLBZLv6tzCLudO3fKOZO9QO5b35F71zfkvvUNuW99R+7dvt83fG9DfI0cOZKs1r6t5pII2CCCX9ro0aP362vgH5f8A+s9ct/6jty7viH3rW/Ifes7cu/27b71NfJlIIvwBUEQBEEQBhgRYIIgCIIgCAOMCLAhisvlooULF7IVeo7ct74j965vyH3rG3Lf+o7cu/S4b7IIXxAEQRAEYYCRCJggCIIgCMIAIwJMEARBEARhgBEBJgiCIAiCMMCIABMEQRAEQRhgRIANQR588EEaP348ud1uOvLII+mDDz4Y7EtKexYtWkSzZs3i7Mbl5eV01lln0YYNGwb7sjKOO+64g091+PGPfzzYl5IR7N69m7773e9SSUkJZWVl0UEHHUQfffTRYF9WWhONRumWW26hCRMm8D2bNGkS3Xrrrft0Jt9Q5a233qIzzjiDs7Xj3+ULL7yQ1I979vOf/5wqKyv5Xs6dO5c2bdpEw523urhv4XCYrr/+ev63mpOTw2O+973v8ak2vUUE2BDjmWeeoZ/85Ce8VfaTTz6hmTNn0rx586i2tnawLy2tWbFiBS1YsIDef/99WrZsGf8jO/nkk8nn8w32pWUMH374IT388MN08MEHD/alZARNTU107LHHksPhoFdffZXWrl1Lv/71r6moqGiwLy2tufPOO2nJkiX0wAMP0Lp167h+11130eLFiwf70tIOfH7hOwB/lKcC9+3++++nhx56iFauXMmCAt8XgUCAhjO+Lu5bW1sbf7fijwDY559/nv9Y/8Y3vtH7F0IaCmHoMHv2bG3BggXxejQa1UaOHKktWrRoUK8r06itrcWf09qKFSsG+1IyAo/Ho1VVVWnLli3TTjjhBO2qq64a7EtKe66//nrtuOOOG+zLyDhOP/107ZJLLklqO+ecc7QLL7xw0K4pE8Dn2dKlS+P1WCymjRgxQrv77rvjbc3NzZrL5dKeeuqpQbrK9L9vqfjggw943Pbt23v13BIBG0KEQiH6+OOPOYxsPm8S9ffee29Qry3TaGlpYVtcXDzYl5IRIHp4+umnJ733hK75+9//TkcccQR961vf4mnvQw89lB599NHBvqy055hjjqE33niDNm7cyPVVq1bR22+/TaeeeupgX1pGsXXrVqqurk76N4uzDbFsRb4vev99ganKwsLCXj1ODuMeQtTX1/P6iIqKiqR21NevXz9o15VpxGIxXsOE6aEZM2YM9uWkPU8//TSH4jEFKfScLVu28FQalgzcdNNNfP/+53/+h5xOJ82fP3+wLy9tueGGG6i1tZWmTp1KNpuNP/Nuu+02uvDCCwf70jIKiC+Q6vvC6BO6B9O1WBN2wQUX9PpgcxFggpAimvP555/zX9VC1+zcuZOuuuoqXjeHTR9C74Q+ImC333471xEBw/sO63FEgHXOs88+S0888QQ9+eSTNH36dPrss8/4DyYshpb7JgwkWCv87W9/mzcz4I+p3iJTkEOI0tJS/ouwpqYmqR31ESNGDNp1ZRJXXHEFvfzyy7R8+XIaPXr0YF9O2oMpb2zwOOyww8hut3PBhgYs7IWP6ISQGuw8O/DAA5Papk2bRjt27Bi0a8oErr32Wo6CnX/++bwT7aKLLqKrr76adzILPcf4TpDvi30TX9u3b+c/QHsb/QIiwIYQmLo4/PDDeX2E+a9s1I8++uhBvbZ0B3/BQHwtXbqU3nzzTd7iLnTPnDlzaM2aNRyFMAqiOpgOgo8/CITUYIq7faoTrGsaN27coF1TJoBdaFjbagbvM3zWCT0Hn3EQWubvC0ztYjekfF/0THwhZcfrr7/OaWT6gkxBDjGwngRheHwJzp49m+69917eUnvxxRcP9qWl/bQjpjRefPFFzgVmrIHAolTkxxFSg3vVfp0ctrLjA0nWz3UNojZYUI4pSHyYI1/fI488wkXoHORnwpqvsWPH8hTkp59+Sr/5zW/okksuGexLSzu8Xi99+eWXSQvv8YcRNhfh/mHq9le/+hVVVVWxIENqBUzlIg/icMbbxX1D5Prcc8/lda+YLUGU3/i+QD8CIT1mH3doCmnI4sWLtbFjx2pOp5PTUrz//vuDfUlpD/4ppCqPPfbYYF9axiFpKHrOSy+9pM2YMYO3/k+dOlV75JFHBvuS0p7W1lZ+f+Ezzu12axMnTtRuvvlmLRgMDvalpR3Lly9P+bk2f/78eCqKW265RauoqOD34Jw5c7QNGzZow53lXdy3rVu3dvp9gcf1Bgv+b38oSEEQBEEQBCE1sgZMEARBEARhgBEBJgiCIAiCMMCIABMEQRAEQRhgRIAJgiAIgiAMMCLABEEQBEEQBhgRYIIgCIIgCAOMCDBBEARBEIQBRgSYIAiCIAjCACMCTBCEXmGxWOiFF14Y7MsQ0uR39fjjj/ProOBom/3J97///fhryXtQyHREgAmCkPTF5nA4qKKigr72ta/RH/7whw6HHO/du5dOPfXUHj1vJn1R/uIXv4jfA3PBYbvp9Psxl1NOOYXSgfz8fH5f3Hrrrfv1de677z5+HUEYCshh3IIgMPgyf+yxx/hw2ZqaGnrttdfoqquuor/+9a/097//nex29XExYsQIGqrgcOf2ggsH7LYnFAr17tDdfvz9mHG5XJQOQAwOxPuioKCAiyAMBSQCJghC/MscX6KjRo2iww47jG666SZ68cUX6dVXX+VpplRRLQiRK664giorK8ntdtO4ceNo0aJF3Dd+/Hi2Z599Nj/GqG/evJnOPPNMjrLl5ubSrFmzOogejL399tvpkksuoby8PBo7diw98sgjSWN27dpFF1xwAQuknJwcOuKII2jlypXxflw7fg5c18SJE+mXv/wlRSKRLu8BRCbugblAaCECddZZZ9Ftt91GI0eOpClTpvD4NWvW0EknnURZWVlUUlJCl112GXm93vjzGY/Dz4Kft7CwkP73f/+Xr+Paa6/lax89enQHYdXV78dcioqK4v2bNm2i448/nn/eAw88kJYtW9bhOd5991065JBDeAzuF36P+N189tln8TGff/45Rzjxu8E1X3TRRVRfX0+9JRgM0vXXX09jxozhaz/ggAPo97//Pff9+9//5tf95z//SYceeijfP9zH2tpafr9NmzaNo2rf+c53qK2trdevLQiZgAgwQRA6BV+KM2fOpOeffz5l//3338/RsWeffZY2bNhATzzxRFxoffjhh2whLjBtZNQhUE477TR644036NNPP+XIzhlnnEE7duxIeu5f//rXLBIw5kc/+hH98Ic/5NcwnuOEE06g3bt38+uvWrWKrrvuuvh06X/+8x/63ve+xxG8tWvX0sMPP8wiEgKqr+B68foQNi+//DL5fD6aN28eiyD8bM899xwLSQhSM2+++Sbt2bOH3nrrLfrNb35DCxcupK9//ev8OAjG//7v/6bLL7+cBWVfwc99zjnnsFjEcz700EMsfsy0trbyfT7ooIPok08+4enC9mOam5v5dw5R9NFHH3EUFNHQb3/7272+Jtz/p556it8j69at498BRF37ad8HHniAheHOnTv5de6991568skn6ZVXXqF//etftHjx4j7eFUFIczRBEIY98+fP184888yUfeedd542bdq0eB0fG0uXLmX/yiuv1E466SQtFoulfKx5bFdMnz5dW7x4cbw+btw47bvf/W68jucvLy/XlixZwvWHH35Yy8vL0xoaGlI+35w5c7Tbb789qe3Pf/6zVllZ2ek1LFy4ULNarVpOTk68zJo1K35/KioqtGAwGB//yCOPaEVFRZrX6423vfLKK/wc1dXV8cfhZ4lGo/ExU6ZM0b7yla/E65FIhF/rqaee6vTa8Dw2my3p2lBuu+027v/nP/+p2e12bffu3fHHvPrqq0n3H/eupKRE8/v98TGPPvooj/n000+5fuutt2onn3xy0mvv3LmTx2zYsCHltT322GNaQUFBUhvG4jHLli1L+Zjly5dz/+uvvx5vW7RoEbdt3rw53nb55Zdr8+bN6/P7ShDSGVkDJghCl+D7DtNFqcAUGxbrY0oOkSxEdk4++eQunw/RK0Q+EOFAZAzTcX6/v0ME7OCDD+6wxghTVABTZojSpFqfBRARe+edd5IiXljbFggEeEorOzs75ePwcyCilmqNFSJH5nVfiOogOojpT4Njjz2Wo1GIlGH6zlhXZrUmJhvQPmPGjHjdZrPx9KXxs3XGiSeeSEuWLElqM35+XAum+jA9anD00UcnjcU14Z5i+tFg9uzZHe7b8uXLO0SqjKnjyZMnU0/A7wc/F6KUXWH+HeO+4PeC6WJz2wcffNCj1xSETEMEmCAIXYIv9wkTJqTswxqrrVu38rodTL9hCmnu3Lm8cL8zrrnmGp7Gu+eee3hdENb/nHvuubyezAx2Y5qBCDOmGPGY7kQe1nxhWq49ZgHSHggsXFMqzEKrN6T6Obr62ToDr9/ZtfUXuG+Yprzzzjs79GGdX0/p7vdjYL4Pfb0vgpCpiAATBKFTsH4JC82vvvrqTsdgsfR5553HBUIKkbDGxkaOzuALFZEnM4hMIXKGxfnGl/62bdt6dV2InPzud7+Lv04qYYiIz/4ULFgojnVlWAtmiDP8bIh2GYv0BwpcC9ZQIaJoCKX3338/aQyu6S9/+Qsvjjcie8a6PPN9+9vf/sbr+Ixdr30B0UIIpxUrVrAgFwShI7IIXxAEBl/M1dXVvLAdi7Sxcw+7FTGtiAXVqcCiciy0Xr9+PW3cuJEXomOqELv9AL7IsXgdz9vU1MRtVVVVvKgf01SY8sJOt95GObD7Ea+DHYYQPVu2bGHh8N5773H/z3/+c/rTn/7EUbAvvviCo3hPP/00/exnP6P+4sILL+Ro2vz583nnIKburrzySt41aEw/7o/fj7kYuxMhcjA9iGvBPcUmhJtvvjnp8cZ9xk5N3A/sQEQUEhhTzAsWLGBRi/sLcYZpR4y7+OKLOwjprsDvHdeCXazYaYkoKXY+YrOGIAgKEWCCIDDY8YboCb48EcWCoMAONqRzwHqeVCBFxF133cW7FZFOApGsf/zjH/E1T9jJiOlGrE/Cmi1DtGEH4DHHHMPTXdhJiMhLb8BUIXbIlZeX845KRFzuuOOO+HXiObFTEWNwXUcddRT99re/5TQZ/QXWK0GcQLDgNRD9mzNnDu/q25+/H3M57rjjuA/3e+nSpbyWDuu6Lr300g47PhGpfOmll1j4IhUFBBqEqnlaFmvIIGghtrCWD/cV2e0hqM3r2HoC1qvhnmAH69SpU+kHP/gBRwsFQVBYsBJf9wVBEIRhBNKGILrV0tLS43Vb7cE0LEQaUlgMFIjYQXAiAioImYpEwARBEIYJmJZ9++23eUoQU4PIA4aNE30VXwYQcNg52T6vWH+DnGmpdmgKQiYiETBBEIRhAqaL/+///o/Xj2EK08ju31lajp7g8Xg4WSvAVGVpaSntL5CqAwllAa6/rztTBSEdEAEmCIIgCIIwwMgUpCAIgiAIwgAjAkwQBEEQBGGAEQEmCIIgCIIwwIgAEwRBEARBGGBEgAmCIAiCIAwwIsAEQRAEQRAGGBFggiAIgiAIA4wIMEEQBEEQBBpY/h/OBg1GLTLHPgAAAABJRU5ErkJggg==",
      "text/plain": [
       "<Figure size 640x480 with 1 Axes>"
      ]
     },
     "metadata": {},
     "output_type": "display_data"
    }
   ],
   "source": [
    "n_lines = 10\n",
    "times = oxygen_profile.index.tolist()\n",
    "for index in range(n_lines):\n",
    "    plt.plot(\n",
    "        oxygen_profile.iloc[\n",
    "            int(np.trunc((index + 1) * (len(oxygen_profile) - 1) / n_lines))\n",
    "        ],\n",
    "        label=np.round(\n",
    "            times[int(np.trunc((index + 1) * ((len(oxygen_profile) - 1) / n_lines)))]\n",
    "            / 365.25\n",
    "            / 24,\n",
    "            2,\n",
    "        ),\n",
    "    )\n",
    "plt.legend(title=\"Time [year]\")\n",
    "plt.ylabel(\"Oxygen Concentration [g/cm³]\")\n",
    "plt.xlabel(\"Distance From Edge [cm]\")\n",
    "plt.ticklabel_format(axis=\"y\", style=\"plain\")\n",
    "\n",
    "plt.savefig(\n",
    "    os.path.join(output_folder, \"Edge_Seal_O2_ingress.png\"), bbox_inches=\"tight\"\n",
    ")  # Creates an image file of the standoff plot\n",
    "plt.show()"
   ]
  },
  {
   "cell_type": "markdown",
   "metadata": {},
   "source": [
    "## 5. Save data outputs.\n",
    "\n",
    "This cell contains a number of pre-scripted commands for exporting and saving data. The code to save plots is located after the plot creation. First check that the output folder exists."
   ]
  },
  {
   "cell_type": "code",
   "execution_count": 12,
   "metadata": {
    "execution": {
     "iopub.execute_input": "2025-09-30T15:47:12.961641Z",
     "iopub.status.busy": "2025-09-30T15:47:12.961641Z",
     "iopub.status.idle": "2025-09-30T15:47:12.969640Z",
     "shell.execute_reply": "2025-09-30T15:47:12.969640Z"
    }
   },
   "outputs": [
    {
     "name": "stdout",
     "output_type": "stream",
     "text": [
      "OX001=Tedlar\n",
      "OX002=ST504\n",
      "OX003=EVA\n",
      "OX004=AAA polyamide backsheet\n",
      "OX005=Helioseal_101_dry\n",
      "OX006=Helioseal_101_wet\n",
      "OX007=LPO3_dry\n",
      "OX008=LPO3_wet\n",
      "OX009=Nagase_dry\n",
      "OX010=Nagase_wet\n",
      "OX011=Oppanol_B_200\n",
      "OX012=EVA\n",
      "OX013=polyolefin elastomer (POE)\n"
     ]
    }
   ],
   "source": [
    "fpath = os.path.join(DATA_DIR, \"O2permeation.json\")\n",
    "with open(fpath) as f:\n",
    "    data = json.load(f)\n",
    "f.close()\n",
    "\n",
    "material_list = \"\"\n",
    "for key in data:\n",
    "    if \"name\" in data[key].keys():\n",
    "        material_list = material_list + key + \"=\" + data[key][\"name\"] + \"\\n\"\n",
    "material_list = material_list[0 : len(material_list) - 1]\n",
    "print(material_list)"
   ]
  },
  {
   "cell_type": "code",
   "execution_count": 13,
   "metadata": {
    "execution": {
     "iopub.execute_input": "2025-09-30T15:47:12.973791Z",
     "iopub.status.busy": "2025-09-30T15:47:12.973791Z",
     "iopub.status.idle": "2025-09-30T15:47:17.849696Z",
     "shell.execute_reply": "2025-09-30T15:47:17.849696Z"
    }
   },
   "outputs": [
    {
     "name": "stdout",
     "output_type": "stream",
     "text": [
      "Your results will be stored in C:\\Users\\rdaxini\\Documents\\GitHub\\PVDegradationTools_NREL\\TEMP\\results\n",
      "The folder must already exist or the file will not be created\n"
     ]
    }
   ],
   "source": [
    "print(\"Your results will be stored in %s\" % output_folder)\n",
    "print(\"The folder must already exist or the file will not be created\")\n",
    "\n",
    "# Writes the meterological data to an *.csv file.\n",
    "pvdeg.weather.write(\n",
    "    data_df=weather_df,\n",
    "    metadata=meta,\n",
    "    savefile=os.path.join(output_folder, \"WeatherFile.csv\"),\n",
    ")\n",
    "\n",
    "# Writes a file with the edge seal oxygen profile calculations.\n",
    "pd.DataFrame(oxygen_profile).to_csv(\n",
    "    os.path.join(output_folder, \"ES_Oxygen_profile.csv\")\n",
    ")\n",
    "\n",
    "# Writes a file with temperature data used in the model calculations.\n",
    "pd.DataFrame(temperature).to_csv(\n",
    "    os.path.join(output_folder, \"ES_Temperature_profile.csv\")\n",
    ")"
   ]
  }
 ],
 "metadata": {
  "kernelspec": {
   "display_name": "pvdeg",
   "language": "python",
   "name": "python3"
  },
  "language_info": {
   "codemirror_mode": {
    "name": "ipython",
    "version": 3
   },
   "file_extension": ".py",
   "mimetype": "text/x-python",
   "name": "python",
   "nbconvert_exporter": "python",
   "pygments_lexer": "ipython3",
   "version": "3.12.9"
  }
 },
 "nbformat": 4,
 "nbformat_minor": 2
}<|MERGE_RESOLUTION|>--- conflicted
+++ resolved
@@ -273,13 +273,8 @@
     "sn = 20  # This is the number of edge seal nodes to use\n",
     "en = 50  # This is the number of encapsulant nodes to use\n",
     "pressure = 0.2109 * (1 - 0.0065 * meta.get(\"altitude\") / 288.15) ** 5.25588\n",
-<<<<<<< HEAD
-    "print(pvdeg.utilities._read_material(name=\"OX003\", fname=\"O2permeation\", encoding=\"utf-8\"))\n",
-    "print(pvdeg.utilities._read_material(name=\"W003\", fname=\"H2Opermeation\", encoding=\"utf-8\"))"
-=======
     "print(pvdeg.utilities.read_material(pvdeg_file=\"O2permeation\",key=\"OX003\"))\n",
     "print(pvdeg.utilities.read_material(pvdeg_file=\"H2Opermeation\", key=\"W003\"))"
->>>>>>> 2dc6ebc8
    ]
   },
   {
